impl fastn_core::Package {
    #[tracing::instrument(skip(self))]
    pub(crate) async fn fs_fetch_by_file_name(
        &self,
        name: &str,
        package_root: Option<&camino::Utf8PathBuf>,
    ) -> fastn_core::Result<Vec<u8>> {
        tracing::info!(document = name);
        let package_root = self.package_root_with_default(package_root)?;

        let file_path = package_root.join(name.trim_start_matches('/'));
        // Issue 1: Need to remove / from the start of the name
        match tokio::fs::read(&file_path).await {
            Ok(content) => Ok(content),
            Err(err) => {
                tracing::error!(
                    msg = "file-read-error: file not found",
                    path = file_path.as_str()
                );
                Err(Err(err)?)
            }
        }
    }

    pub(crate) fn package_root_with_default(
        &self,
        package_root: Option<&camino::Utf8PathBuf>,
    ) -> fastn_core::Result<camino::Utf8PathBuf> {
        tracing::info!(package = self.name);
        if let Some(package_root) = package_root {
            Ok(package_root.to_owned())
        } else {
            match self.fastn_path.as_ref() {
                Some(path) if path.parent().is_some() => Ok(path.parent().unwrap().to_path_buf()),
                _ => {
                    tracing::error!(
                        msg = "package root not found. Package: {}",
                        package = self.name,
                    );
                    Err(fastn_core::Error::PackageError {
                        message: format!("package root not found. Package: {}", &self.name),
                    })
                }
            }
        }
    }

    #[tracing::instrument(skip(self))]
    pub(crate) async fn fs_fetch_by_id(
        &self,
        id: &str,
        package_root: Option<&camino::Utf8PathBuf>,
    ) -> fastn_core::Result<(String, Vec<u8>)> {
        if fastn_core::file::is_static(id)? {
            if let Ok(data) = self.fs_fetch_by_file_name(id, package_root).await {
                return Ok((id.to_string(), data));
            }
        } else {
            for name in file_id_to_names(id) {
                if let Ok(data) = self
                    .fs_fetch_by_file_name(name.as_str(), package_root)
                    .await
                {
                    return Ok((name, data));
                }
            }
        }

        tracing::error!(
            msg = "fs-error: file not found",
            document = id,
            package = self.name
        );
        Err(fastn_core::Error::PackageError {
            message: format!(
                "fs_fetch_by_id:: Corresponding file not found for id: {}. Package: {}",
                id, &self.name
            ),
        })
    }

    #[tracing::instrument(skip_all)]
    async fn http_fetch_by_file_name(&self, name: &str) -> fastn_core::Result<Vec<u8>> {
        let base = self.download_base_url.as_ref().ok_or_else(|| {
            let message = format!(
                "package base not found. Package: {}, File: {}",
                &self.name, name
            );
            tracing::error!(msg = message);
            fastn_core::Error::PackageError { message }
        })?;

        crate::http::construct_url_and_get(
            format!("{}/{}", base.trim_end_matches('/'), name.trim_matches('/')).as_str(),
        )
        .await
    }

    #[tracing::instrument(skip_all)]
    async fn http_fetch_by_id(&self, id: &str) -> fastn_core::Result<(String, Vec<u8>)> {
        if fastn_core::file::is_static(id)? {
            if let Ok(data) = self.http_fetch_by_file_name(id).await {
                return Ok((id.to_string(), data));
            }
        } else {
            for name in file_id_to_names(id) {
                if let Ok(data) = self.http_fetch_by_file_name(name.as_str()).await {
                    return Ok((name, data));
                }
            }
        }

        let message = format!(
            "http-error: file not found for id: {}. package: {}",
            id, &self.name
        );
        tracing::error!(document = id, msg = message);
        Err(fastn_core::Error::PackageError { message })
    }

    #[tracing::instrument(skip(self))]
    pub(crate) async fn http_download_by_id(
        &self,
        id: &str,
        package_root: Option<&camino::Utf8PathBuf>,
    ) -> fastn_core::Result<(String, Vec<u8>)> {
        tracing::info!(document = id);
        let package_root = self.package_root_with_default(package_root)?;

        let (file_path, data) = self.http_fetch_by_id(id).await?;
        fastn_core::utils::write(
            &package_root,
            file_path.trim_start_matches('/'),
            data.as_slice(),
        )
        .await?;

        Ok((file_path, data))
    }

    #[tracing::instrument(skip_all)]
    pub(crate) async fn http_download_by_file_name(
        &self,
        file_path: &str,
        package_root: Option<&camino::Utf8PathBuf>,
    ) -> fastn_core::Result<Vec<u8>> {
        let package_root = self.package_root_with_default(package_root)?;

        let data = self.http_fetch_by_file_name(file_path).await?;
        fastn_core::utils::write(&package_root, file_path, data.as_slice()).await?;

        Ok(data)
    }

    pub(crate) async fn resolve_by_file_name(
        &self,
        file_path: &str,
        package_root: Option<&camino::Utf8PathBuf>,
        restore_default: bool,
    ) -> fastn_core::Result<Vec<u8>> {
        if let Ok(response) = self.fs_fetch_by_file_name(file_path, package_root).await {
            return Ok(response);
        }
        if let Ok(response) = self
            .http_download_by_file_name(file_path, package_root)
            .await
        {
            return Ok(response);
        }

        if !restore_default {
            return Err(fastn_core::Error::PackageError {
                message: format!(
                    "fs_fetch_by_id:: Corresponding file not found for id: {}. Package: {}",
                    file_path, &self.name
                ),
            });
        }

        let new_file_path = match file_path.rsplit_once('.') {
            Some((remaining, ext))
                if mime_guess::MimeGuess::from_ext(ext)
                    .first_or_octet_stream()
                    .to_string()
                    .starts_with("image/")
                    && remaining.ends_with("-dark") =>
            {
                format!("{}.{}", remaining.trim_end_matches("-dark"), ext)
            }
            _ => {
                return Err(fastn_core::Error::PackageError {
                    message: format!(
                        "fs_fetch_by_id:: Corresponding file not found for id: {}. Package: {}",
                        file_path, &self.name
                    ),
                })
            }
        };

        let root = self.package_root_with_default(package_root)?;

        if let Ok(response) = self
            .fs_fetch_by_file_name(new_file_path.as_str(), package_root)
            .await
        {
            tokio::fs::copy(root.join(new_file_path), root.join(file_path)).await?;
            return Ok(response);
        }

        match self
            .http_download_by_file_name(new_file_path.as_str(), package_root)
            .await
        {
            Ok(response) => {
                tokio::fs::copy(root.join(new_file_path), root.join(file_path)).await?;
                Ok(response)
            }
            Err(e) => Err(e),
        }
    }

    #[tracing::instrument(skip(self))]
    pub(crate) async fn resolve_by_id(
        &self,
        id: &str,
        package_root: Option<&camino::Utf8PathBuf>,
        config_package_name: &str,
    ) -> fastn_core::Result<(String, Vec<u8>)> {
        tracing::info!(id = id);
        if let Ok(response) = self.fs_fetch_by_id(id, package_root).await {
            return Ok(response);
        }

        if config_package_name.ne(&self.name) {
            if let Ok(response) = self.http_download_by_id(id, package_root).await {
                return Ok(response);
            }
        }

        let new_id = match id.rsplit_once('.') {
            Some((remaining, ext))
                if mime_guess::MimeGuess::from_ext(ext)
                    .first_or_octet_stream()
                    .to_string()
                    .starts_with("image/") =>
            {
                if remaining.ends_with("-dark") {
                    format!(
                        "{}.{}",
                        remaining.trim_matches('/').trim_end_matches("-dark"),
                        ext
                    )
                } else {
                    format!("{}-dark.{}", remaining.trim_matches('/'), ext)
                }
            }
            _ => {
                tracing::error!(id = id, msg = "id error: can not get the dark");
                return Err(fastn_core::Error::PackageError {
                    message: format!(
                        "fs_fetch_by_id:: Corresponding file not found for id: {}. Package: {}",
                        id, &self.name
                    ),
                });
            }
        };

        let root = self.package_root_with_default(package_root)?;
        if let Ok(response) = self.fs_fetch_by_id(new_id.as_str(), package_root).await {
            if config_package_name.ne(&self.name) {
                fastn_core::utils::write(&root, id.trim_start_matches('/'), response.1.as_slice())
                    .await?;
            }
            return Ok(response);
        }

        if config_package_name.eq(&self.name) {
            tracing::error!(id = id, msg = "id error: can not get the dark");
            return Err(fastn_core::Error::PackageError {
                message: format!(
                    "fs_fetch_by_id:: Corresponding file not found for id: {}. Package: {}",
                    id, &self.name
                ),
            });
        }

        match self
            .http_download_by_id(new_id.as_str(), package_root)
            .await
        {
            Ok(response) => {
                if config_package_name.ne(&self.name) {
                    fastn_core::utils::write(
                        &root,
                        id.trim_start_matches('/'),
                        response.1.as_slice(),
                    )
                    .await?;
                }
                Ok(response)
            }
            Err(e) => Err(e),
        }
    }
}

pub(crate) fn file_id_to_names(id: &str) -> Vec<String> {
    let id = id.replace("/index.html", "/").replace("index.html", "/");
    if id.eq("/") {
        return vec![
            "index.ftd".to_string(),
            "README.md".to_string(),
            "index.md".to_string(),
        ];
    }
    let mut ids = vec![];
    if !id.ends_with('/') {
        ids.push(id.trim_matches('/').to_string());
    }
    let id = id.trim_matches('/').to_string();
    ids.extend([
        format!("{}.ftd", id),
        format!("{}/index.ftd", id),
        // Todo: removing `md` file support for now
        // format!("{}.md", id),
        // format!("{}/README.md", id),
        // format!("{}/index.md", id),
    ]);
    ids
}

pub enum FTDResult {
    Html(Vec<u8>),
    Redirect { url: String, code: i32 },
}

impl FTDResult {
    pub fn html(&self) -> Vec<u8> {
        match self {
            FTDResult::Html(d) => d.to_vec(),
            FTDResult::Redirect { url, .. } => {
                // Note: this is a hack to redirect to a html page, we can not handle code in this
                // case
                fastn_core::utils::redirect_page_html(url).into_bytes()
            }
        }
    }

    pub fn checksum(&self) -> String {
        fastn_core::utils::generate_hash(self.html())
    }
}

impl From<FTDResult> for fastn_core::http::Response {
    fn from(val: FTDResult) -> Self {
        match val {
            FTDResult::Html(body) => {
                fastn_core::http::ok_with_content_type(body, mime_guess::mime::TEXT_HTML_UTF_8)
            }
            FTDResult::Redirect { url, code } => fastn_core::http::redirect_with_code(url, code),
        }
    }
}

#[tracing::instrument(skip_all)]
pub(crate) async fn read_ftd(
    config: &mut fastn_core::Config,
    main: &fastn_core::Document,
    base_url: &str,
    download_assets: bool,
    test: bool,
) -> fastn_core::Result<FTDResult> {
    tracing::info!(document = main.id);
    match config.ftd_edition {
        fastn_core::FTDEdition::FTD2021 => {
            unimplemented!()
        }
        fastn_core::FTDEdition::FTD2022 => {
            read_ftd_2022(config, main, base_url, download_assets, test).await
        }
        fastn_core::FTDEdition::FTD2023 => {
            read_ftd_2023(config, main, base_url, download_assets).await
        }
    }
}

#[tracing::instrument(name = "read_ftd_2022", skip_all)]
pub(crate) async fn read_ftd_2022(
    config: &mut fastn_core::Config,
    main: &fastn_core::Document,
    base_url: &str,
    download_assets: bool,
    test: bool,
) -> fastn_core::Result<FTDResult> {
    let lib_config = config.clone();
    let all_packages = config.all_packages.borrow();
    let current_package = all_packages
        .get(main.package_name.as_str())
        .unwrap_or(&config.package);

    let mut lib = fastn_core::Library2022 {
        config: lib_config,
        markdown: None,
        document_id: main.id.clone(),
        translated_data: Default::default(),
        base_url: base_url.to_string(),
        module_package_map: Default::default(),
    };

    // Get Prefix Body => [AutoImports + Actual Doc content]
    let mut doc_content =
        current_package.get_prefixed_body(main.content.as_str(), main.id.as_str(), true);
    // Fix aliased imports to full path (if any)
    doc_content = current_package.fix_imports_in_body(doc_content.as_str(), main.id.as_str())?;
    drop(all_packages);

    let line_number = doc_content.split('\n').count() - main.content.split('\n').count();
    let main_ftd_doc = match fastn_core::doc::interpret_helper(
        main.id_with_package().as_str(),
        doc_content.as_str(),
        &mut lib,
        base_url,
        download_assets,
        line_number,
    )
    .await
    {
        Ok(v) => v,
        Err(e) => {
            tracing::error!(msg = "failed to parse", doc = main.id.as_str());
            return Err(fastn_core::Error::PackageError {
                message: format!("failed to parse {:?}", &e),
            });
        }
    };
<<<<<<< HEAD
    config.dependencies_during_render = lib.config.dependencies_during_render;
    if let Some((url, code)) = main_ftd_doc.get_redirect() {
=======
    if let Some((url, code)) = main_ftd_doc.get_redirect()? {
>>>>>>> b0e4392e
        return Ok(FTDResult::Redirect { url, code });
    }
    let executor = ftd::executor::ExecuteDoc::from_interpreter(main_ftd_doc)?;
    let node = ftd::node::NodeData::from_rt(executor);
    let html_ui = ftd::html::HtmlUI::from_node_data(node, "main", test)?;

    config
        .downloaded_assets
        .extend(lib.config.downloaded_assets);

    let font_style = config.get_font_style();
    let file_content = fastn_core::utils::replace_markers_2022(
        fastn_core::ftd_html(),
        html_ui,
        config,
        main.id_to_path().as_str(),
        font_style.as_str(),
        base_url,
    );

    Ok(FTDResult::Html(file_content.into()))
}

#[allow(clippy::await_holding_refcell_ref)]
#[tracing::instrument(name = "read_ftd_2023", skip_all)]
pub(crate) async fn read_ftd_2023(
    config: &mut fastn_core::Config,
    main: &fastn_core::Document,
    base_url: &str,
    download_assets: bool,
) -> fastn_core::Result<FTDResult> {
    let lib_config = config.clone();
    let mut all_packages = config.all_packages.borrow_mut();
    let current_package = all_packages
        .get(main.package_name.as_str())
        .unwrap_or(&config.package);

    let mut lib = fastn_core::Library2022 {
        config: lib_config,
        markdown: None,
        document_id: main.id.clone(),
        translated_data: Default::default(),
        base_url: base_url.to_string(),
        module_package_map: Default::default(),
    };

    // Get Prefix Body => [AutoImports + Actual Doc content]
    let mut doc_content =
        current_package.get_prefixed_body(main.content.as_str(), main.id.as_str(), true);
    // Fix aliased imports to full path (if any)
    doc_content = current_package.fix_imports_in_body(doc_content.as_str(), main.id.as_str())?;

    let line_number = doc_content.split('\n').count() - main.content.split('\n').count();
    let main_ftd_doc = match fastn_core::doc::interpret_helper(
        main.id_with_package().as_str(),
        doc_content.as_str(),
        &mut lib,
        base_url,
        download_assets,
        line_number,
    )
    .await
    {
        Ok(v) => v,
        Err(e) => {
            tracing::error!(msg = "failed to parse", doc = main.id.as_str());
            return Err(fastn_core::Error::PackageError {
                message: format!("failed to parse {:?}", &e),
            });
        }
    };
<<<<<<< HEAD
    config.dependencies_during_render = lib.config.dependencies_during_render;
    if let Some((url, code)) = main_ftd_doc.get_redirect() {
=======

    if let Some((url, code)) = main_ftd_doc.get_redirect()? {
>>>>>>> b0e4392e
        return Ok(FTDResult::Redirect { url, code });
    }

    let js_ast_data = ftd::js::document_into_js_ast(main_ftd_doc);
    let js_document_script = fastn_js::to_js(
        js_ast_data.asts.as_slice(),
        true,
        config.package.name.as_str(),
    );
    let js_ftd_script = fastn_js::to_js(
        ftd::js::default_bag_into_js_ast().as_slice(),
        false,
        config.package.name.as_str(),
    );
    let ssr_body = fastn_js::ssr_with_js_string(
        &config.package.name,
        format!("{js_ftd_script}\n{js_document_script}").as_str(),
    );

    all_packages.extend(lib.config.all_packages.into_inner());
    drop(all_packages);

    config
        .downloaded_assets
        .extend(lib.config.downloaded_assets);

    let font_style = config.get_font_style();
    let file_content = fastn_core::utils::replace_markers_2023(
        ftd::ftd_js_html(),
        js_document_script.as_str(),
        js_ast_data.scripts.join("").as_str(),
        ssr_body.as_str(),
        font_style.as_str(),
        ftd::ftd_js_css(),
        base_url,
        config,
    );

    Ok(FTDResult::Html(file_content.into()))
}

pub(crate) async fn process_ftd(
    config: &mut fastn_core::Config,
    main: &fastn_core::Document,
    base_url: &str,
    build_static_files: bool,
    test: bool,
    file_path: &str,
) -> fastn_core::Result<FTDResult> {
    let response = read_ftd(config, main, base_url, build_static_files, test).await?;
    fastn_core::utils::overwrite(&config.build_dir(), file_path, &response.html()).await?;

    Ok(response)
}<|MERGE_RESOLUTION|>--- conflicted
+++ resolved
@@ -433,12 +433,8 @@
             });
         }
     };
-<<<<<<< HEAD
     config.dependencies_during_render = lib.config.dependencies_during_render;
-    if let Some((url, code)) = main_ftd_doc.get_redirect() {
-=======
     if let Some((url, code)) = main_ftd_doc.get_redirect()? {
->>>>>>> b0e4392e
         return Ok(FTDResult::Redirect { url, code });
     }
     let executor = ftd::executor::ExecuteDoc::from_interpreter(main_ftd_doc)?;
@@ -510,13 +506,8 @@
             });
         }
     };
-<<<<<<< HEAD
     config.dependencies_during_render = lib.config.dependencies_during_render;
-    if let Some((url, code)) = main_ftd_doc.get_redirect() {
-=======
-
     if let Some((url, code)) = main_ftd_doc.get_redirect()? {
->>>>>>> b0e4392e
         return Ok(FTDResult::Redirect { url, code });
     }
 
