static LOCK: once_cell::sync::Lazy<async_lock::RwLock<()>> =
    once_cell::sync::Lazy::new(|| async_lock::RwLock::new(()));

#[tracing::instrument(skip_all)]
fn handle_redirect(
    config: &fastn_core::Config,
    path: &camino::Utf8Path,
) -> Option<fastn_core::http::Response> {
    config
        .package
        .redirects
        .as_ref()
        .and_then(|v| fastn_core::package::redirects::find_redirect(v, path.as_str()))
        .map(|r| fastn_core::http::redirect(r.to_string()))
}

/// path: /-/<package-name>/<file-name>/
/// path: /<file-name>/
#[tracing::instrument(skip_all)]
async fn serve_file(
    config: &mut fastn_core::RequestConfig,
    path: &camino::Utf8Path,
    only_js: bool,
) -> fastn_core::http::Response {
    if let Some(r) = handle_redirect(&config.config, path) {
        return r;
    }

    let path = <&camino::Utf8Path>::clone(&path);

    if let Err(e) = config
        .config
        .package
        .auto_import_language(config.request.cookie("fastn-lang"), None)
    {
        return if !config.config.test_command_running {
            fastn_core::not_found!("fastn-Error: path: {}, {:?}", path, e)
        } else {
            fastn_core::http::not_found_without_warning(format!(
                "fastn-Error: path: {}, {:?}",
                path, e
            ))
        };
    }

    let f = match config.get_file_and_package_by_id(path.as_str()).await {
        Ok(f) => f,
        Err(e) => {
            tracing::error!(
                msg = "fastn-error path not found",
                path = path.as_str(),
                error = %e
            );
            return if !config.config.test_command_running {
                fastn_core::not_found!("fastn-Error: path: {}, {:?}", path, e)
            } else {
                fastn_core::http::not_found_without_warning(format!(
                    "fastn-Error: path: {}, {:?}",
                    path, e
                ))
            };
        }
    };

    // Auth Stuff
    if !f.is_static() {
        match config.can_read(path.as_str(), true).await {
            Ok(can_read) => {
                if !can_read {
                    tracing::error!(
                        msg = "unauthorized-error: can not read",
                        path = path.as_str()
                    );
                    return fastn_core::unauthorised!("You are unauthorized to access: {}", path);
                }
            }
            Err(e) => {
                tracing::error!(msg = "can_read-error", path = path.as_str());
                return fastn_core::server_error!("fastn-Error: can_read error: {}, {:?}", path, e);
            }
        };

        match fastn_core::package::app::can_read(config, path.as_str()).await {
            Ok(can_read) => {
                if !can_read {
                    tracing::error!(
                        msg = "unauthorized-error: can not access app",
                        path = path.as_str()
                    );
                    return fastn_core::unauthorised!("You are unauthorized to access: {}", path);
                }
            }
            Err(err) => {
                tracing::error!(
                    msg = "app::can_read-error: can not access app",
                    path = path.as_str()
                );
                return fastn_core::server_error!(
                    "fastn-Error: can_read error: {}, {:?}",
                    path,
                    err
                );
            }
        };
    }

    let main_document = match f {
        fastn_core::File::Ftd(main_document) => main_document,
        _ => {
            tracing::error!(msg = "unknown handler", path = path.as_str());
            return fastn_core::server_error!("unknown handler");
        }
    };

    if fastn_core::utils::is_ftd_path(path.as_str()) {
        return fastn_core::http::not_found_without_warning(
            "we do not serve ftd file source".to_string(),
        );
    }

    match fastn_core::package::package_doc::read_ftd_(
        config,
        &main_document,
        "/",
        false,
        false,
        only_js,
    )
    .await
    {
        Ok(r) => r.into(),
        Err(e) => {
            tracing::error!(
                msg = "fastn-Error",
                path = path.as_str(),
                error = e.to_string()
            );
            fastn_core::server_error!("fastn-Error: path: {}, {:?}", path, e)
        }
    }
}

fn guess_mime_type(path: &str) -> mime_guess::Mime {
    mime_guess::from_path(path).first_or_octet_stream()
}

#[tracing::instrument(skip_all)]
async fn serve_fastn_file(config: &fastn_core::Config) -> fastn_core::http::Response {
    let response = match config
        .ds
        .read_content(
            &config
                .get_root_for_package(&config.package)
                .join("FASTN.ftd"),
        )
        .await
    {
        Ok(res) => res,
        Err(e) => {
            return fastn_core::not_found!("fastn-Error: path: FASTN.ftd error: {:?}", e);
        }
    };
    fastn_core::http::ok_with_content_type(response, mime_guess::mime::APPLICATION_OCTET_STREAM)
}

#[tracing::instrument(skip_all)]
pub async fn serve(
    config: &fastn_core::Config,
    req: fastn_core::http::Request,
) -> fastn_core::Result<fastn_core::http::Response> {
    if let Some(endpoint_response) = handle_endpoints(config, &req).await {
        return endpoint_response;
    }

    if let Some(default_response) = handle_default_route(&req, config.package.name.as_str()) {
        return default_response;
    }

    if let Some(static_response) =
        handle_static_route(req.path(), config.package.name.as_str(), &config.ds).await
    {
        return static_response;
    }

    serve_helper(config, req, false).await
}

#[tracing::instrument(skip_all)]
pub async fn serve_helper(
    config: &fastn_core::Config,
    req: fastn_core::http::Request,
    only_js: bool,
) -> fastn_core::Result<fastn_core::http::Response> {
    match (req.method().to_lowercase().as_str(), req.path()) {
        #[cfg(feature = "auth")]
        (_, t) if t.starts_with("/-/auth/") => {
            return fastn_core::auth::routes::handle_auth(req, config).await
        }
        ("get", "/-/clear-cache/") => return clear_cache(config, req).await,
        ("get", "/-/poll/") => return fastn_core::watcher::poll().await,
        ("get", "/favicon.ico") => return favicon(config).await,
        ("get", "/test/") => return test().await,
        ("get", "/-/pwd/") => return fastn_core::tutor::pwd().await,
        ("get", "/-/tutor.js") => return fastn_core::tutor::js().await,
        ("post", "/-/tutor/start/") => return fastn_core::tutor::start(req.json()?).await,
        ("get", "/-/tutor/stop/") => return fastn_core::tutor::stop().await,
        _ => {}
    }

    let _lock = LOCK.read().await;

    let mut req_config = fastn_core::RequestConfig::new(config, &req, "", "/");
    let path: camino::Utf8PathBuf = req.path().replacen('/', "", 1).parse()?;

    let mut resp = if path.eq(&camino::Utf8PathBuf::new().join("FASTN.ftd")) {
        serve_fastn_file(config).await
    } else if path.eq(&camino::Utf8PathBuf::new().join("")) {
        serve_file(&mut req_config, &path.join("/"), only_js).await
    } else {
        // url is present in config or not
        // If not present than proxy pass it

        let req_method = req.method().to_string();
        let query_string = req.query_string().to_string();

        // if start with -/ and mount-point exists so send redirect to mount-point
        // We have to do -/<package-name>/remaining-url/ ==> (<package-name>, remaining-url) ==> (/config.package-name.mount-point/remaining-url/)
        // Get all the dependencies with mount-point if path_start with any package-name so send redirect to mount-point
        // fastn_core::file::is_static: checking for static file, if file is static no need to redirect it.
        if req_method.as_str() == "GET" && !fastn_core::file::is_static(path.as_str())? {
            // if any app name starts with package-name to redirect it to /mount-point/remaining-url/
            for (mp, dep) in config
                .package
                .apps
                .iter()
                .map(|x| (&x.mount_point, &x.package))
            {
                if let Some(remaining_path) =
                    fastn_core::config::utils::trim_package_name(path.as_str(), dep.name.as_str())
                {
                    let path = if remaining_path.trim_matches('/').is_empty() {
                        format!("/{}/", mp.trim().trim_matches('/'))
                    } else if query_string.is_empty() {
                        format!(
                            "/{}/{}/",
                            mp.trim().trim_matches('/'),
                            remaining_path.trim_matches('/')
                        )
                    } else {
                        format!(
                            "/{}/{}/?{}",
                            mp.trim().trim_matches('/'),
                            remaining_path.trim_matches('/'),
                            query_string.as_str()
                        )
                    };

                    let mut resp = actix_web::HttpResponse::new(
                        actix_web::http::StatusCode::PERMANENT_REDIRECT,
                    );
                    resp.headers_mut().insert(
                        actix_web::http::header::LOCATION,
                        actix_web::http::header::HeaderValue::from_str(path.as_str()).unwrap(), // TODO:
                    );
                    return Ok(resp);
                }
            }
        }

        let file_response = serve_file(&mut req_config, path.as_path(), only_js).await;
        // If path is not present in sitemap then pass it to proxy
        // TODO: Need to handle other package URL as well, and that will start from `-`
        // and all the static files starts with `-`
        // So task is how to handle proxy urls which are starting with `-/<package-name>/<proxy-path>`
        // In that case need to check whether that url is present in sitemap or not and than proxy
        // pass the url if the file is not static
        // So final check would be file is not static and path is not present in the package's sitemap
        tracing::info!(
            "before executing proxy: file-status: {}, path: {}",
            file_response.status(),
            &path
        );
        if file_response.status() == actix_web::http::StatusCode::NOT_FOUND {
            // TODO: Check if path exists in dynamic urls also, otherwise pass to endpoint
            // Already checked in the above method serve_file

            tracing::info!("executing proxy: path: {}", &path);
            #[allow(unused_mut)]
            let (package_name, url, mut conf) =
                fastn_core::config::utils::get_clean_url(config, path.as_str())?;
            let package_name = package_name.unwrap_or_else(|| config.package.name.to_string());

            let host = if let Some(port) = url.port() {
                format!("{}://{}:{}", url.scheme(), url.host_str().unwrap(), port)
            } else {
                format!("{}://{}", url.scheme(), url.host_str().unwrap())
            };

            // TODO: read app config and send them to service as header
            // Adjust x-fastn header from based on the platform and the requested field
            // this is for fastn.app
            #[cfg(feature = "auth")]
            if let Some(user_id) = conf.get("user-id") {
                // if request goes with mount-point /todos/api/add-todo/
                // so it should say not found and pass it to proxy
                let cookies = req_config.request.cookies().clone();

                match user_id.split_once('-') {
                    Some((platform, requested_field)) => {
                        if let Some(user_data) = fastn_core::auth::get_user_data_from_cookies(
                            platform,
                            requested_field,
                            &cookies,
                        )
                        .await?
                        {
                            conf.insert("X-FASTN-USER-ID".to_string(), user_data);
                        }
                    }
                    _ => return Ok(fastn_core::unauthorised!("invalid user-id provided")),
                }
            }

            return fastn_core::proxy::get_out(
                host.as_str(),
                req,
                url.path(),
                package_name.as_str(),
                &conf,
            )
            .await;
        }

        // Fallback to WASM execution in case of no successful response
        // TODO: This is hacky. Use the sitemap eventually.
        // if file_response.status() == actix_web::http::StatusCode::NOT_FOUND {
        //     let package = config.find_package_by_id(path.as_str()).await.unwrap().1;
        //     let wasm_module = config.get_root_for_package(&package).join("backend.wasm");
        //     // Set the temp path to and do `get_file_and_package_by_id` to retrieve the backend.wasm
        //     // File for the particular dependency package
        //     let wasm_module_path = format!("-/{}/backend.wasm", package.name,);
        //     config
        //         .get_file_and_package_by_id(wasm_module_path.as_str())
        //         .await?;
        //     let req = if let Some(r) = config.request {
        //         r
        //     } else {
        //         return Ok(fastn_core::server_error!("request not set"));
        //     };
        //     fastn_core::wasm::handle_wasm(req, wasm_module, config.package.backend_headers).await
        // }

        file_response
    };

    for cookie in req_config.processor_set_cookies {
        resp.headers_mut().append(
            actix_web::http::header::SET_COOKIE,
            actix_web::http::header::HeaderValue::from_str(cookie.as_str()).unwrap(),
        );
    }
    Ok(resp)
}

pub(crate) async fn download_init_package(url: &Option<String>) -> std::io::Result<()> {
    let mut package = fastn_core::Package::new("unknown-package");
    package.download_base_url = url.to_owned();
    let current_dir = camino::Utf8PathBuf::from_path_buf(std::env::current_dir()?)
        .expect("fastn-Error: Unable to change path");
    let ds = fastn_ds::DocumentStore::new(current_dir);
    package
        .http_download_by_id("FASTN.ftd", Some(&ds.root()), &ds)
        .await
        .expect("Unable to find FASTN.ftd file");
    Ok(())
}

pub async fn clear_cache(
    config: &fastn_core::Config,
    req: fastn_core::http::Request,
) -> fastn_core::Result<fastn_core::http::Response> {
    #[cfg(feature = "auth")]
    fn is_login(req: &fastn_core::http::Request) -> bool {
        // TODO: Need refactor not happy with this
        req.cookie(fastn_core::auth::AuthProviders::GitHub.as_str())
            .is_some()
    }

    // TODO: Remove After Demo, Need to think about refresh content from github
    #[derive(serde::Deserialize)]
    struct Temp {
        from: Option<String>,
    }
    let from = actix_web::web::Query::<Temp>::from_query(req.query_string())?;
    if from.from.eq(&Some("temp-github".to_string())) {
        let _lock = LOCK.write().await;
        return Ok(fastn_core::apis::cache::clear(config, &req).await);
    }
    // TODO: Remove After Demo, till here

    #[cfg(feature = "auth")]
    if !is_login(&req) {
        return Ok(actix_web::HttpResponse::Found()
            .append_header((
                actix_web::http::header::LOCATION,
                "/auth/login/?platform=github".to_string(),
            ))
            .finish());
    }

    let _lock = LOCK.write().await;
    fastn_core::apis::cache::clear(config, &req).await;
    // TODO: Redirect to Referrer uri
    return Ok(actix_web::HttpResponse::Found()
        .append_header((actix_web::http::header::LOCATION, "/".to_string()))
        .finish());
}

#[derive(serde::Deserialize, Default, Clone)]
pub(crate) struct AppData {
    pub(crate) edition: Option<String>,
    pub(crate) external_js: Vec<String>,
    pub(crate) inline_js: Vec<String>,
    pub(crate) external_css: Vec<String>,
    pub(crate) inline_css: Vec<String>,
}

pub fn handle_default_route(
    req: &fastn_core::http::Request,
    package_name: &str,
) -> Option<fastn_core::Result<fastn_core::http::Response>> {
    if req
        .path()
        .ends_with(fastn_core::utils::hashed_default_css_name())
    {
        return Some(Ok(actix_web::HttpResponse::Ok()
            .content_type(mime_guess::mime::TEXT_CSS)
            .append_header(("Cache-Control", "public, max-age=31536000"))
            .body(ftd::css())));
    } else if req
        .path()
        .ends_with(fastn_core::utils::hashed_default_js_name())
    {
        return Some(Ok(actix_web::HttpResponse::Ok()
            .content_type(mime_guess::mime::TEXT_JAVASCRIPT)
            .append_header(("Cache-Control", "public, max-age=31536000"))
            .body(format!(
                "{}\n\n{}",
                ftd::build_js(),
                fastn_core::fastn_2022_js()
            ))));
    } else if req
        .path()
        .ends_with(fastn_core::utils::hashed_default_ftd_js(package_name))
    {
        return Some(Ok(actix_web::HttpResponse::Ok()
            .content_type(mime_guess::mime::TEXT_JAVASCRIPT)
            .append_header(("Cache-Control", "public, max-age=31536000"))
            .body(ftd::js::all_js_without_test(package_name))));
    } else if req
        .path()
        .ends_with(fastn_core::utils::hashed_markdown_js())
    {
        return Some(Ok(actix_web::HttpResponse::Ok()
            .content_type(mime_guess::mime::TEXT_JAVASCRIPT)
            .append_header(("Cache-Control", "public, max-age=31536000"))
            .body(ftd::markdown_js())));
    } else if let Some(theme) =
        fastn_core::utils::hashed_code_theme_css()
            .iter()
            .find_map(|(theme, url)| {
                if req.path().ends_with(url) {
                    Some(theme)
                } else {
                    None
                }
            })
    {
        let theme_css = ftd::theme_css();
        return theme_css.get(theme).cloned().map(|theme| {
            Ok(actix_web::HttpResponse::Ok()
                .content_type(mime_guess::mime::TEXT_CSS)
                .append_header(("Cache-Control", "public, max-age=31536000"))
                .body(theme))
        });
    } else if req.path().ends_with(fastn_core::utils::hashed_prism_js()) {
        return Some(Ok(actix_web::HttpResponse::Ok()
            .content_type(mime_guess::mime::TEXT_JAVASCRIPT)
            .append_header(("Cache-Control", "public, max-age=31536000"))
            .body(ftd::prism_js())));
    } else if req.path().ends_with(fastn_core::utils::hashed_prism_css()) {
        return Some(Ok(actix_web::HttpResponse::Ok()
            .content_type(mime_guess::mime::TEXT_CSS)
            .append_header(("Cache-Control", "public, max-age=31536000"))
            .body(ftd::prism_css())));
    }

    None
}

#[tracing::instrument(skip_all)]
async fn foo() {
    tokio::time::sleep(std::time::Duration::from_secs(3)).await;
}

#[tracing::instrument(skip_all)]
async fn test() -> fastn_core::Result<fastn_core::http::Response> {
    tokio::time::sleep(std::time::Duration::from_secs(2)).await;
    foo().await;
    Ok(actix_web::HttpResponse::Ok().finish())
}

async fn handle_static_route(
    path: &str,
    package_name: &str,
    ds: &fastn_ds::DocumentStore,
) -> Option<fastn_core::Result<fastn_core::http::Response>> {
    return Some(match handle_static_route_(path, package_name, ds).await? {
        Ok(r) => Ok(r),
        Err(fastn_ds::ReadError::NotFound) => {
            Ok(fastn_core::http::not_found_without_warning("".to_string()))
        }
        Err(e) => Err(e.into()),
    });

    async fn handle_static_route_(
        path: &str,
        package_name: &str,
        ds: &fastn_ds::DocumentStore,
    ) -> Option<Result<fastn_core::http::Response, fastn_ds::ReadError>> {
        if path == "/favicon.ico" {
            return Some(favicon(ds).await);
        }

        if !fastn_core::utils::is_static_path(path) {
            return None;
        }

        // the path can start with slash or -/. If later, it is a static file from our dependencies, so
        // we have to look for them inside .packages.
        let path = match path.strip_prefix("/-/") {
            Some(path) if path.starts_with(package_name) => {
                path.strip_prefix(package_name).unwrap_or(path).to_string()
            }
            Some(path) => format!(".packages/{path}"),
            None => path.to_string(),
        };

        Some(
            static_file(ds, path.strip_prefix('/').unwrap_or(path.as_str()))
                .await
                .map_err(Into::into),
        )
    }

    async fn favicon(
        ds: &fastn_ds::DocumentStore,
    ) -> Result<fastn_core::http::Response, fastn_ds::ReadError> {
        match static_file(ds, "favicon.ico").await {
            Ok(r) => Ok(r),
            Err(fastn_ds::ReadError::NotFound) => Ok(static_file(ds, "static/favicon.ico").await?),
            Err(e) => Err(e),
        }
    }

    #[tracing::instrument(skip(ds))]
    async fn static_file(
        ds: &fastn_ds::DocumentStore,
        path: &str,
    ) -> Result<fastn_core::http::Response, fastn_ds::ReadError> {
        ds.read_content(&fastn_ds::Path::new(path)).await.map(|r| {
            fastn_core::http::ok_with_content_type(r, guess_mime_type(path.to_string().as_str()))
        })
    }
}

async fn handle_endpoints(
    _config: &fastn_core::Config,
    _req: &fastn_core::http::Request,
) -> Option<fastn_core::Result<fastn_core::http::Response>> {
    // static means it has an extension and it does not start with endpoint
    None
}

#[tracing::instrument(skip_all)]
async fn actual_route(
    config: &fastn_core::Config,
    req: actix_web::HttpRequest,
    body: actix_web::web::Bytes,
) -> fastn_core::Result<fastn_core::http::Response> {
    tracing::info!(method = req.method().as_str(), uri = req.path());

    let req = fastn_core::http::Request::from_actix(req, body);

<<<<<<< HEAD
    if let Some(endpoint_response) = handle_endpoints(config, &req).await {
        return endpoint_response;
    }

    if let Some(default_response) = handle_default_route(&req, package_name) {
        return default_response;
    }

    if let Some(static_response) = handle_static_route(&req, &config.ds).await {
        return static_response;
    }

    serve(config, req).await
=======
    match (req.method().to_lowercase().as_str(), req.path()) {
        #[cfg(feature = "auth")]
        (_, t) if t.starts_with("/-/auth/") => fastn_core::auth::routes::handle_auth(req).await,
        ("get", "/-/clear-cache/") => clear_cache(config, req).await,
        ("get", "/-/poll/") => fastn_core::watcher::poll().await,
        ("get", "/test/") => test().await,
        (_, _) => serve(config, req).await,
    }
>>>>>>> 1f2891b7
}

#[tracing::instrument(skip_all)]
async fn route(
    req: actix_web::HttpRequest,
    body: actix_web::web::Bytes,
    app_data: actix_web::web::Data<AppData>,
) -> fastn_core::Result<fastn_core::http::Response> {
    let config = fastn_core::Config::read_current(false)
        .await?
        .add_edition(app_data.edition.clone())?
        .add_external_js(app_data.external_js.clone())
        .add_inline_js(app_data.inline_js.clone())
        .add_external_css(app_data.external_css.clone())
        .add_inline_css(app_data.inline_css.clone());

    actual_route(&config, req, body).await
}

//noinspection HttpUrlsUsage
#[allow(clippy::too_many_arguments)]
pub async fn listen(
    bind_address: &str,
    port: Option<u16>,
    package_download_base_url: Option<String>,
    edition: Option<String>,
    external_js: Vec<String>,
    inline_js: Vec<String>,
    external_css: Vec<String>,
    inline_css: Vec<String>,
) -> fastn_core::Result<()> {
    use colored::Colorize;
    env_logger::init_from_env(env_logger::Env::new().default_filter_or("info"));

    if package_download_base_url.is_some() {
        download_init_package(&package_download_base_url).await?;
    }

    let tcp_listener = match fastn_core::http::get_available_port(port, bind_address) {
        Some(listener) => listener,
        None => {
            eprintln!(
                "{}",
                port.map(|x| format!(
                    r#"Provided port {} is not available.

You can try without providing port, it will automatically pick unused port."#,
                    x.to_string().red()
                ))
                .unwrap_or_else(|| {
                    "Tried picking port between port 8000 to 9000, none are available :-("
                        .to_string()
                })
            );
            std::process::exit(2);
        }
    };

    #[cfg(feature = "auth")]
    if let Ok(auth_enabled) = std::env::var("FASTN_ENABLE_AUTH") {
        if auth_enabled == "true" {
            tracing::info!("running auth related migrations");
            fastn_core::auth::enable_auth()?
        }
    }

    let app = move || {
        actix_web::App::new()
            .app_data(actix_web::web::Data::new(AppData {
                edition: edition.clone(),
                external_js: external_js.clone(),
                inline_js: inline_js.clone(),
                external_css: external_css.clone(),
                inline_css: inline_css.clone(),
            }))
            .wrap(actix_web::middleware::Compress::default())
            .wrap(fastn_core::catch_panic::CatchPanic::default())
            .wrap(
                actix_web::middleware::Logger::new(
                    r#""%r" %Ts %s %b %a "%{Referer}i" "%{User-Agent}i""#,
                )
                .log_target(""),
            )
            .route("/{path:.*}", actix_web::web::route().to(route))
    };

    println!("### Server Started ###");
    println!(
        "Go to: http://{}:{}",
        bind_address,
        tcp_listener.local_addr()?.port()
    );
    actix_web::HttpServer::new(app)
        .listen(tcp_listener)?
        .run()
        .await?;
    Ok(())
}

// cargo install --features controller --path=.
// FASTN_CONTROLLER=http://127.0.0.1:8000 FASTN_INSTANCE_ID=12345 fastn serve 8001
// TRACING=INFO fastn serve<|MERGE_RESOLUTION|>--- conflicted
+++ resolved
@@ -198,12 +198,7 @@
         }
         ("get", "/-/clear-cache/") => return clear_cache(config, req).await,
         ("get", "/-/poll/") => return fastn_core::watcher::poll().await,
-        ("get", "/favicon.ico") => return favicon(config).await,
         ("get", "/test/") => return test().await,
-        ("get", "/-/pwd/") => return fastn_core::tutor::pwd().await,
-        ("get", "/-/tutor.js") => return fastn_core::tutor::js().await,
-        ("post", "/-/tutor/start/") => return fastn_core::tutor::start(req.json()?).await,
-        ("get", "/-/tutor/stop/") => return fastn_core::tutor::stop().await,
         _ => {}
     }
 
@@ -592,30 +587,7 @@
 
     let req = fastn_core::http::Request::from_actix(req, body);
 
-<<<<<<< HEAD
-    if let Some(endpoint_response) = handle_endpoints(config, &req).await {
-        return endpoint_response;
-    }
-
-    if let Some(default_response) = handle_default_route(&req, package_name) {
-        return default_response;
-    }
-
-    if let Some(static_response) = handle_static_route(&req, &config.ds).await {
-        return static_response;
-    }
-
     serve(config, req).await
-=======
-    match (req.method().to_lowercase().as_str(), req.path()) {
-        #[cfg(feature = "auth")]
-        (_, t) if t.starts_with("/-/auth/") => fastn_core::auth::routes::handle_auth(req).await,
-        ("get", "/-/clear-cache/") => clear_cache(config, req).await,
-        ("get", "/-/poll/") => fastn_core::watcher::poll().await,
-        ("get", "/test/") => test().await,
-        (_, _) => serve(config, req).await,
-    }
->>>>>>> 1f2891b7
 }
 
 #[tracing::instrument(skip_all)]
