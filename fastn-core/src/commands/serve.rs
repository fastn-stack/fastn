static LOCK: once_cell::sync::Lazy<async_lock::RwLock<()>> =
    once_cell::sync::Lazy::new(|| async_lock::RwLock::new(()));

#[tracing::instrument(skip_all)]
fn handle_redirect(
    config: &fastn_core::Config,
    path: &camino::Utf8Path,
) -> Option<fastn_core::http::Response> {
    config
        .package
        .redirects
        .as_ref()
        .and_then(|v| fastn_core::package::redirects::find_redirect(v, path.as_str()))
        .map(|r| fastn_core::http::redirect(r.to_string()))
}

/// path: /-/<package-name>/<file-name>/
/// path: /<file-name>/
#[tracing::instrument(skip_all)]
async fn serve_file(
    config: &mut fastn_core::RequestConfig,
    path: &camino::Utf8Path,
    only_js: bool,
) -> fastn_core::http::Response {
    if let Some(r) = handle_redirect(&config.config, path) {
        return r;
    }

    let path = <&camino::Utf8Path>::clone(&path);

    if let Err(e) = config
        .config
        .package
        .auto_import_language(config.request.cookie("fastn-lang"), None)
    {
        return if !config.config.test_command_running {
            fastn_core::not_found!("fastn-Error: path: {}, {:?}", path, e)
        } else {
            fastn_core::http::not_found_without_warning(format!(
                "fastn-Error: path: {}, {:?}",
                path, e
            ))
        };
    }

    let f = match config.get_file_and_package_by_id(path.as_str()).await {
        Ok(f) => f,
        Err(e) => {
            tracing::error!(
                msg = "fastn-error path not found",
                path = path.as_str(),
                error = %e
            );
            return if !config.config.test_command_running {
                fastn_core::not_found!("fastn-Error: path: {}, {:?}", path, e)
            } else {
                fastn_core::http::not_found_without_warning(format!(
                    "fastn-Error: path: {}, {:?}",
                    path, e
                ))
            };
        }
    };

    // Auth Stuff
    if !f.is_static() {
        match config.can_read(path.as_str(), true).await {
            Ok(can_read) => {
                if !can_read {
                    tracing::error!(
                        msg = "unauthorized-error: can not read",
                        path = path.as_str()
                    );
                    return fastn_core::unauthorised!("You are unauthorized to access: {}", path);
                }
            }
            Err(e) => {
                tracing::error!(msg = "can_read-error", path = path.as_str());
                return fastn_core::server_error!("fastn-Error: can_read error: {}, {:?}", path, e);
            }
        };

        match fastn_core::package::app::can_read(config, path.as_str()).await {
            Ok(can_read) => {
                if !can_read {
                    tracing::error!(
                        msg = "unauthorized-error: can not access app",
                        path = path.as_str()
                    );
                    return fastn_core::unauthorised!("You are unauthorized to access: {}", path);
                }
            }
            Err(err) => {
                tracing::error!(
                    msg = "app::can_read-error: can not access app",
                    path = path.as_str()
                );
                return fastn_core::server_error!(
                    "fastn-Error: can_read error: {}, {:?}",
                    path,
                    err
                );
            }
        };
    }

    match f {
        fastn_core::File::Ftd(main_document) => {
            if fastn_core::utils::is_ftd_path(path.as_str()) {
                return fastn_core::http::ok(main_document.content.into_bytes());
            }
            match fastn_core::package::package_doc::read_ftd_(
                config,
                &main_document,
                "/",
                false,
                false,
                only_js,
            )
            .await
            {
                Ok(r) => r.into(),
                Err(e) => {
                    tracing::error!(
                        msg = "fastn-Error",
                        path = path.as_str(),
                        error = e.to_string()
                    );
                    fastn_core::server_error!("fastn-Error: path: {}, {:?}", path, e)
                }
            }
        }
        fastn_core::File::Image(image) => fastn_core::http::ok_with_content_type(
            image.content,
            guess_mime_type(image.id.as_str()),
        ),
        fastn_core::File::Static(s) => fastn_core::http::ok(s.content),
        fastn_core::File::Code(s) => fastn_core::http::ok_with_content_type(
            s.content.into_bytes(),
            guess_mime_type(s.id.as_str()),
        ),
        _ => {
            tracing::error!(msg = "unknown handler", path = path.as_str());
            fastn_core::server_error!("unknown handler")
        }
    }
}

fn guess_mime_type(path: &str) -> mime_guess::Mime {
    mime_guess::from_path(path).first_or_octet_stream()
}

#[tracing::instrument(skip_all)]
async fn serve_fastn_file(config: &fastn_core::Config) -> fastn_core::http::Response {
    let response = match config
        .ds
        .read_content(
            &config
                .get_root_for_package(&config.package)
                .join("FASTN.ftd"),
        )
        .await
    {
        Ok(res) => res,
        Err(e) => {
            return fastn_core::not_found!("fastn-Error: path: FASTN.ftd error: {:?}", e);
        }
    };
    fastn_core::http::ok_with_content_type(response, mime_guess::mime::APPLICATION_OCTET_STREAM)
}

async fn favicon(config: &fastn_core::Config) -> fastn_core::Result<fastn_core::http::Response> {
    let mut path = fastn_ds::Path::new("favicon.ico");
    if !config.ds.exists(&path).await {
        path = fastn_ds::Path::new("static/favicon.ico");
    }
    Ok(static_file(config, path).await)
}

#[tracing::instrument(skip_all)]
async fn static_file(
    config: &fastn_core::Config,
    file_path: fastn_ds::Path,
) -> fastn_core::http::Response {
    if !config.ds.exists(&file_path).await {
        tracing::error!(
            msg = "no such static file ({})",
            path = file_path.to_string()
        );
        return fastn_core::not_found!("no such static file ({})", file_path);
    }

    match config.ds.read_content(&file_path).await {
        Ok(r) => fastn_core::http::ok_with_content_type(
            r,
            guess_mime_type(file_path.to_string().as_str()),
        ),
        Err(e) => {
            tracing::error!(
                msg = "file-system-error ({})",
                path = file_path.to_string(),
                error = e.to_string()
            );
            fastn_core::not_found!("fastn-Error: path: {:?}, error: {:?}", file_path, e)
        }
    }
}

#[tracing::instrument(skip_all)]
pub async fn serve(
    config: &fastn_core::Config,
    req: fastn_core::http::Request,
) -> fastn_core::Result<fastn_core::http::Response> {
    serve_helper(config, req, false).await
}

#[tracing::instrument(skip_all)]
pub async fn serve_helper(
    config: &fastn_core::Config,
    req: fastn_core::http::Request,
    only_js: bool,
) -> fastn_core::Result<fastn_core::http::Response> {
    match (req.method().to_lowercase().as_str(), req.path()) {
        #[cfg(feature = "auth")]
        (_, t) if t.starts_with("/-/auth/") => {
            return fastn_core::auth::routes::handle_auth(req).await
        }
        ("get", "/-/clear-cache/") => return clear_cache(config, req).await,
        ("get", "/-/poll/") => return fastn_core::watcher::poll().await,
        ("get", "/favicon.ico") => return favicon(config).await,
        ("get", "/test/") => return test().await,
        ("get", "/-/pwd/") => return fastn_core::tutor::pwd().await,
        ("get", "/-/tutor.js") => return fastn_core::tutor::js().await,
        ("post", "/-/tutor/start/") => return fastn_core::tutor::start(req.json()?).await,
        ("get", "/-/tutor/stop/") => return fastn_core::tutor::stop().await,
        _ => {}
    }

    let _lock = LOCK.read().await;

    let mut req_config = fastn_core::RequestConfig::new(config, &req, "", "/");
    let path: camino::Utf8PathBuf = req.path().replacen('/', "", 1).parse()?;

    let mut resp = if path.eq(&camino::Utf8PathBuf::new().join("FASTN.ftd")) {
        serve_fastn_file(config).await
    } else if path.eq(&camino::Utf8PathBuf::new().join("")) {
        serve_file(&mut req_config, &path.join("/"), only_js).await
    } else {
        // url is present in config or not
        // If not present than proxy pass it

        let req_method = req.method().to_string();
        let query_string = req.query_string().to_string();

        // if start with -/ and mount-point exists so send redirect to mount-point
        // We have to do -/<package-name>/remaining-url/ ==> (<package-name>, remaining-url) ==> (/config.package-name.mount-point/remaining-url/)
        // Get all the dependencies with mount-point if path_start with any package-name so send redirect to mount-point
        // fastn_core::file::is_static: checking for static file, if file is static no need to redirect it.
        if req_method.as_str() == "GET" && !fastn_core::file::is_static(path.as_str())? {
            // if any app name starts with package-name to redirect it to /mount-point/remaining-url/
            for (mp, dep) in config
                .package
                .apps
                .iter()
                .map(|x| (&x.mount_point, &x.package))
            {
                if let Some(remaining_path) =
                    fastn_core::config::utils::trim_package_name(path.as_str(), dep.name.as_str())
                {
                    let path = if remaining_path.trim_matches('/').is_empty() {
                        format!("/{}/", mp.trim().trim_matches('/'))
                    } else if query_string.is_empty() {
                        format!(
                            "/{}/{}/",
                            mp.trim().trim_matches('/'),
                            remaining_path.trim_matches('/')
                        )
                    } else {
                        format!(
                            "/{}/{}/?{}",
                            mp.trim().trim_matches('/'),
                            remaining_path.trim_matches('/'),
                            query_string.as_str()
                        )
                    };

                    let mut resp = actix_web::HttpResponse::new(
                        actix_web::http::StatusCode::PERMANENT_REDIRECT,
                    );
                    resp.headers_mut().insert(
                        actix_web::http::header::LOCATION,
                        actix_web::http::header::HeaderValue::from_str(path.as_str()).unwrap(), // TODO:
                    );
                    return Ok(resp);
                }
            }
        }

        let file_response = serve_file(&mut req_config, path.as_path(), only_js).await;
        // If path is not present in sitemap then pass it to proxy
        // TODO: Need to handle other package URL as well, and that will start from `-`
        // and all the static files starts with `-`
        // So task is how to handle proxy urls which are starting with `-/<package-name>/<proxy-path>`
        // In that case need to check whether that url is present in sitemap or not and than proxy
        // pass the url if the file is not static
        // So final check would be file is not static and path is not present in the package's sitemap
        tracing::info!(
            "before executing proxy: file-status: {}, path: {}",
            file_response.status(),
            &path
        );
        if file_response.status() == actix_web::http::StatusCode::NOT_FOUND {
            // TODO: Check if path exists in dynamic urls also, otherwise pass to endpoint
            // Already checked in the above method serve_file

            tracing::info!("executing proxy: path: {}", &path);
            #[allow(unused_mut)]
            let (package_name, url, mut conf) =
                fastn_core::config::utils::get_clean_url(config, path.as_str())?;
            let package_name = package_name.unwrap_or_else(|| config.package.name.to_string());

            let host = if let Some(port) = url.port() {
                format!("{}://{}:{}", url.scheme(), url.host_str().unwrap(), port)
            } else {
                format!("{}://{}", url.scheme(), url.host_str().unwrap())
            };

            // TODO: read app config and send them to service as header
            // Adjust x-fastn header from based on the platform and the requested field
            // this is for fastn.app
            #[cfg(feature = "auth")]
            if let Some(user_id) = conf.get("user-id") {
                // if request goes with mount-point /todos/api/add-todo/
                // so it should say not found and pass it to proxy
                let cookies = req_config.request.cookies().clone();

                match user_id.split_once('-') {
                    Some((platform, requested_field)) => {
                        if let Some(user_data) = fastn_core::auth::get_user_data_from_cookies(
                            platform,
                            requested_field,
                            &cookies,
                        )
                        .await?
                        {
                            conf.insert("X-FASTN-USER-ID".to_string(), user_data);
                        }
                    }
                    _ => return Ok(fastn_core::unauthorised!("invalid user-id provided")),
                }
            }

            return fastn_core::proxy::get_out(
                host.as_str(),
                req,
                url.path(),
                package_name.as_str(),
                &conf,
            )
            .await;
        }

        // Fallback to WASM execution in case of no successful response
        // TODO: This is hacky. Use the sitemap eventually.
        // if file_response.status() == actix_web::http::StatusCode::NOT_FOUND {
        //     let package = config.find_package_by_id(path.as_str()).await.unwrap().1;
        //     let wasm_module = config.get_root_for_package(&package).join("backend.wasm");
        //     // Set the temp path to and do `get_file_and_package_by_id` to retrieve the backend.wasm
        //     // File for the particular dependency package
        //     let wasm_module_path = format!("-/{}/backend.wasm", package.name,);
        //     config
        //         .get_file_and_package_by_id(wasm_module_path.as_str())
        //         .await?;
        //     let req = if let Some(r) = config.request {
        //         r
        //     } else {
        //         return Ok(fastn_core::server_error!("request not set"));
        //     };
        //     fastn_core::wasm::handle_wasm(req, wasm_module, config.package.backend_headers).await
        // }

        file_response
    };

    for cookie in req_config.processor_set_cookies {
        resp.headers_mut().append(
            actix_web::http::header::SET_COOKIE,
            actix_web::http::header::HeaderValue::from_str(cookie.as_str()).unwrap(),
        );
    }
    Ok(resp)
}

pub(crate) async fn download_init_package(url: &Option<String>) -> std::io::Result<()> {
    let mut package = fastn_core::Package::new("unknown-package");
    package.download_base_url = url.to_owned();
    let current_dir = camino::Utf8PathBuf::from_path_buf(std::env::current_dir()?)
        .expect("fastn-Error: Unable to change path");
    let ds = fastn_ds::DocumentStore::new(current_dir);
    package
        .http_download_by_id("FASTN.ftd", Some(&ds.root()), &ds)
        .await
        .expect("Unable to find FASTN.ftd file");
    Ok(())
}

pub async fn clear_cache(
    config: &fastn_core::Config,
    req: fastn_core::http::Request,
) -> fastn_core::Result<fastn_core::http::Response> {
    #[cfg(feature = "auth")]
    fn is_login(req: &fastn_core::http::Request) -> bool {
        // TODO: Need refactor not happy with this
        req.cookie(fastn_core::auth::AuthProviders::GitHub.as_str())
            .is_some()
    }

    // TODO: Remove After Demo, Need to think about refresh content from github
    #[derive(serde::Deserialize)]
    struct Temp {
        from: Option<String>,
    }
    let from = actix_web::web::Query::<Temp>::from_query(req.query_string())?;
    if from.from.eq(&Some("temp-github".to_string())) {
        let _lock = LOCK.write().await;
        return Ok(fastn_core::apis::cache::clear(config, &req).await);
    }
    // TODO: Remove After Demo, till here

    #[cfg(feature = "auth")]
    if !is_login(&req) {
        return Ok(actix_web::HttpResponse::Found()
            .append_header((
                actix_web::http::header::LOCATION,
                "/auth/login/?platform=github".to_string(),
            ))
            .finish());
    }

    let _lock = LOCK.write().await;
    fastn_core::apis::cache::clear(config, &req).await;
    // TODO: Redirect to Referrer uri
    return Ok(actix_web::HttpResponse::Found()
        .append_header((actix_web::http::header::LOCATION, "/".to_string()))
        .finish());
}

#[derive(serde::Deserialize, Default, Clone)]
pub(crate) struct AppData {
    pub(crate) edition: Option<String>,
    pub(crate) external_js: Vec<String>,
    pub(crate) inline_js: Vec<String>,
    pub(crate) external_css: Vec<String>,
    pub(crate) inline_css: Vec<String>,
    pub(crate) package_name: String,
}

pub fn handle_default_route(
    req: &fastn_core::http::Request,
    package_name: &str,
) -> Option<fastn_core::Result<fastn_core::http::Response>> {
    if req
        .path()
        .ends_with(fastn_core::utils::hashed_default_css_name())
    {
        return Some(Ok(actix_web::HttpResponse::Ok()
            .content_type(mime_guess::mime::TEXT_CSS)
            .append_header(("Cache-Control", "public, max-age=31536000"))
            .body(ftd::css())));
    } else if req
        .path()
        .ends_with(fastn_core::utils::hashed_default_js_name())
    {
        return Some(Ok(actix_web::HttpResponse::Ok()
            .content_type(mime_guess::mime::TEXT_JAVASCRIPT)
            .append_header(("Cache-Control", "public, max-age=31536000"))
            .body(format!(
                "{}\n\n{}",
                ftd::build_js(),
                fastn_core::fastn_2022_js()
            ))));
    } else if req
        .path()
        .ends_with(fastn_core::utils::hashed_default_ftd_js(package_name))
    {
        return Some(Ok(actix_web::HttpResponse::Ok()
            .content_type(mime_guess::mime::TEXT_JAVASCRIPT)
            .append_header(("Cache-Control", "public, max-age=31536000"))
            .body(ftd::js::all_js_without_test(package_name))));
    } else if req
        .path()
        .ends_with(fastn_core::utils::hashed_markdown_js())
    {
        return Some(Ok(actix_web::HttpResponse::Ok()
            .content_type(mime_guess::mime::TEXT_JAVASCRIPT)
            .append_header(("Cache-Control", "public, max-age=31536000"))
            .body(ftd::markdown_js())));
    } else if let Some(theme) =
        fastn_core::utils::hashed_code_theme_css()
            .iter()
            .find_map(|(theme, url)| {
                if req.path().ends_with(url) {
                    Some(theme)
                } else {
                    None
                }
            })
    {
        let theme_css = ftd::theme_css();
        return theme_css.get(theme).cloned().map(|theme| {
            Ok(actix_web::HttpResponse::Ok()
                .content_type(mime_guess::mime::TEXT_CSS)
                .append_header(("Cache-Control", "public, max-age=31536000"))
                .body(theme))
        });
    } else if req.path().ends_with(fastn_core::utils::hashed_prism_js()) {
        return Some(Ok(actix_web::HttpResponse::Ok()
            .content_type(mime_guess::mime::TEXT_JAVASCRIPT)
            .append_header(("Cache-Control", "public, max-age=31536000"))
            .body(ftd::prism_js())));
    } else if req.path().ends_with(fastn_core::utils::hashed_prism_css()) {
        return Some(Ok(actix_web::HttpResponse::Ok()
            .content_type(mime_guess::mime::TEXT_CSS)
            .append_header(("Cache-Control", "public, max-age=31536000"))
            .body(ftd::prism_css())));
    }

    None
}

#[tracing::instrument(skip_all)]
async fn foo() {
    tokio::time::sleep(std::time::Duration::from_secs(3)).await;
}

#[tracing::instrument(skip_all)]
async fn test() -> fastn_core::Result<fastn_core::http::Response> {
    tokio::time::sleep(std::time::Duration::from_secs(2)).await;
    foo().await;
    Ok(actix_web::HttpResponse::Ok().finish())
}

async fn handle_static_route(
    _req: &fastn_core::http::Request,
    _ds: &fastn_ds::DocumentStore,
) -> Option<fastn_core::Result<fastn_core::http::Response>> {
    // static means it has a static extension
    None
}

async fn handle_endpoints(
    _config: &fastn_core::Config,
    _req: &fastn_core::http::Request,
) -> Option<fastn_core::Result<fastn_core::http::Response>> {
    // static means it has an extension and it does not start with endpoint
    None
}

#[tracing::instrument(skip_all)]
async fn actual_route(
    config: &fastn_core::Config,
    req: actix_web::HttpRequest,
    body: actix_web::web::Bytes,
    package_name: &str,
) -> fastn_core::Result<fastn_core::http::Response> {
    tracing::info!(method = req.method().as_str(), uri = req.path());
    tracing::info!(tutor_mode = fastn_core::tutor::is_tutor());

    let req = fastn_core::http::Request::from_actix(req, body);

    if let Some(endpoint_response) = handle_endpoints(config, &req).await {
        return endpoint_response;
    }

    if let Some(default_response) = handle_default_route(&req, package_name) {
        return default_response;
    }

    if let Some(static_response) = handle_static_route(&req, &config.ds).await {
        return static_response;
    }

<<<<<<< HEAD
    let req = fastn_core::http::Request::from_actix(req, body);

    serve(config, req).await
=======
    match (req.method().to_lowercase().as_str(), req.path()) {
        #[cfg(feature = "auth")]
        (_, t) if t.starts_with("/-/auth/") => fastn_core::auth::routes::handle_auth(req).await,
        ("get", "/-/clear-cache/") => clear_cache(config, req).await,
        ("get", "/-/poll/") => fastn_core::watcher::poll().await,
        ("get", "/favicon.ico") => favicon(config).await,
        ("get", "/test/") => test().await,
        ("get", "/-/pwd/") => fastn_core::tutor::pwd().await,
        ("get", "/-/tutor.js") => fastn_core::tutor::js().await,
        ("post", "/-/tutor/start/") => fastn_core::tutor::start(req.json()?).await,
        ("get", "/-/tutor/stop/") => fastn_core::tutor::stop().await,
        (_, _) => serve(config, req).await,
    }
>>>>>>> e565b55d
}

#[tracing::instrument(skip_all)]
async fn route(
    req: actix_web::HttpRequest,
    body: actix_web::web::Bytes,
    app_data: actix_web::web::Data<AppData>,
) -> fastn_core::Result<fastn_core::http::Response> {
    let (config, package_name) = fastn_core::tutor::config(&app_data).await?;
    actual_route(&config, req, body, package_name.as_str()).await
}

//noinspection HttpUrlsUsage
#[allow(clippy::too_many_arguments)]
pub async fn listen(
    bind_address: &str,
    port: Option<u16>,
    package_download_base_url: Option<String>,
    edition: Option<String>,
    external_js: Vec<String>,
    inline_js: Vec<String>,
    external_css: Vec<String>,
    inline_css: Vec<String>,
    package_name: String,
) -> fastn_core::Result<()> {
    use colored::Colorize;
    env_logger::init_from_env(env_logger::Env::new().default_filter_or("info"));

    if package_download_base_url.is_some() {
        download_init_package(&package_download_base_url).await?;
    }

    let tcp_listener = match fastn_core::http::get_available_port(port, bind_address) {
        Some(listener) => listener,
        None => {
            eprintln!(
                "{}",
                port.map(|x| format!(
                    r#"Provided port {} is not available.

You can try without providing port, it will automatically pick unused port."#,
                    x.to_string().red()
                ))
                .unwrap_or_else(|| {
                    "Tried picking port between port 8000 to 9000, none are available :-("
                        .to_string()
                })
            );
            std::process::exit(2);
        }
    };

    #[cfg(feature = "auth")]
    if let Ok(auth_enabled) = std::env::var("FASTN_ENABLE_AUTH") {
        if auth_enabled == "true" {
            tracing::info!("running auth related migrations");
            fastn_core::auth::enable_auth()?
        }
    }

    let app = move || {
        actix_web::App::new()
            .app_data(actix_web::web::Data::new(AppData {
                edition: edition.clone(),
                external_js: external_js.clone(),
                inline_js: inline_js.clone(),
                external_css: external_css.clone(),
                inline_css: inline_css.clone(),
                package_name: package_name.clone(),
            }))
            .wrap(actix_web::middleware::Compress::default())
            .wrap(fastn_core::catch_panic::CatchPanic::default())
            .wrap(
                actix_web::middleware::Logger::new(
                    r#""%r" %Ts %s %b %a "%{Referer}i" "%{User-Agent}i""#,
                )
                .log_target(""),
            )
            .route("/{path:.*}", actix_web::web::route().to(route))
    };

    if fastn_core::tutor::is_tutor() {
        println!("### Server Started in TUTOR MODE ###");
    } else {
        println!("### Server Started ###");
    }
    println!(
        "Go to: http://{}:{}",
        bind_address,
        tcp_listener.local_addr()?.port()
    );
    actix_web::HttpServer::new(app)
        .listen(tcp_listener)?
        .run()
        .await?;
    Ok(())
}

// cargo install --features controller --path=.
// FASTN_CONTROLLER=http://127.0.0.1:8000 FASTN_INSTANCE_ID=12345 fastn serve 8001
// TRACING=INFO fastn serve<|MERGE_RESOLUTION|>--- conflicted
+++ resolved
@@ -580,25 +580,9 @@
         return static_response;
     }
 
-<<<<<<< HEAD
     let req = fastn_core::http::Request::from_actix(req, body);
 
     serve(config, req).await
-=======
-    match (req.method().to_lowercase().as_str(), req.path()) {
-        #[cfg(feature = "auth")]
-        (_, t) if t.starts_with("/-/auth/") => fastn_core::auth::routes::handle_auth(req).await,
-        ("get", "/-/clear-cache/") => clear_cache(config, req).await,
-        ("get", "/-/poll/") => fastn_core::watcher::poll().await,
-        ("get", "/favicon.ico") => favicon(config).await,
-        ("get", "/test/") => test().await,
-        ("get", "/-/pwd/") => fastn_core::tutor::pwd().await,
-        ("get", "/-/tutor.js") => fastn_core::tutor::js().await,
-        ("post", "/-/tutor/start/") => fastn_core::tutor::start(req.json()?).await,
-        ("get", "/-/tutor/stop/") => fastn_core::tutor::stop().await,
-        (_, _) => serve(config, req).await,
-    }
->>>>>>> e565b55d
 }
 
 #[tracing::instrument(skip_all)]
