#[tracing::instrument(skip_all)]
fn handle_redirect(
    config: &fastn_core::Config,
    path: &camino::Utf8Path,
) -> Option<fastn_core::http::Response> {
    config
        .package
        .redirects
        .as_ref()
        .and_then(|v| fastn_core::package::redirects::find_redirect(v, path.as_str()))
        .map(|r| fastn_core::http::permanent_redirect(r.to_string()))
}

/// path: /-/<package-name>/<file-name>/
/// path: /<file-name>/
#[tracing::instrument(skip(config))]
async fn serve_file(
    config: &mut fastn_core::RequestConfig,
    path: &camino::Utf8Path,
    only_js: bool,
    preview_session_id: &Option<String>,
) -> fastn_core::http::Response {
    if let Err(e) = config
        .config
        .package
        .auto_import_language(config.request.cookie("fastn-lang"), None)
    {
        return if config.config.test_command_running {
            fastn_core::http::not_found_without_warning(format!(
                "fastn-Error: path: {}, {:?}",
                path, e
            ))
        } else {
            fastn_core::not_found!("fastn-Error: path: {}, {:?}", path, e)
        };
    }

    let f = match config
        .get_file_and_package_by_id(path.as_str(), preview_session_id)
        .await
    {
        Ok(f) => f,
        Err(e) => {
            tracing::error!(
                msg = "fastn-error path not found",
                path = path.as_str(),
                error = %e
            );
            return if config.config.test_command_running {
                fastn_core::http::not_found_without_warning(format!(
                    "fastn-Error: path: {}, {:?}",
                    path, e
                ))
            } else {
                fastn_core::not_found!("fastn-Error: path: {}, {:?}", path, e)
            };
        }
    };

    tracing::info!("file: {f:?}");

    if let fastn_core::File::Code(doc) = f {
        let path = doc.get_full_path().to_string();
        let mime = mime_guess::from_path(path).first_or_text_plain();
        return fastn_core::http::ok_with_content_type(doc.content.into_bytes(), mime);
    }

    let main_document = match f {
        fastn_core::File::Ftd(main_document) => main_document,
        _ => {
            tracing::error!(msg = "unknown handler", path = path.as_str());
            tracing::info!("file: {f:?}");
            return fastn_core::server_error!("unknown handler");
        }
    };

    match fastn_core::package::package_doc::read_ftd_(
        config,
        &main_document,
        "/",
        false,
        false,
        only_js,
        preview_session_id,
    )
    .await
    {
        Ok(val) => match val {
            fastn_core::package::package_doc::FTDResult::Html(body) => {
                fastn_core::http::ok_with_content_type(body, mime_guess::mime::TEXT_HTML_UTF_8)
            }
            fastn_core::package::package_doc::FTDResult::Response {
                response,
                status_code, // Todo: status_code
                content_type,
<<<<<<< HEAD
                headers, // Todo: headers
            } => {
                use std::str::FromStr;

                let mut builder = actix_web::HttpResponseBuilder::new(status_code)
                    .content_type(content_type)
                    .body(response);

                for (header_name, header_value) in headers {
                    let header_name =
                        actix_web::http::header::HeaderName::from_str(header_name.as_str())
                            .unwrap(); // Todo: Remove unwrap()
                    let header_value =
                        actix_web::http::header::HeaderValue::from_str(header_value.as_str())
                            .unwrap(); // Todo: Remove unwrap()
                    builder.headers_mut().insert(header_name, header_value);
                }

                builder
            }
=======
                headers: _, // Todo: headers
            } => actix_web::HttpResponseBuilder::new(
                // unwrap ok as we already checked if status code < 1000 in get_response()
                actix_http::StatusCode::from_u16(status_code).unwrap(),
            )
            .content_type(content_type)
            .body(response),
>>>>>>> bfafb14b
            fastn_core::package::package_doc::FTDResult::Redirect { url, code } => {
                if Some(mime_guess::mime::APPLICATION_JSON) == config.request.content_type() {
                    fastn_core::http::ok_with_content_type(
                        // intentionally using `.unwrap()` as this should never fail
                        serde_json::to_vec(&serde_json::json!({ "redirect": url })).unwrap(),
                        mime_guess::mime::APPLICATION_JSON,
                    )
                } else {
                    fastn_core::http::redirect_with_code(url, code)
                }
            }
            fastn_core::package::package_doc::FTDResult::Json(json) => {
                fastn_core::http::ok_with_content_type(json, mime_guess::mime::APPLICATION_JSON)
            }
        },
        Err(e) => {
            tracing::error!(
                msg = "fastn-Error",
                path = path.as_str(),
                error = e.to_string()
            );
            fastn_core::server_error!("fastn-Error: path: {}, {:?}", path, e)
        }
    }
}

fn guess_mime_type(path: &str) -> mime_guess::Mime {
    mime_guess::from_path(path).first_or_octet_stream()
}

pub fn clear_session_cookie(req: &fastn_core::http::Request) -> fastn_core::http::Response {
    // safari is ignoring cookie if we return a redirect, so we are returning a meta-refresh
    // further we are not using .secure(true) here because then cookie is not working on
    // localhost

    let cookie = actix_web::cookie::Cookie::build(ft_sys_shared::SESSION_KEY, "")
        .domain(match req.connection_info.host().split_once(':') {
            Some((domain, _port)) => domain.to_string(),
            None => req.connection_info.host().to_string(),
        })
        .path("/")
        .max_age(actix_web::cookie::time::Duration::seconds(0))
        .same_site(actix_web::cookie::SameSite::Strict)
        .finish();

    actix_web::HttpResponse::build(actix_web::http::StatusCode::OK)
        .cookie(cookie)
        .append_header(("Content-Type", "text/html"))
        .body(r#"<meta http-equiv="refresh" content="0; url=/" />"#)
}

#[tracing::instrument(skip_all)]
pub async fn serve(
    config: &fastn_core::Config,
    req: fastn_core::http::Request,
    only_js: bool,
    preview_session_id: &Option<String>,
) -> fastn_core::Result<(fastn_core::http::Response, bool)> {
    let mut req_config = fastn_core::RequestConfig::new(config, &req, "", "/");
    let path: camino::Utf8PathBuf = req.path().replacen('/', "", 1).parse()?;

    if let Some(r) = handle_redirect(config, &path) {
        return Ok((r, false));
    }

    if req.path() == "/-/auth/logout/" {
        return Ok((clear_session_cookie(&req), false));
    }

    if let Some(endpoint_response) = handle_endpoints(config, &req, preview_session_id).await {
        return endpoint_response.map(|r| (r, false));
    }

    if let Some(app_response) = handle_apps(config, &req).await {
        return app_response.map(|r| (r, false));
    }

    if let Some(default_response) = handle_default_route(&req, config.package.name.as_str()) {
        return default_response.map(|r| (r, true));
    }

    if fastn_core::utils::is_static_path(req.path()) {
        return handle_static_route(
            req.path(),
            config.package.name.as_str(),
            &config.ds,
            preview_session_id,
        )
        .await
        .map(|r| (r, true));
    }

    serve_helper(&mut req_config, only_js, path, preview_session_id)
        .await
        .map(|r| (r, req_config.response_is_cacheable))
}

#[tracing::instrument(skip_all)]
pub async fn serve_helper(
    req_config: &mut fastn_core::RequestConfig,
    only_js: bool,
    path: camino::Utf8PathBuf,
    preview_session_id: &Option<String>,
) -> fastn_core::Result<fastn_core::http::Response> {
    let mut resp = if req_config.request.path() == "/" {
        serve_file(req_config, &path.join("/"), only_js, preview_session_id).await
    } else {
        // url is present in config or not
        // If not present than proxy pass it

        let query_string = req_config.request.query_string().to_string();

        // if start with -/ and mount-point exists so send redirect to mount-point
        // We have to do -/<package-name>/remaining-url/ ==> (<package-name>, remaining-url) ==> (/config.package-name.mount-point/remaining-url/)
        // Get all the dependencies with mount-point if path_start with any package-name so send redirect to mount-point
        // fastn_core::file::is_static: checking for static file, if file is static no need to redirect it.
        // if any app name starts with package-name to redirect it to /mount-point/remaining-url/
        for (mp, dep) in req_config
            .config
            .package
            .apps
            .iter()
            .map(|x| (&x.mount_point, &x.package))
        {
            if let Some(remaining_path) =
                fastn_core::config::utils::trim_package_name(path.as_str(), dep.name.as_str())
            {
                let path = if remaining_path.trim_matches('/').is_empty() {
                    format!("/{}/", mp.trim().trim_matches('/'))
                } else if query_string.is_empty() {
                    format!(
                        "/{}/{}/",
                        mp.trim().trim_matches('/'),
                        remaining_path.trim_matches('/')
                    )
                } else {
                    format!(
                        "/{}/{}/?{}",
                        mp.trim().trim_matches('/'),
                        remaining_path.trim_matches('/'),
                        query_string.as_str()
                    )
                };

                tracing::info!("redirecting to mount-point: {}, path: {}", mp, path);

                let mut resp =
                    actix_web::HttpResponse::new(actix_web::http::StatusCode::PERMANENT_REDIRECT);
                resp.headers_mut().insert(
                    actix_web::http::header::LOCATION,
                    actix_web::http::header::HeaderValue::from_str(path.as_str()).unwrap(), // TODO:
                );
                return Ok(resp);
            }
        }

        let file_response =
            serve_file(req_config, path.as_path(), only_js, preview_session_id).await;

        tracing::info!(
            "before executing proxy: file-status: {}, path: {}",
            file_response.status(),
            &path
        );

        file_response
    };

    if let Some(r) = req_config.processor_set_response.take() {
        return shared_to_http(r);
    }

    for cookie in &req_config.processor_set_cookies {
        resp.headers_mut().append(
            actix_web::http::header::SET_COOKIE,
            actix_web::http::header::HeaderValue::from_str(cookie.as_str()).unwrap(),
        );
    }

    Ok(resp)
}

fn shared_to_http(r: ft_sys_shared::Request) -> fastn_core::Result<fastn_core::http::Response> {
    let status_code = match r.method.parse() {
        Ok(v) => v,
        Err(e) => {
            return Err(fastn_core::Error::GenericError(format!(
                "wasm code is not an integer {}: {e:?}",
                r.method.as_str()
            )));
        }
    };
    let mut builder = actix_web::HttpResponse::build(status_code);
    let mut resp = builder.status(r.method.parse().unwrap()).body(r.body);

    for (k, v) in r.headers {
        resp.headers_mut().insert(
            k.parse().unwrap(),
            actix_web::http::header::HeaderValue::from_bytes(v.as_slice()).unwrap(),
        );
    }

    Ok(resp)
}

#[tracing::instrument(skip_all)]
pub fn handle_default_route(
    req: &fastn_core::http::Request,
    package_name: &str,
) -> Option<fastn_core::Result<fastn_core::http::Response>> {
    if req
        .path()
        .ends_with(fastn_core::utils::hashed_default_css_name())
    {
        return Some(Ok(actix_web::HttpResponse::Ok()
            .content_type(mime_guess::mime::TEXT_CSS)
            .append_header(("Cache-Control", "public, max-age=31536000"))
            .body(ftd::css())));
    } else if req
        .path()
        .ends_with(fastn_core::utils::hashed_default_js_name())
    {
        return Some(Ok(actix_web::HttpResponse::Ok()
            .content_type(mime_guess::mime::TEXT_JAVASCRIPT)
            .append_header(("Cache-Control", "public, max-age=31536000"))
            .body(format!(
                "{}\n\n{}",
                ftd::build_js(),
                fastn_core::fastn_2022_js()
            ))));
    } else if req
        .path()
        .ends_with(fastn_core::utils::hashed_default_ftd_js(package_name))
    {
        return Some(Ok(actix_web::HttpResponse::Ok()
            .content_type(mime_guess::mime::TEXT_JAVASCRIPT)
            .append_header(("Cache-Control", "public, max-age=31536000"))
            .body(ftd::js::all_js_without_test(package_name))));
    } else if req
        .path()
        .ends_with(fastn_core::utils::hashed_markdown_js())
    {
        return Some(Ok(actix_web::HttpResponse::Ok()
            .content_type(mime_guess::mime::TEXT_JAVASCRIPT)
            .append_header(("Cache-Control", "public, max-age=31536000"))
            .body(ftd::markdown_js())));
    } else if let Some(theme) =
        fastn_core::utils::hashed_code_theme_css()
            .iter()
            .find_map(|(theme, url)| {
                if req.path().ends_with(url) {
                    Some(theme)
                } else {
                    None
                }
            })
    {
        let theme_css = ftd::theme_css();
        return theme_css.get(theme).cloned().map(|theme| {
            Ok(actix_web::HttpResponse::Ok()
                .content_type(mime_guess::mime::TEXT_CSS)
                .append_header(("Cache-Control", "public, max-age=31536000"))
                .body(theme))
        });
    } else if req.path().ends_with(fastn_core::utils::hashed_prism_js()) {
        return Some(Ok(actix_web::HttpResponse::Ok()
            .content_type(mime_guess::mime::TEXT_JAVASCRIPT)
            .append_header(("Cache-Control", "public, max-age=31536000"))
            .body(ftd::prism_js())));
    } else if req.path().ends_with(fastn_core::utils::hashed_prism_css()) {
        return Some(Ok(actix_web::HttpResponse::Ok()
            .content_type(mime_guess::mime::TEXT_CSS)
            .append_header(("Cache-Control", "public, max-age=31536000"))
            .body(ftd::prism_css())));
    }

    None
}

#[tracing::instrument(skip_all)]
async fn handle_static_route(
    path: &str,
    package_name: &str,
    ds: &fastn_ds::DocumentStore,
    session_id: &Option<String>,
) -> fastn_core::Result<fastn_core::http::Response> {
    return match handle_static_route_(path, package_name, ds, session_id).await {
        Ok(r) => Ok(r),
        Err(fastn_ds::ReadError::NotFound(_)) => {
            handle_not_found_image(path, package_name, ds, session_id).await
        }
        Err(e) => Err(e.into()),
    };

    async fn handle_static_route_(
        path: &str,
        package_name: &str,
        ds: &fastn_ds::DocumentStore,
        session_id: &Option<String>,
    ) -> Result<fastn_core::http::Response, fastn_ds::ReadError> {
        if path == "/favicon.ico" {
            return favicon(ds, session_id).await;
        }

        // the path can start with slash or -/. If later, it is a static file from our dependencies, so
        // we have to look for them inside .packages.
        let path = match path.strip_prefix("/-/") {
            Some(path) if path.starts_with(package_name) => {
                path.strip_prefix(package_name).unwrap_or(path).to_string()
            }
            Some(path) => format!(".packages/{path}"),
            None => path.to_string(),
        };

        static_file(
            ds,
            path.strip_prefix('/').unwrap_or(path.as_str()),
            session_id,
        )
        .await
        .map_err(Into::into)
    }

    async fn handle_not_found_image(
        path: &str,
        package_name: &str,
        ds: &fastn_ds::DocumentStore,
        session_id: &Option<String>,
    ) -> fastn_core::Result<fastn_core::http::Response> {
        // todo: handle dark images using manifest
        if let Some(new_file_path) = generate_dark_image_path(path) {
            return handle_static_route_(new_file_path.as_str(), package_name, ds, session_id)
                .await
                .or_else(|e| {
                    if let fastn_ds::ReadError::NotFound(e) = e {
                        Ok(fastn_core::http::not_found_without_warning(e))
                    } else {
                        Err(e.into())
                    }
                });
        }

        Ok(fastn_core::http::not_found_without_warning("".to_string()))
    }

    fn generate_dark_image_path(path: &str) -> Option<String> {
        match path.rsplit_once('.') {
            Some((remaining, ext))
                if mime_guess::MimeGuess::from_ext(ext)
                    .first_or_octet_stream()
                    .to_string()
                    .starts_with("image/") =>
            {
                Some(if remaining.ends_with("-dark") {
                    format!("{}.{}", remaining.trim_end_matches("-dark"), ext)
                } else {
                    format!("{}-dark.{}", remaining, ext)
                })
            }
            _ => None,
        }
    }

    async fn favicon(
        ds: &fastn_ds::DocumentStore,
        session_id: &Option<String>,
    ) -> Result<fastn_core::http::Response, fastn_ds::ReadError> {
        match static_file(ds, "favicon.ico", session_id).await {
            Ok(r) => Ok(r),
            Err(fastn_ds::ReadError::NotFound(_)) => {
                Ok(static_file(ds, "static/favicon.ico", session_id).await?)
            }
            Err(e) => Err(e),
        }
    }

    #[tracing::instrument(skip(ds))]
    async fn static_file(
        ds: &fastn_ds::DocumentStore,
        path: &str,
        session_id: &Option<String>,
    ) -> Result<fastn_core::http::Response, fastn_ds::ReadError> {
        ds.read_content(&fastn_ds::Path::new(path), session_id)
            .await
            .map(|r| {
                fastn_core::http::ok_with_content_type(
                    r,
                    guess_mime_type(path.to_string().as_str()),
                )
            })
    }
}

#[tracing::instrument(skip_all)]
async fn handle_endpoints(
    config: &fastn_core::Config,
    req: &fastn_core::http::Request,
    session_id: &Option<String>,
) -> Option<fastn_core::Result<fastn_core::http::Response>> {
    let matched_endpoint = config
        .package
        .endpoints
        .iter()
        .find(|ep| req.path().starts_with(ep.mountpoint.trim_end_matches('/')));

    let (endpoint, app_url) = match matched_endpoint {
        Some(e) => {
            tracing::info!("matched endpoint: {:?}", e);
            (e, e.mountpoint.clone())
        }
        None => {
            tracing::info!("no endpoint found in current package. Trying mounted apps");
            tracing::info!("request path: {}", req.path());

            let (app, app_url) = match config
                .package
                .apps
                .iter()
                .find(|a| req.path().starts_with(a.mount_point.trim_end_matches('/')))
            {
                Some(e) => (e, e.mount_point.clone()),
                None => return None,
            };

            tracing::info!(
                "matched app: {}; mount_point: {}",
                app.name,
                app.mount_point
            );

            let wasm_file = req
                .path()
                .trim_start_matches(&app.mount_point)
                .split_once('/')
                .unwrap_or_default()
                .0;

            let wasm_path = format!(
                ".packages/{dep_name}/{wasm_file}.wasm",
                dep_name = app.package.name,
            );

            tracing::info!("checking for wasm file: {}", wasm_path);

            if !config
                .ds
                .exists(&fastn_ds::Path::new(&wasm_path), session_id)
                .await
            {
                tracing::info!("wasm file not found: {}", wasm_path);
                tracing::info!("Exiting from handle_endpoints");
                return None;
            }

            tracing::info!("wasm file found: {}", wasm_path);

            (
                &fastn_package::old_fastn::EndpointData {
                    endpoint: format!("wasm+proxy://{wasm_path}"),
                    mountpoint: format!(
                        "{app}/{wasm_file}",
                        app = app.mount_point.trim_end_matches('/')
                    ),
                    user_id: None, // idk if we're using this
                },
                app_url,
            )
        }
    };

    let url = format!(
        "{}/{}",
        endpoint.endpoint.trim_end_matches('/'),
        req.full_path()
            .strip_prefix(endpoint.mountpoint.trim_end_matches('/'))
            .map(|v| v.trim_start_matches('/'))
            .expect("req.full_path() must start with endpoint.mountpoint")
    );

    tracing::info!("url: {}", url);

    if url.starts_with("wasm+proxy://") {
        let app_mounts = match config.app_mounts() {
            Err(e) => return Some(Err(e)),
            Ok(v) => v,
        };

        return match config
            .ds
            .handle_wasm(
                config.package.name.to_string(),
                url,
                req,
                app_url,
                app_mounts,
                session_id,
            )
            .await
        {
            Ok(r) => Some(Ok(to_response(r))),
            Err(e) => return Some(Err(e.into())),
        };
    }

    let response = match config
        .ds
        .http(
            url::Url::parse(url.as_str()).unwrap(),
            req,
            &std::collections::HashMap::new(),
        )
        .await
        .map_err(fastn_core::Error::DSHttpError)
    {
        Ok(response) => response,
        Err(e) => return Some(Err(e)),
    };

    let actix_response = fastn_core::http::ResponseBuilder::from_reqwest(response).await;
    Some(Ok(actix_response))
}

pub fn to_response(req: ft_sys_shared::Request) -> actix_web::HttpResponse {
    println!("{req:?}");
    let mut builder = actix_web::HttpResponse::build(req.method.parse().unwrap());
    let mut resp = builder.status(req.method.parse().unwrap()).body(req.body);

    for (k, v) in req.headers {
        resp.headers_mut().insert(
            k.parse().unwrap(),
            actix_http::header::HeaderValue::from_bytes(v.as_slice()).unwrap(),
        );
    }

    resp
}

#[tracing::instrument(skip_all)]
async fn handle_apps(
    config: &fastn_core::Config,
    req: &fastn_core::http::Request,
) -> Option<fastn_core::Result<fastn_core::http::Response>> {
    let matched_app = config.package.apps.iter().find(|a| {
        req.path().starts_with(
            a.end_point
                .clone()
                .unwrap_or_default()
                .trim_end_matches('/'),
        )
    });

    let _app = match matched_app {
        Some(e) => e,
        None => return None,
    };

    // app.package.endpoints
    // app.package.apps

    // see if app.pack

    None
}

#[tracing::instrument(skip_all)]
async fn actual_route(
    config: &fastn_core::Config,
    req: actix_web::HttpRequest,
    body: actix_web::web::Bytes,
    preview_session_id: &Option<String>,
) -> fastn_core::Result<fastn_core::http::Response> {
    tracing::info!(method = req.method().as_str(), uri = req.path());
    let req = fastn_core::http::Request::from_actix(req, body);

    serve(config, req, false, preview_session_id)
        .await
        .map(|(r, _)| r)
}

#[tracing::instrument(skip_all)]
async fn route(
    req: actix_web::HttpRequest,
    body: actix_web::web::Bytes,
    config: actix_web::web::Data<std::sync::Arc<fastn_core::Config>>,
) -> fastn_core::Result<fastn_core::http::Response> {
    actual_route(&config, req, body, &None).await
}

#[allow(clippy::too_many_arguments)]
pub async fn listen(
    config: std::sync::Arc<fastn_core::Config>,
    bind_address: &str,
    port: Option<u16>,
) -> fastn_core::Result<()> {
    use colored::Colorize;
    env_logger::init_from_env(env_logger::Env::new().default_filter_or("info"));

    let tcp_listener = match fastn_core::http::get_available_port(port, bind_address) {
        Some(listener) => listener,
        None => {
            eprintln!(
                "{}",
                port.map(|x| format!(
                    r#"Provided port {} is not available.

You can try without providing port, it will automatically pick unused port."#,
                    x.to_string().red()
                ))
                .unwrap_or_else(|| {
                    "Tried picking port between port 8000 to 9000, none are available :-("
                        .to_string()
                })
            );
            std::process::exit(2);
        }
    };

    let app = move || {
        actix_web::App::new()
            .app_data(actix_web::web::Data::new(std::sync::Arc::clone(&config)))
            .app_data(actix_web::web::PayloadConfig::new(1024 * 1024 * 10))
            .wrap(actix_web::middleware::Compress::default())
            .wrap(fastn_core::catch_panic::CatchPanic::default())
            .wrap(
                actix_web::middleware::Logger::new(
                    r#""%r" %Ts %s %b %a "%{Referer}i" "%{User-Agent}i""#,
                )
                .log_target(""),
            )
            .route("/{path:.*}", actix_web::web::route().to(route))
    };

    println!("### Server Started ###");
    println!(
        "Go to: http://{}:{}",
        bind_address,
        tcp_listener.local_addr()?.port()
    );
    actix_web::HttpServer::new(app)
        .listen(tcp_listener)?
        .run()
        .await?;
    Ok(())
}<|MERGE_RESOLUTION|>--- conflicted
+++ resolved
@@ -91,14 +91,13 @@
             }
             fastn_core::package::package_doc::FTDResult::Response {
                 response,
-                status_code, // Todo: status_code
+                status_code,
                 content_type,
-<<<<<<< HEAD
-                headers, // Todo: headers
+                headers,
             } => {
                 use std::str::FromStr;
 
-                let mut builder = actix_web::HttpResponseBuilder::new(status_code)
+                let mut response = actix_web::HttpResponseBuilder::new(status_code)
                     .content_type(content_type)
                     .body(response);
 
@@ -109,20 +108,11 @@
                     let header_value =
                         actix_web::http::header::HeaderValue::from_str(header_value.as_str())
                             .unwrap(); // Todo: Remove unwrap()
-                    builder.headers_mut().insert(header_name, header_value);
+                    response.headers_mut().insert(header_name, header_value);
                 }
 
-                builder
-            }
-=======
-                headers: _, // Todo: headers
-            } => actix_web::HttpResponseBuilder::new(
-                // unwrap ok as we already checked if status code < 1000 in get_response()
-                actix_http::StatusCode::from_u16(status_code).unwrap(),
-            )
-            .content_type(content_type)
-            .body(response),
->>>>>>> bfafb14b
+                response
+            }
             fastn_core::package::package_doc::FTDResult::Redirect { url, code } => {
                 if Some(mime_guess::mime::APPLICATION_JSON) == config.request.content_type() {
                     fastn_core::http::ok_with_content_type(
