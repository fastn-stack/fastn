pub async fn build(
    config: &mut fastn_core::Config,
    file: Option<&str>,
    base_url: &str,
    ignore_failed: bool,
    test: bool,
) -> fastn_core::Result<()> {
    fastn_core::utils::enable_parse_caching(true);

    tokio::fs::create_dir_all(config.build_dir()).await?;
    let documents = get_documents_for_current_package(config).await?;

    // No need to build static files when file is passed during fastn_core build (no-static behaviour)
    let no_static: bool = file.is_some();

    // Default css and js
    default_build_files(config.root.join(".build"), &config.ftd_edition).await?;

    // All redirect html files under .build
    let redirects = config.package.redirects.clone();
    if let Some(r) = redirects {
        for (redirect_from, redirect_to) in r.iter() {
            println!(
                "Processing redirect {}/{} -> {}... ",
                config.package.name.as_str(),
                redirect_from.trim_matches('/'),
                redirect_to
            );

            let content = fastn_core::utils::redirect_page_html(redirect_to.as_str());
            let save_file = if redirect_from.as_str().ends_with(".ftd") {
                redirect_from
                    .replace("index.ftd", "index.html")
                    .replace(".ftd", "/index.html")
            } else {
                format!("{}/index.html", redirect_from.trim_matches('/'))
            };

            let save_path = config.root.join(".build").join(save_file.as_str());
            fastn_core::utils::update(save_path, content.as_bytes())
                .await
                .ok();
        }
    }

    for main in documents.values() {
        if file.is_some() && file != Some(main.get_id().as_str()) {
            continue;
        }
        config.current_document = Some(main.get_id());
        let start = std::time::Instant::now();

        print!(
            "Processing {}/{} ... ",
            config.package.name.as_str(),
            main.get_id()
        );

        match main {
            fastn_core::File::Ftd(doc) => {
                if !config
                    .ftd_edition
                    .eq(&fastn_core::config::FTDEdition::FTD2021)
                {
                    // Ignore redirect paths
                    if let Some(r) = config.package.redirects.as_ref() {
                        if fastn_core::package::redirects::find_redirect(r, doc.id.as_str())
                            .is_some()
                        {
                            println!("Ignored by redirect {}", doc.id.as_str());
                            continue;
                        }
                    }

                    fastn_core::utils::copy(
                        config.root.join(doc.id.as_str()),
                        config.root.join(".build").join(doc.id.as_str()),
                    )
                    .await
                    .ok();

                    if doc.id.eq("FASTN.ftd") {
                        fastn_core::utils::print_end(
                            format!(
                                "Processed {}/{}",
                                config.package.name.as_str(),
                                main.get_id()
                            )
                            .as_str(),
                            start,
                        );
                        continue;
                    }
                }
                let resp = fastn_core::package::package_doc::process_ftd(
                    config, doc, base_url, no_static, test,
                )
                .await;
                match (resp, ignore_failed) {
                    (Ok(_), _) => (),
                    (_, true) => {
                        println!("Failed");
                        continue;
                    }
                    (Err(e), _) => {
                        return Err(e);
                    }
                }
            }
            fastn_core::File::Static(sa) => {
                process_static(sa, &config.root, &config.package).await?
            }
            fastn_core::File::Markdown(doc) => {
                if !config
                    .ftd_edition
                    .eq(&fastn_core::config::FTDEdition::FTD2021)
                {
                    // TODO: bring this feature back
                    println!("Skipped");
                    continue;
                }
                let resp = process_markdown(config, doc, base_url, no_static, test).await;
                match (resp, ignore_failed) {
                    (Ok(r), _) => r,
                    (_, true) => {
                        println!("Failed");
                        continue;
                    }
                    (e, _) => {
                        return e;
                    }
                }
            }
            fastn_core::File::Image(main_doc) => {
                process_static(main_doc, &config.root, &config.package).await?;
                if config
                    .ftd_edition
                    .eq(&fastn_core::config::FTDEdition::FTD2021)
                {
                    let resp = process_image(config, main_doc, base_url, no_static, test).await;
                    match (resp, ignore_failed) {
                        (Ok(r), _) => r,
                        (_, true) => {
                            println!("Failed");
                            continue;
                        }
                        (e, _) => {
                            return e;
                        }
                    }
                }
            }
            fastn_core::File::Code(doc) => {
                process_static(
                    &fastn_core::Static {
                        id: doc.id.to_string(),
                        content: vec![],
                        base_path: camino::Utf8PathBuf::from(doc.parent_path.as_str()),
                    },
                    &config.root,
                    &config.package,
                )
                .await?;
                if config
                    .ftd_edition
                    .eq(&fastn_core::config::FTDEdition::FTD2021)
                {
                    let resp = process_code(config, doc, base_url, no_static, test).await;
                    match (resp, ignore_failed) {
                        (Ok(r), _) => r,
                        (_, true) => {
                            println!("Failed");
                            continue;
                        }
                        (e, _) => {
                            return e;
                        }
                    }
                }
            }
        }
        fastn_core::utils::print_end(
            format!(
                "Processed {}/{}",
                config.package.name.as_str(),
                main.get_id()
            )
            .as_str(),
            start,
        );
    }

    if !no_static {
        config.download_fonts().await?;
    }
    Ok(())
}

pub async fn default_build_files(
    base_path: camino::Utf8PathBuf,
    ftd_edition: &fastn_core::FTDEdition,
) -> fastn_core::Result<()> {
<<<<<<< HEAD
=======
    let default_css_content = ftd::css();
    let hashed_css_name = fastn_core::utils::hashed_default_css_name();
    let save_default_css = base_path.join(hashed_css_name);
    fastn_core::utils::update(save_default_css, default_css_content.as_bytes())
        .await
        .ok();

    let default_js_content = format!("{}\n\n{}", ftd::build_js(), fastn_core::fastn_2022_js());
    let hashed_js_name = fastn_core::utils::hashed_default_js_name();
    let save_default_js = base_path.join(hashed_js_name);
    fastn_core::utils::update(save_default_js, default_js_content.as_bytes())
        .await
        .ok();

>>>>>>> 303b2d07
    if ftd_edition.is_2023() {
        let default_ftd_js_content = ftd::js::all_js_without_test();
        let hashed_ftd_js_name = fastn_core::utils::hashed_default_ftd_js();
        let save_default_ftd_js = base_path.join(hashed_ftd_js_name.as_str());
        fastn_core::utils::update(save_default_ftd_js, default_ftd_js_content.as_bytes())
            .await
            .ok();
    } else {
        let default_css_content = ftd::css();
        let hashed_css_name = fastn_core::utils::hashed_default_css_name();
        let save_default_css = base_path.join(hashed_css_name.as_str());
        fastn_core::utils::update(save_default_css, default_css_content.as_bytes())
            .await
            .ok();

        let default_js_content = format!("{}\n\n{}", ftd::build_js(), fastn_core::fastn_2022_js());
        let hashed_js_name = fastn_core::utils::hashed_default_js_name();
        let save_default_js = base_path.join(hashed_js_name.as_str());
        fastn_core::utils::update(save_default_js, default_js_content.as_bytes())
            .await
            .ok();
    }

    Ok(())
}

async fn get_documents_for_current_package(
    config: &mut fastn_core::Config,
) -> fastn_core::Result<std::collections::BTreeMap<String, fastn_core::File>> {
    let mut documents = std::collections::BTreeMap::from_iter(
        config
            .get_files(&config.package)
            .await?
            .into_iter()
            .map(|v| (v.get_id(), v)),
    );

    if let Some(ref sitemap) = config.package.sitemap {
        let new_config = config.clone();
        let get_all_locations = sitemap.get_all_locations();
        let mut files: std::collections::HashMap<String, fastn_core::File> = Default::default();
        for (doc_path, _, url) in get_all_locations {
            let file = {
                let package_name = if let Some(ref url) = url {
                    new_config.find_package_by_id(url).await?.1.name
                } else {
                    config.package.name.to_string()
                };
                let mut file =
                    fastn_core::get_file(package_name, doc_path, config.root.as_path()).await?;
                if let Some(ref url) = url {
                    let url = url.replace("/index.html", "");
                    let extension = if matches!(file, fastn_core::File::Markdown(_)) {
                        "index.md".to_string()
                    } else {
                        "index.ftd".to_string()
                    };

                    file.set_id(format!("{}/{}", url.trim_matches('/'), extension).as_str());
                }
                file
            };
            files.insert(file.get_id(), file);
        }

        config
            .all_packages
            .borrow_mut()
            .extend(new_config.all_packages.into_inner());
        documents.extend(files);
    }

    Ok(documents)
}

async fn process_static(
    sa: &fastn_core::Static,
    base_path: &camino::Utf8Path,
    package: &fastn_core::Package,
) -> fastn_core::Result<()> {
    copy_to_build(sa, base_path, package)?;
    if let Some(original_package) = package.translation_of.as_ref() {
        copy_to_build(sa, base_path, original_package)?;
    }
    return Ok(());

    fn copy_to_build(
        sa: &fastn_core::Static,
        base_path: &camino::Utf8Path,
        package: &fastn_core::Package,
    ) -> fastn_core::Result<()> {
        let build_path = base_path
            .join(".build")
            .join("-")
            .join(package.name.as_str());

        std::fs::create_dir_all(&build_path)?;
        if let Some((dir, _)) = sa.id.rsplit_once('/') {
            std::fs::create_dir_all(build_path.join(dir))?;
        }
        std::fs::copy(
            sa.base_path.join(sa.id.as_str()),
            build_path.join(sa.id.as_str()),
        )?;

        {
            // TODO: need to remove this once download_base_url is removed
            std::fs::create_dir_all(base_path.join(".build"))?;
            if let Some((dir, _)) = sa.id.rsplit_once('/') {
                std::fs::create_dir_all(base_path.join(".build").join(dir))?;
            }

            std::fs::copy(
                sa.base_path.join(sa.id.as_str()),
                base_path.join(".build").join(sa.id.as_str()),
            )?;
        }
        Ok(())
    }
}

async fn process_image(
    config: &mut fastn_core::Config,
    main: &fastn_core::Static,
    base_url: &str,
    no_static: bool,
    test: bool,
) -> fastn_core::Result<()> {
    let main = convert_to_ftd(config, main)?;

    fastn_core::package::package_doc::process_ftd(config, &main, base_url, no_static, test).await?;
    return Ok(());

    fn convert_to_ftd(
        config: &fastn_core::Config,
        doc: &fastn_core::Static,
    ) -> fastn_core::Result<fastn_core::Document> {
        Ok(fastn_core::Document {
            package_name: config.package.name.to_string(),
            id: convert_to_ftd_extension(doc.id.as_str())?,
            content: fastn_core::package_info_image(config, doc, &config.package)?,
            parent_path: doc.base_path.to_string(),
        })
    }

    fn convert_to_ftd_extension(name: &str) -> fastn_core::Result<String> {
        Ok(format!("{}.ftd", name))
    }
}

async fn process_code(
    config: &mut fastn_core::Config,
    main: &fastn_core::Document,
    base_url: &str,
    no_static: bool,
    test: bool,
) -> fastn_core::Result<()> {
    let main = if let Some(main) = convert_to_ftd(config, main)? {
        main
    } else {
        return Ok(());
    };

    fastn_core::package::package_doc::process_ftd(config, &main, base_url, no_static, test).await?;
    return Ok(());

    fn convert_to_ftd(
        config: &fastn_core::Config,
        doc: &fastn_core::Document,
    ) -> fastn_core::Result<Option<fastn_core::Document>> {
        let id = convert_to_ftd_extension(doc.id.as_str())?;
        let ext = fastn_core::utils::get_extension(doc.id.as_str())?;
        let new_content =
            fastn_core::package_info_code(config, id.as_str(), doc.content.as_str(), ext.as_str())?;

        let new_doc = {
            let mut new_doc = doc.to_owned();
            new_doc.content = new_content;
            new_doc.id = id;
            new_doc
        };

        Ok(Some(new_doc))
    }

    fn convert_to_ftd_extension(name: &str) -> fastn_core::Result<String> {
        Ok(format!("{}.ftd", name))
    }
}

async fn process_markdown(
    config: &mut fastn_core::Config,
    main: &fastn_core::Document,
    base_url: &str,
    no_static: bool,
    test: bool,
) -> fastn_core::Result<()> {
    let main = if let Some(main) = convert_md_to_ftd(config, main)? {
        main
    } else {
        return Ok(());
    };
    fastn_core::package::package_doc::process_ftd(config, &main, base_url, no_static, test).await?;
    return Ok(());

    fn convert_md_to_ftd(
        config: &fastn_core::Config,
        doc: &fastn_core::Document,
    ) -> fastn_core::Result<Option<fastn_core::Document>> {
        let doc_id = if doc.id == "README.md"
            && !(camino::Utf8Path::new(format!(".{}index.ftd", std::path::MAIN_SEPARATOR).as_str())
                .exists()
                || camino::Utf8Path::new(
                    format!(".{}index.md", std::path::MAIN_SEPARATOR).as_str(),
                )
                .exists())
        {
            "index.md".to_string()
        } else if !camino::Utf8Path::new(
            format!(
                ".{}{}",
                std::path::MAIN_SEPARATOR,
                convert_md_to_ftd_extension(doc.id.as_str())?
            )
            .as_str(),
        )
        .exists()
        {
            doc.id.to_string()
        } else {
            return Ok(None);
        };
        let id = convert_md_to_ftd_extension(doc_id.as_str())?;
        let new_content =
            fastn_core::package_info_markdown(config, id.as_str(), doc.content.as_str())?;

        let new_doc = {
            let mut new_doc = doc.to_owned();
            new_doc.content = new_content;
            new_doc.id = id;
            new_doc
        };

        Ok(Some(new_doc))
    }

    fn convert_md_to_ftd_extension(name: &str) -> fastn_core::Result<String> {
        let file_name = if let Some(p1) = name.strip_suffix(".md") {
            p1
        } else {
            return Err(fastn_core::Error::UsageError {
                message: format!("expected md file found: `{}`", name),
            });
        };

        Ok(format!("{}.ftd", file_name))
    }
}<|MERGE_RESOLUTION|>--- conflicted
+++ resolved
@@ -200,41 +200,24 @@
     base_path: camino::Utf8PathBuf,
     ftd_edition: &fastn_core::FTDEdition,
 ) -> fastn_core::Result<()> {
-<<<<<<< HEAD
-=======
-    let default_css_content = ftd::css();
-    let hashed_css_name = fastn_core::utils::hashed_default_css_name();
-    let save_default_css = base_path.join(hashed_css_name);
-    fastn_core::utils::update(save_default_css, default_css_content.as_bytes())
-        .await
-        .ok();
-
-    let default_js_content = format!("{}\n\n{}", ftd::build_js(), fastn_core::fastn_2022_js());
-    let hashed_js_name = fastn_core::utils::hashed_default_js_name();
-    let save_default_js = base_path.join(hashed_js_name);
-    fastn_core::utils::update(save_default_js, default_js_content.as_bytes())
-        .await
-        .ok();
-
->>>>>>> 303b2d07
     if ftd_edition.is_2023() {
         let default_ftd_js_content = ftd::js::all_js_without_test();
         let hashed_ftd_js_name = fastn_core::utils::hashed_default_ftd_js();
-        let save_default_ftd_js = base_path.join(hashed_ftd_js_name.as_str());
+        let save_default_ftd_js = base_path.join(hashed_ftd_js_name);
         fastn_core::utils::update(save_default_ftd_js, default_ftd_js_content.as_bytes())
             .await
             .ok();
     } else {
         let default_css_content = ftd::css();
         let hashed_css_name = fastn_core::utils::hashed_default_css_name();
-        let save_default_css = base_path.join(hashed_css_name.as_str());
+        let save_default_css = base_path.join(hashed_css_name);
         fastn_core::utils::update(save_default_css, default_css_content.as_bytes())
             .await
             .ok();
 
         let default_js_content = format!("{}\n\n{}", ftd::build_js(), fastn_core::fastn_2022_js());
         let hashed_js_name = fastn_core::utils::hashed_default_js_name();
-        let save_default_js = base_path.join(hashed_js_name.as_str());
+        let save_default_js = base_path.join(hashed_js_name);
         fastn_core::utils::update(save_default_js, default_js_content.as_bytes())
             .await
             .ok();
