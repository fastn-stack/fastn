--- conflicted
+++ resolved
@@ -67,11 +67,7 @@
     request_files: Vec<fastn_core::apis::sync2::SyncRequestFile>,
     workspace: &mut std::collections::BTreeMap<String, fastn_core::workspace::WorkspaceEntry>,
 ) -> fastn_core::Result<()> {
-<<<<<<< HEAD
     let history = config.read_to_string(config.history_file()).await?;
-=======
-    let history = fastn_core::tokio_fs::read_to_string(config.history_file()).await?;
->>>>>>> bf23ffb7
     let sync_request = fastn_core::apis::sync2::SyncRequest {
         package_name: config.package.name.to_string(),
         files: request_files,
