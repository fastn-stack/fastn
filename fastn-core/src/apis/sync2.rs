--- conflicted
+++ resolved
@@ -187,11 +187,7 @@
                         // else: Both has modified the same file
                         let ancestor_path = config.history_path(path, *version);
                         let ancestor_content = if let Ok(ancestor_content) =
-<<<<<<< HEAD
                             config.read_to_string(ancestor_path, None).await
-=======
-                            fastn_core::tokio_fs::read_to_string(ancestor_path).await
->>>>>>> bf23ffb7
                         {
                             ancestor_content
                         } else {
@@ -207,12 +203,7 @@
                             continue;
                         };
                         let theirs_path = config.history_path(path, file_edit.version);
-<<<<<<< HEAD
                         let theirs_content = config.read_to_string(theirs_path).await?;
-=======
-                        let theirs_content =
-                            fastn_core::tokio_fs::read_to_string(theirs_path).await?;
->>>>>>> bf23ffb7
                         let ours_content = String::from_utf8(content.clone())
                             .map_err(|e| fastn_core::Error::APIResponseError(e.to_string()))?;
                         match diffy::MergeOptions::new()
@@ -280,12 +271,7 @@
                     continue;
                 };
                 let server_content =
-<<<<<<< HEAD
                     config.read(config.history_path(path, file_edit.version)).await?;
-=======
-                    fastn_core::tokio_fs::read(config.history_path(path, file_edit.version))
-                        .await?;
->>>>>>> bf23ffb7
 
                 // if: Client Says Deleted and server says modified
                 // that means Remote timestamp is greater than client timestamp
@@ -344,11 +330,7 @@
     Ok(SyncResponse {
         files: synced_files.into_values().collect_vec(),
         dot_history: history_files,
-<<<<<<< HEAD
         latest_ftd: config.read_to_string(config.history_file()).await?,
-=======
-        latest_ftd: fastn_core::tokio_fs::read_to_string(config.history_file()).await?,
->>>>>>> bf23ffb7
     })
 }
 
@@ -382,12 +364,7 @@
             .filter(|x| client_file_edit.map(|c| x.0.gt(&c.version)).unwrap_or(true))
             .collect_vec();
         for (_, path) in history_paths {
-<<<<<<< HEAD
             let content = config.read(config.remote_history_dir().join(&path)).await?;
-=======
-            let content =
-                fastn_core::tokio_fs::read(config.remote_history_dir().join(&path)).await?;
->>>>>>> bf23ffb7
             dot_history.push(File { path, content });
         }
     }
@@ -437,11 +414,7 @@
             );
             continue;
         }
-<<<<<<< HEAD
         let content = config.read(config.root.join(path)).await?;
-=======
-        let content = fastn_core::tokio_fs::read(config.root.join(path)).await?;
->>>>>>> bf23ffb7
         synced_files.insert(
             path.clone(),
             SyncResponseFile::Add {
