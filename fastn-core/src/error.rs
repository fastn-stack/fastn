--- conflicted
+++ resolved
@@ -131,12 +131,8 @@
     #[error("ds::RenameError: {}", _0)]
     DSRenameError(#[from] fastn_ds::RenameError),
 
-    #[error("ds::HttpError: {}", _0)]
-<<<<<<< HEAD
+    #[error("ds::Error: {}", _0)]
     DSError(#[from] fastn_ds::DSError),
-=======
-    DSHttpError(#[from] fastn_ds::HttpError),
->>>>>>> 658caa97
 
     #[error("AssertError: {message}")]
     AssertError { message: String },
