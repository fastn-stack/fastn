pub(crate) fn get_p1_data(
    name: &str,
    value: &ftd::ast::VariableValue,
    doc_name: &str,
) -> ftd::interpreter::Result<(ftd::ast::HeaderValues, String)> {
    match value.get_record(doc_name) {
        Ok(val) => Ok((
            val.2.to_owned(),
            match val.3 {
                Some(b) => b.value.clone(),
                None => {
                    return ftd::interpreter::utils::e2(
                        format!(
                            "$processor$: `{}` query is not specified in the processor body",
                            name
                        ),
                        doc_name,
                        value.line_number(),
                    )
                }
            },
        )),
        Err(e) => Err(e.into()),
    }
}

pub async fn process(
    value: ftd::ast::VariableValue,
    kind: ftd::interpreter::Kind,
    doc: &ftd::interpreter::TDoc<'_>,
    config: &fastn_core::RequestConfig,
    db_config: &fastn_core::library2022::processor::sql::DatabaseConfig,
) -> ftd::interpreter::Result<ftd::interpreter::Value> {
    let (headers, query) = get_p1_data("package-data", &value, doc.name)?;
    let sqlite_database_path = config.root.join(&db_config.db_url);

    // need the query params
    // question is they can be multiple
    // so lets say start with passing attributes from ftd file
    // db-<param-name1>: value
    // db-<param-name2>: value
    // for now they wil be ordered
    // select * from users where

<<<<<<< HEAD
    let query_response = execute_query(
        &sqlite_database_path,
        query.as_str(),
        doc,
        headers,
        value.line_number(),
    )
    .await;
=======
    let db_path = config.config.root.join(&db_config.db_url);
    let query_response =
        execute_query(&db_path, query.as_str(), doc, headers, value.line_number()).await;
>>>>>>> d35198a6

    match query_response {
        Ok(result) => result_to_value(Ok(result), kind, doc, &value, super::sql::STATUS_OK),
        Err(e) => result_to_value(
            Err(e.to_string()),
            kind,
            doc,
            &value,
            super::sql::STATUS_ERROR,
        ),
    }
}

pub(crate) fn result_to_value(
    result: Result<Vec<Vec<serde_json::Value>>, String>,
    kind: ftd::interpreter::Kind,
    doc: &ftd::interpreter::TDoc<'_>,
    value: &ftd::ast::VariableValue,
    status: usize,
) -> ftd::interpreter::Result<ftd::interpreter::Value> {
    match result {
        Ok(result) => {
            if kind.is_list() {
                doc.rows_to_value(result.as_slice(), &kind, value)
            } else {
                match result.len() {
                    1 => doc.row_to_value(&result[0], &kind, value),
                    0 if kind.is_integer() => Ok(ftd::interpreter::Value::Integer {
                        value: status as i64,
                    }),
                    0 => ftd::interpreter::utils::e2(
                        "Query returned no result, expected one row".to_string(),
                        doc.name,
                        value.line_number(),
                    ),
                    len => ftd::interpreter::utils::e2(
                        format!("Query returned {} rows, expected one row", len),
                        doc.name,
                        value.line_number(),
                    ),
                }
            }
        }
        Err(e) => match kind.get_name().as_str() {
            "integer" => Ok(ftd::interpreter::Value::Integer {
                value: status as i64,
            }),
            "string" => Ok(ftd::interpreter::Value::String { text: (e) }),
            _ => unimplemented!(),
        },
    }
}

fn resolve_variable_from_doc(
    var: &str,
    doc: &ftd::interpreter::TDoc,
    line_number: usize,
) -> ftd::interpreter::Result<Box<dyn rusqlite::ToSql>> {
    let thing = match doc.get_thing(var, line_number) {
        Ok(ftd::interpreter::Thing::Variable(v)) => v.value.resolve(doc, line_number)?,
        Ok(v) => {
            return ftd::interpreter::utils::e2(
                format!("{var} is not a variable, it's a {v:?}"),
                doc.name,
                line_number,
            )
        }
        Err(e) => {
            return ftd::interpreter::utils::e2(
                format!("${var} not found in the document: {e:?}"),
                doc.name,
                line_number,
            )
        }
    };

    let param_value: Box<dyn rusqlite::ToSql> = match thing {
        ftd::interpreter::Value::String { text } => Box::new(text),
        ftd::interpreter::Value::Integer { value } => Box::new(value as i32),
        ftd::interpreter::Value::Decimal { value } => Box::new(value as f32),
        ftd::interpreter::Value::Boolean { value } => Box::new(value as i32),
        _ => unimplemented!(), // Handle other types as needed
    };

    Ok(param_value)
}

fn resolve_variable_from_headers(
    var: &str,
    param_type: &str,
    doc: &ftd::interpreter::TDoc,
    headers: &ftd::ast::HeaderValues,
    line_number: usize,
) -> ftd::interpreter::Result<Box<dyn rusqlite::ToSql>> {
    let header = match headers.optional_header_by_name(var, doc.name, line_number)? {
        Some(v) => v,
        None => return Ok(Box::new(None::<Box<dyn rusqlite::ToSql>>)),
    };

    if let ftd::ast::VariableValue::String { value, .. } = &header.value {
        if let Some(stripped) = value.strip_prefix('$') {
            return Ok(Box::new(
                resolve_variable_from_doc(stripped, doc, line_number).map(Some)?,
            ));
        }
    }

    let param_value: Box<dyn rusqlite::ToSql> = match (param_type, &header.value) {
        ("TEXT", ftd::ast::VariableValue::String { value, .. }) => Box::new(value.clone()),
        ("INTEGER", ftd::ast::VariableValue::String { value, .. }) => {
            Box::new(value.parse::<i32>().unwrap())
        }
        ("REAL", ftd::ast::VariableValue::String { value, .. }) => {
            Box::new(value.parse::<f32>().unwrap())
        }
        _ => unimplemented!(), // Handle other types as needed
    };

    Ok(param_value)
}

fn resolve_param(
    param_name: &str,
    param_type: &str,
    doc: &ftd::interpreter::TDoc,
    headers: &ftd::ast::HeaderValues,
    line_number: usize,
) -> ftd::interpreter::Result<Box<dyn rusqlite::ToSql>> {
    resolve_variable_from_headers(param_name, param_type, doc, headers, line_number)
        .or_else(|_| resolve_variable_from_doc(param_name, doc, line_number))
        .map(|v| Box::new(v) as Box<dyn rusqlite::ToSql>)
}

#[derive(Debug, PartialEq)]
enum State {
    OutsideParam,
    InsideParam,
    InsideStringLiteral,
    InsideEscapeSequence(usize),
    ConsumeEscapedChar,
    StartTypeHint,
    InsideTypeHint,
    PushParam,
    ParseError(String),
}

fn extract_named_parameters(
    query: &str,
    doc: &ftd::interpreter::TDoc,
    headers: ftd::ast::HeaderValues,
    line_number: usize,
) -> ftd::interpreter::Result<Vec<Box<dyn rusqlite::ToSql>>> {
    let mut params = Vec::new();
    let mut param_name = String::new();
    let mut param_type = String::new();
    let mut state = State::OutsideParam;

    for c in query.chars() {
        match state {
            State::OutsideParam => {
                if c == '$' {
                    state = State::InsideParam;
                    param_name.clear();
                    param_type.clear();
                } else if c == '"' {
                    state = State::InsideStringLiteral;
                }
            }
            State::InsideStringLiteral => {
                if c == '"' {
                    state = State::OutsideParam;
                } else if c == '\\' {
                    state = State::InsideEscapeSequence(0);
                }
            }
            State::InsideEscapeSequence(escape_count) => {
                if c == '\\' {
                    state = State::InsideEscapeSequence(escape_count + 1);
                } else {
                    state = if escape_count % 2 == 0 {
                        State::InsideStringLiteral
                    } else {
                        State::ConsumeEscapedChar
                    };
                }
            }
            State::ConsumeEscapedChar => {
                state = State::InsideStringLiteral;
            }
            State::StartTypeHint => {
                if c == ':' {
                    state = State::InsideTypeHint;
                } else {
                    state = State::ParseError("Type hint must start with `::`".to_string());
                }
            }
            State::InsideParam => {
                if c == ':' {
                    state = State::StartTypeHint;
                } else if c.is_alphanumeric() {
                    param_name.push(c);
                } else if c == ',' || c == ';' || c.is_whitespace() && !param_name.is_empty() {
                    state = State::PushParam;
                }
            }
            State::InsideTypeHint => {
                if c.is_alphanumeric() {
                    param_type.push(c);
                } else {
                    state = State::PushParam;
                }
            }
            State::PushParam => {
                state = State::OutsideParam;

                let param_value =
                    resolve_param(&param_name, &param_type, doc, &headers, line_number)?;

                params.push(Box::new(param_value) as Box<dyn rusqlite::ToSql>);

                param_name.clear();
                param_type.clear();
            }
            State::ParseError(error) => {
                return Err(ftd::interpreter::Error::ParseError {
                    message: format!("Failed to parse SQL Query: {}", error),
                    doc_id: doc.name.to_string(),
                    line_number,
                });
            }
        }
    }

    // Handle the last param if there was no trailing comma or space
    if state.eq(&State::PushParam) && !param_name.is_empty() {
        let param_value = resolve_param(&param_name, &param_type, doc, &headers, line_number)?;
        params.push(Box::new(param_value) as Box<dyn rusqlite::ToSql>);
    }

    Ok(params)
}

pub(crate) async fn execute_query(
    database_path: &camino::Utf8PathBuf,
    query: &str,
    doc: &ftd::interpreter::TDoc<'_>,
    headers: ftd::ast::HeaderValues,
    line_number: usize,
) -> ftd::interpreter::Result<Vec<Vec<serde_json::Value>>> {
    let doc_name = doc.name;

    let conn = match rusqlite::Connection::open_with_flags(
        database_path,
        rusqlite::OpenFlags::SQLITE_OPEN_READ_WRITE,
    ) {
        Ok(conn) => conn,
        Err(e) => {
            return ftd::interpreter::utils::e2(
                format!("Failed to open `{}`: {:?}", database_path, e),
                doc_name,
                line_number,
            );
        }
    };

    let mut stmt = match conn.prepare(query) {
        Ok(v) => v,
        Err(e) => {
            return ftd::interpreter::utils::e2(
                format!("Failed to prepare query: {:?}", e),
                doc_name,
                line_number,
            )
        }
    };

    let count = stmt.column_count();

    // let mut stmt = conn.prepare("SELECT * FROM test where name = :name")?;
    // let mut rows = stmt.query(rusqlite::named_params! { ":name": "one" })?

    // let mut stmt = conn.prepare("SELECT * FROM test where name = ?")?;
    // let mut rows = stmt.query([name])?;
    let params = extract_named_parameters(query, doc, headers, line_number)?;

    let mut rows = match stmt.query(rusqlite::params_from_iter(params)) {
        Ok(v) => v,
        Err(e) => {
            return ftd::interpreter::utils::e2(
                format!("Failed to prepare query: {:?}", e),
                doc_name,
                line_number,
            )
        }
    };

    let mut result: Vec<Vec<serde_json::Value>> = vec![];
    loop {
        match rows.next() {
            Ok(None) => break,
            Ok(Some(r)) => {
                result.push(row_to_json(r, count, doc_name, line_number)?);
            }
            Err(e) => {
                return ftd::interpreter::utils::e2(
                    format!("Failed to execute query: {:?}", e),
                    doc_name,
                    line_number,
                )
            }
        }
    }
    Ok(result)
}

fn row_to_json(
    r: &rusqlite::Row,
    count: usize,
    doc_name: &str,
    line_number: usize,
) -> ftd::interpreter::Result<Vec<serde_json::Value>> {
    let mut row: Vec<serde_json::Value> = Vec::with_capacity(count);
    for i in 0..count {
        match r.get::<usize, rusqlite::types::Value>(i) {
            Ok(rusqlite::types::Value::Null) => row.push(serde_json::Value::Null),
            Ok(rusqlite::types::Value::Integer(i)) => row.push(serde_json::Value::Number(i.into())),
            Ok(rusqlite::types::Value::Real(i)) => row.push(serde_json::Value::Number(
                serde_json::Number::from_f64(i).unwrap(),
            )),
            Ok(rusqlite::types::Value::Text(i)) => row.push(serde_json::Value::String(i)),
            Ok(rusqlite::types::Value::Blob(_)) => {
                return ftd::interpreter::utils::e2(
                    format!("Query returned blob for column: {}", i),
                    doc_name,
                    line_number,
                );
            }
            Err(e) => {
                return ftd::interpreter::utils::e2(
                    format!("Failed to read response: {:?}", e),
                    doc_name,
                    line_number,
                );
            }
        }
    }
    Ok(row)
}<|MERGE_RESOLUTION|>--- conflicted
+++ resolved
@@ -28,11 +28,11 @@
     value: ftd::ast::VariableValue,
     kind: ftd::interpreter::Kind,
     doc: &ftd::interpreter::TDoc<'_>,
-    config: &fastn_core::RequestConfig,
+    req_config: &fastn_core::RequestConfig,
     db_config: &fastn_core::library2022::processor::sql::DatabaseConfig,
 ) -> ftd::interpreter::Result<ftd::interpreter::Value> {
     let (headers, query) = get_p1_data("package-data", &value, doc.name)?;
-    let sqlite_database_path = config.root.join(&db_config.db_url);
+    let sqlite_database_path = req_config.config.root.join(&db_config.db_url);
 
     // need the query params
     // question is they can be multiple
@@ -42,7 +42,6 @@
     // for now they wil be ordered
     // select * from users where
 
-<<<<<<< HEAD
     let query_response = execute_query(
         &sqlite_database_path,
         query.as_str(),
@@ -51,11 +50,6 @@
         value.line_number(),
     )
     .await;
-=======
-    let db_path = config.config.root.join(&db_config.db_url);
-    let query_response =
-        execute_query(&db_path, query.as_str(), doc, headers, value.line_number()).await;
->>>>>>> d35198a6
 
     match query_response {
         Ok(result) => result_to_value(Ok(result), kind, doc, &value, super::sql::STATUS_OK),
