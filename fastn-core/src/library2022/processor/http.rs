--- conflicted
+++ resolved
@@ -88,15 +88,10 @@
                     body.push(format!("\"{}\": {}", header.key, value));
                     continue;
                 }
-<<<<<<< HEAD
-                url.query_pairs_mut()
-                    .append_pair(header.key.as_str(), &value.trim_matches('"'));
-=======
                 url.query_pairs_mut().append_pair(
                     header.key.as_str(),
                     value.trim_start_matches('"').trim_end_matches('"'),
                 );
->>>>>>> 57e3be40
             }
         } else {
             if method.as_str().eq("post") {
