pub(crate) mod processor;
pub(crate) mod utils;

#[derive(Default, Debug, serde::Serialize)]
pub struct KeyValueData {
    pub key: String,
    pub value: String,
}

impl KeyValueData {
    pub fn from(key: String, value: String) -> Self {
        Self { key, value }
    }
}

#[derive(Debug)]
pub struct Library2022<'m, 'o: 'm> {
    pub config: &'m mut fastn_core::RequestConfig<'o>,
    /// If the current module being parsed is a markdown file, `.markdown` contains the name and
    /// content of that file
    pub markdown: Option<(String, String)>,
    pub document_id: String,
    pub translated_data: fastn_core::TranslationData,
    pub base_url: String,
    pub module_package_map: std::collections::BTreeMap<String, String>,
}

impl Library2022<'_, '_> {
    pub async fn get_with_result(
        &mut self,
        name: &str,
        current_processing_module: &str,
    ) -> ftd::p1::Result<(String, String, usize)> {
        match self.get(name, current_processing_module).await {
            Some(v) => Ok(v),
            None => ftd::p1::utils::parse_error(format!("library not found 1: {}", name), "", 0),
        }
    }

    pub(crate) fn get_current_package(
        &self,
        current_processing_module: &str,
    ) -> ftd::p1::Result<fastn_core::Package> {
        let current_package_name = self
            .module_package_map
            .get(current_processing_module.trim_matches('/'))
            .ok_or_else(|| ftd::p1::Error::ParseError {
                message: "The processing document stack is empty: Can't find module in any package"
                    .to_string(),
                doc_id: current_processing_module.to_string(),
                line_number: 0,
            })?;

        self.config
            .config
            .all_packages
            .borrow()
            .get(current_package_name)
            .map(|p| p.to_owned())
            .ok_or_else(|| ftd::p1::Error::ParseError {
                message: format!("Can't find current package: {}", current_package_name),
                doc_id: "".to_string(),
                line_number: 0,
            })
    }

    pub async fn get(
        &mut self,
        name: &str,
        current_processing_module: &str,
    ) -> Option<(String, String, usize)> {
        if name == "fastn" {
            return Some((
                fastn_core::library::fastn_dot_ftd::get2022(self).await,
                "$fastn$/fastn.ftd".to_string(),
                0,
            ));
        }

        return get_for_package(
            format!("{}/", name.trim_end_matches('/')).as_str(),
            self,
            current_processing_module,
        )
        .await;

        async fn get_for_package(
            name: &str,
            lib: &mut fastn_core::Library2022<'_, '_>,
            current_processing_module: &str,
        ) -> Option<(String, String, usize)> {
            let package = lib.get_current_package(current_processing_module).ok()?;
            if name.starts_with(package.name.as_str()) {
                if let Some((content, size)) = get_data_from_package(name, &package, lib).await {
                    return Some((content, name.to_string(), size));
                }
            }
            // Self package referencing
            if package.name.ends_with(name.trim_end_matches('/')) {
                let package_index = format!("{}/", package.name.as_str());
                if let Some((content, size)) =
                    get_data_from_package(package_index.as_str(), &package, lib).await
                {
                    return Some((content, format!("{package_index}index.ftd"), size));
                }
            }

            for (alias, package) in package.aliases() {
                lib.push_package_under_process(name, package).await.ok()?;
                if name.starts_with(alias) {
                    let name = name.replacen(alias, &package.name, 1);
                    if let Some((content, size)) =
                        get_data_from_package(name.as_str(), package, lib).await
                    {
                        return Some((content, name.to_string(), size));
                    }
                }
            }

            let translation_of = match package.translation_of.as_ref() {
                Some(translation_of) => translation_of.to_owned(),
                None => return None,
            };

            let name = name.replacen(package.name.as_str(), translation_of.name.as_str(), 1);
            if name.starts_with(translation_of.name.as_str()) {
                if let Some((content, size)) =
                    get_data_from_package(name.as_str(), &translation_of, lib).await
                {
                    return Some((content, name.to_string(), size));
                }
            }

            for (alias, package) in translation_of.aliases() {
                if name.starts_with(alias) {
                    let name = name.replacen(alias, &package.name, 1);
                    if let Some((content, size)) =
                        get_data_from_package(name.as_str(), package, lib).await
                    {
                        return Some((content, name.to_string(), size));
                    }
                }
            }

            None
        }

        // TODO: This function is too long. Break it down.
        #[allow(clippy::await_holding_refcell_ref)]
        async fn get_data_from_package(
            name: &str,
            package: &fastn_core::Package,
            lib: &mut fastn_core::Library2022<'_, '_>,
        ) -> Option<(String, usize)> {
            lib.push_package_under_process(name, package).await.ok()?;
            let packages = lib.config.config.all_packages.borrow();
            let package = packages.get(package.name.as_str()).unwrap_or(package);
            // Explicit check for the current package.
            let name = format!("{}/", name.trim_end_matches('/'));
            if !name.starts_with(format!("{}/", package.name.as_str()).as_str()) {
                return None;
            }
            let new_name = name.replacen(package.name.as_str(), "", 1);
            let (file_path, data) = package
                .resolve_by_id(
                    new_name.as_str(),
                    None,
                    lib.config.config.package.name.as_str(),
                )
                .await
                .ok()?;
            if !file_path.ends_with(".ftd") {
                return None;
            }
            String::from_utf8(data).ok().map(|body| {
                let body_with_prefix =
                    package.get_prefixed_body(body.as_str(), name.as_str(), true);
                let line_number = body_with_prefix.split('\n').count() - body.split('\n').count();
                (body_with_prefix, line_number)
            })
        }
    }

    pub(crate) async fn push_package_under_process(
        &mut self,
        module: &str,
        package: &fastn_core::Package,
    ) -> ftd::ftd2021::p1::Result<()> {
        self.module_package_map.insert(
            module.trim_matches('/').to_string(),
            package.name.to_string(),
        );
        if self
            .config
            .config
            .all_packages
            .borrow()
            .contains_key(package.name.as_str())
        {
            return Ok(());
        }

        let package = self
            .config
            .config
            .resolve_package(package)
            .await
            .map_err(|_| ftd::ftd2021::p1::Error::ParseError {
                message: format!("Cannot resolve the package: {}", package.name),
                doc_id: self.document_id.to_string(),
                line_number: 0,
            })?;

        self.config
            .config
            .all_packages
            .borrow_mut()
            .insert(package.name.to_string(), package);
        Ok(())
    }

    /// process the $processor$ and return the processor's output
    #[tracing::instrument(name = "fastn_core::stuck-on-processor", skip_all, err)]
    pub async fn process<'a>(
        &'a mut self,
        ast: ftd::ast::AST,
        processor: String,
        doc: &'a mut ftd::interpreter::TDoc<'a>,
    ) -> ftd::interpreter::Result<ftd::interpreter::Value> {
        println!("process: {}", &processor);
        tracing::info!(
            msg = "stuck-on-processor",
            doc = doc.name,
            processor = processor
        );
        let line_number = ast.line_number();
        let (_processor, value, kind) = get_processor_data(ast, doc)?;
        match processor.as_str() {
            "figma-typo-token" => {
                processor::figma_typography_tokens::process_typography_tokens(value, kind, doc)
            }
            "figma-cs-token" => processor::figma_tokens::process_figma_tokens(value, kind, doc),
            "figma-cs-token-old" => {
                processor::figma_tokens::process_figma_tokens_old(value, kind, doc)
            }
            "http" => processor::http::process(value, kind, doc, self.config).await,
            "tutor" => fastn_core::tutor::process(value, kind, doc).await,
            "toc" => processor::toc::process(value, kind, doc),
            "get-data" => processor::get_data::process(value, kind, doc, self.config),
            "sitemap" => processor::sitemap::process(value, kind, doc, self.config),
            "full-sitemap" => {
                processor::sitemap::full_sitemap_process(value, kind, doc, self.config)
            }
            "request-data" => processor::request_data::process(value, kind, doc, self.config),
            "document-readers" => processor::document::process_readers(
                value,
                kind,
                doc,
                self.config,
                self.document_id.as_str(),
            ),
            "document-writers" => processor::document::process_writers(
                value,
                kind,
                doc,
                self.config,
                self.document_id.as_str(),
            ),
            "user-groups" => processor::user_group::process(value, kind, doc, self.config),
            "user-group-by-id" => {
                processor::user_group::process_by_id(value, kind, doc, self.config)
            }
            "get-identities" => {
                processor::user_group::get_identities(value, kind, doc, self.config)
            }
            "document-id" => processor::document::document_id(value, kind, doc, self.config),
            "document-full-id" => {
                processor::document::document_full_id(value, kind, doc, self.config)
            }
            "document-suffix" => {
                processor::document::document_suffix(value, kind, doc, self.config)
            }
            "document-name" => {
                processor::document::document_name(value, kind, doc, self.config).await
            }
            "fetch-file" => {
                processor::fetch_file::fetch_files(value, kind, doc, self.config).await
            }
<<<<<<< HEAD
            "user-details" => processor::user_details::process(value, kind, doc, self.config),
            "fastn-apps" => processor::apps::process(value, kind, doc, self.config),
            "is-reader" => processor::user_group::is_reader(value, kind, doc, self.config).await,
            "package-query" => processor::sqlite::process(value, kind, doc, self.config).await,
=======
            "user-details" => processor::user_details::process(value, kind, doc, &self.config),
            "fastn-apps" => processor::apps::process(value, kind, doc, &self.config),
            "is-reader" => processor::user_group::is_reader(value, kind, doc, &self.config).await,
            "sql" => processor::sql::process(value, kind, doc, &self.config).await,
            "package-query" => {
                processor::sqlite::process(
                    value,
                    kind,
                    doc,
                    &self.config,
                    &fastn_core::library2022::processor::sql::get_db_config()?,
                )
                .await
            }
>>>>>>> 2d69131b
            "pg" => processor::pg::process(value, kind, doc).await,
            "package-tree" => {
                processor::package_tree::process(value, kind, doc, self.config.config).await
            }
            "query" => {
                processor::query::process(
                    value,
                    kind,
                    doc,
                    self.config,
                    self.document_id.as_str(),
                )
                .await
            }
            t => Err(ftd::interpreter::Error::ParseError {
                doc_id: self.document_id.to_string(),
                line_number,
                message: format!("fastn-Error: No such processor: {}", t),
            }),
        }
    }
}

fn get_processor_data(
    ast: ftd::ast::AST,
    doc: &mut ftd::interpreter::TDoc,
) -> ftd::interpreter::Result<(String, ftd::ast::VariableValue, ftd::interpreter::Kind)> {
    let line_number = ast.line_number();
    let ast_name = ast.name();
    if let Ok(variable_definition) = ast.clone().get_variable_definition(doc.name) {
        let kind = ftd::interpreter::KindData::from_ast_kind(
            variable_definition.kind,
            &Default::default(),
            doc,
            variable_definition.line_number,
        )?
        .into_optional()
        .ok_or(ftd::interpreter::Error::ValueNotFound {
            doc_id: doc.name.to_string(),
            line_number,
            message: format!(
                "Cannot find kind for `{}`",
                variable_definition.name.as_str(),
            ),
        })?;
        let processor =
            variable_definition
                .processor
                .ok_or(ftd::interpreter::Error::ParseError {
                    message: format!("No processor found for `{}`", ast_name),
                    doc_id: doc.name.to_string(),
                    line_number,
                })?;
        Ok((processor, variable_definition.value, kind.kind))
    } else {
        let variable_invocation = ast.get_variable_invocation(doc.name)?;
        let kind = doc
            .get_variable(
                variable_invocation.name.as_str(),
                variable_invocation.line_number,
            )?
            .kind;
        let processor =
            variable_invocation
                .processor
                .ok_or(ftd::interpreter::Error::ParseError {
                    message: format!("No processor found for `{}`", ast_name),
                    doc_id: doc.name.to_string(),
                    line_number,
                })?;
        Ok((processor, variable_invocation.value, kind.kind))
    }
}<|MERGE_RESOLUTION|>--- conflicted
+++ resolved
@@ -283,43 +283,28 @@
             "document-name" => {
                 processor::document::document_name(value, kind, doc, self.config).await
             }
-            "fetch-file" => {
-                processor::fetch_file::fetch_files(value, kind, doc, self.config).await
-            }
-<<<<<<< HEAD
+            "fetch-file" => processor::fetch_file::fetch_files(value, kind, doc, self.config).await,
             "user-details" => processor::user_details::process(value, kind, doc, self.config),
             "fastn-apps" => processor::apps::process(value, kind, doc, self.config),
             "is-reader" => processor::user_group::is_reader(value, kind, doc, self.config).await,
-            "package-query" => processor::sqlite::process(value, kind, doc, self.config).await,
-=======
-            "user-details" => processor::user_details::process(value, kind, doc, &self.config),
-            "fastn-apps" => processor::apps::process(value, kind, doc, &self.config),
-            "is-reader" => processor::user_group::is_reader(value, kind, doc, &self.config).await,
-            "sql" => processor::sql::process(value, kind, doc, &self.config).await,
+            "sql" => processor::sql::process(value, kind, doc, self.config).await,
             "package-query" => {
                 processor::sqlite::process(
                     value,
                     kind,
                     doc,
-                    &self.config,
+                    self.config,
                     &fastn_core::library2022::processor::sql::get_db_config()?,
                 )
                 .await
             }
->>>>>>> 2d69131b
             "pg" => processor::pg::process(value, kind, doc).await,
             "package-tree" => {
                 processor::package_tree::process(value, kind, doc, self.config.config).await
             }
             "query" => {
-                processor::query::process(
-                    value,
-                    kind,
-                    doc,
-                    self.config,
-                    self.document_id.as_str(),
-                )
-                .await
+                processor::query::process(value, kind, doc, self.config, self.document_id.as_str())
+                    .await
             }
             t => Err(ftd::interpreter::Error::ParseError {
                 doc_id: self.document_id.to_string(),
