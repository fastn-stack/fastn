--- conflicted
+++ resolved
@@ -255,20 +255,7 @@
             "fastn-apps" => processor::apps::process(value, kind, doc, self),
             "is-reader" => processor::user_group::is_reader(value, kind, doc, self).await,
             "sql" => processor::sql::process(value, kind, doc, self).await,
-            "package-query" => {
-<<<<<<< HEAD
-                processor::package_query::process(value, kind, doc, &self.config).await
-=======
-                processor::sqlite::process(
-                    value,
-                    kind,
-                    doc,
-                    self,
-                    &fastn_core::library2022::processor::sql::get_db_config()?,
-                )
-                .await
->>>>>>> d35198a6
-            }
+            "package-query" => processor::package_query::process(value, kind, doc, self).await,
             "pg" => processor::pg::process(value, kind, doc).await,
             "package-tree" => {
                 processor::package_tree::process(value, kind, doc, &self.config).await
