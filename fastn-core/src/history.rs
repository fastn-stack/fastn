#[derive(serde::Serialize, serde::Deserialize, std::fmt::Debug, PartialEq, Eq, Clone)]
pub struct FileHistory {
    pub filename: String,
    #[serde(rename = "file-edit")]
    pub file_edit: Vec<FileEdit>,
}

impl fastn_core::Config {
    pub(crate) async fn to_file_history(&self, file: &str) -> fastn_core::Result<Vec<FileHistory>> {
        let doc = fastn_core::doc::parse_ftd_2023("history.ftd", file, self).await?;
        Ok(doc.get("history.ftd#history")?)
    }
}

#[derive(serde::Serialize, serde::Deserialize, std::fmt::Debug, PartialEq, Eq, Clone)]
pub struct FileEdit {
    pub message: Option<String>,
    pub timestamp: u128,
    pub version: i32,
    pub author: Option<String>,
    #[serde(rename = "src-cr")]
    pub src_cr: Option<usize>,
    pub operation: FileOperation,
}

impl FileEdit {
    pub(crate) fn into_workspace(self, file_name: &str) -> fastn_core::workspace::WorkspaceEntry {
        fastn_core::workspace::WorkspaceEntry {
            filename: file_name.to_string(),
            deleted: Some(self.operation.eq(&FileOperation::Deleted)),
            version: Some(self.version),
            cr: self.src_cr,
        }
    }

    pub(crate) fn is_deleted(&self) -> bool {
        self.operation.is_deleted()
    }
}

#[derive(serde::Serialize, serde::Deserialize, std::fmt::Debug, PartialEq, Eq, Clone)]
pub struct FileEditTemp {
    pub message: Option<String>,
    pub author: Option<String>,
    pub src_cr: Option<usize>,
    pub operation: FileOperation,
}

impl FileEditTemp {
    fn to_file_edit(&self, timestamp: u128, version: i32) -> FileEdit {
        FileEdit {
            message: self.message.clone(),
            timestamp,
            version,
            author: self.author.clone(),
            src_cr: self.src_cr,
            operation: self.operation.clone(),
        }
    }
}

#[derive(serde::Serialize, serde::Deserialize, std::fmt::Debug, PartialEq, Eq, Clone)]
pub enum FileOperation {
    Added,
    Updated,
    Deleted,
    Merged,
}

impl FileOperation {
    pub(crate) fn is_deleted(&self) -> bool {
        self.eq(&FileOperation::Deleted)
    }
}

impl fastn_core::Config {
    pub async fn get_history(&self) -> fastn_core::Result<Vec<FileHistory>> {
        let history_file_path = self.history_file();
<<<<<<< HEAD
        let history_content = config.read_to_string(history_file_path).await?;
        FileHistory::from_ftd(history_content.as_str())
=======
        let history_content = fastn_core::tokio_fs::read_to_string(history_file_path).await?;
        self.to_file_history(history_content.as_str()).await
>>>>>>> bf23ffb7
    }

    pub async fn get_remote_manifest(
        &self,
        with_deleted: bool,
    ) -> fastn_core::Result<std::collections::BTreeMap<String, fastn_core::history::FileEdit>> {
        let history_list = self.get_history().await?;
        if with_deleted {
            fastn_core::history::FileHistory::get_remote_manifest(
                history_list.as_slice(),
                with_deleted,
            )
        } else {
            Ok(fastn_core::history::FileHistory::get_remote_manifest(
                history_list.as_slice(),
                with_deleted,
            )?
            .into_iter()
            .filter(|(_, v)| !v.is_deleted())
            .collect())
        }
    }

    pub async fn get_cr_manifest(
        &self,
        cr_number: usize,
    ) -> fastn_core::Result<std::collections::BTreeMap<String, fastn_core::history::FileEdit>> {
        let history_list = self.get_history().await?;
        let cr_path_prefix = fastn_core::cr::cr_path(cr_number);
        Ok(
            fastn_core::history::FileHistory::get_remote_manifest(history_list.as_slice(), true)?
                .into_iter()
                .filter(|(k, _)| {
                    k.starts_with(cr_path_prefix.as_str())
                        || k.starts_with(format!(".tracks/{}", cr_path_prefix).as_str())
                })
                .collect(),
        )
    }

    pub async fn get_non_deleted_latest_file_paths(
        &self,
    ) -> fastn_core::Result<Vec<(String, camino::Utf8PathBuf)>> {
        use itertools::Itertools;

        Ok(self
            .get_remote_manifest(false)
            .await?
            .iter()
            .map(|(file_name, file_edit)| {
                (
                    file_name.to_string(),
                    self.history_path(file_name, file_edit.version),
                )
            })
            .collect_vec())
    }
}

impl FileHistory {
    pub(crate) fn get_remote_manifest(
        list: &[FileHistory],
        with_deleted: bool,
    ) -> fastn_core::Result<std::collections::BTreeMap<String, FileEdit>> {
        Ok(list
            .iter()
            .filter_map(|v| {
                v.get_latest_file_edit(with_deleted)
                    .map(|file_edit| (v.filename.to_string(), file_edit))
            })
            .collect())
    }

    fn get_latest_file_edit(&self, with_deleted: bool) -> Option<FileEdit> {
        for file_edit in self.file_edit.iter() {
            if file_edit.is_deleted() && !with_deleted {
                return None;
            }
            if file_edit.operation.eq(&FileOperation::Merged) {
                return Some(file_edit.clone());
            }
            if file_edit.src_cr.is_none() {
                return Some(file_edit.clone());
            }
        }
        None
    }

    pub(crate) fn to_ftd(history: &[&fastn_core::history::FileHistory]) -> String {
        let mut files_history = vec![
            "-- import: fastn".to_string(),
            format!(
                "-- fastn.file-history list history:\n{}: true",
                ftd::ast::ALWAYS_INCLUDE
            ),
        ];
        for file_history in history {
            let mut file_history_data = format!(
                "-- fastn.file-history: {}\n-- fastn.file-history.file-edit:\n",
                file_history.filename
            );
            for file_edit in &file_history.file_edit {
                let author = file_edit
                    .author
                    .as_ref()
                    .map(|v| format!("author: {}\n", v))
                    .unwrap_or_else(|| "".to_string());
                let src_cr = file_edit
                    .src_cr
                    .map(|v| format!("src-cr: {}\n", v))
                    .unwrap_or_else(|| "".to_string());
                file_history_data = format!(
                    indoc::indoc! {"
                        {file_history_data}
                        -- fastn.file-edit-data:
                        timestamp: {timestamp}
                        operation: {operation}
                        version: {version}
                        {author}{src_cr}
                        {message}
                    "},
                    file_history_data = file_history_data,
                    timestamp = file_edit.timestamp,
                    operation = format!("{:?}", file_edit.operation),
                    version = file_edit.version,
                    author = author,
                    src_cr = src_cr,
                    message = file_edit.message.clone().unwrap_or_default()
                );
            }
            file_history_data = format!(
                "{}\n-- end: fastn.file-history.file-edit",
                file_history_data
            );
            files_history.push(file_history_data);
        }
        files_history.push("-- end: history".to_string());
        files_history.join("\n\n\n")
    }
}

pub(crate) async fn insert_into_history(
    root: &camino::Utf8PathBuf,
    file_list: &std::collections::BTreeMap<String, fastn_core::history::FileEditTemp>,
    history: &mut Vec<fastn_core::history::FileHistory>,
) -> fastn_core::Result<()> {
    use itertools::Itertools;

    let mut file_history: std::collections::BTreeMap<String, fastn_core::history::FileHistory> =
        history
            .iter_mut()
            .map(|v| (v.filename.to_string(), v.clone()))
            .collect();
    insert_into_history_(root, file_list, &mut file_history).await?;
    *history = file_history.into_values().collect_vec();
    Ok(())
}

pub(crate) async fn insert_into_history_(
    root: &camino::Utf8PathBuf,
    file_list: &std::collections::BTreeMap<String, fastn_core::history::FileEditTemp>,
    file_history: &mut std::collections::BTreeMap<String, fastn_core::history::FileHistory>,
) -> fastn_core::Result<()> {
    use itertools::Itertools;

    let timestamp = fastn_core::timestamp_nanosecond();
    for (file, file_op) in file_list {
        let version = fastn_core::snapshot::get_new_version(
            file_history.values().collect_vec().as_slice(),
            file,
        );
        if let Some(file_history) = file_history.get_mut(file) {
            file_history
                .file_edit
                .insert(0, file_op.to_file_edit(timestamp, version))
        } else {
            file_history.insert(
                file.to_string(),
                FileHistory {
                    filename: file.to_string(),
                    file_edit: vec![file_op.to_file_edit(timestamp, version)],
                },
            );
        }
        let remote_state = root.join(".remote-state").join("history");

        if !remote_state.exists() {
            tokio::fs::create_dir_all(&remote_state).await?;
        }

        if !file_op.operation.eq(&FileOperation::Deleted) {
            let new_file_path =
                remote_state.join(fastn_core::utils::snapshot_id(file, &(version as u128)));
<<<<<<< HEAD
            let content = config.read(root.join(file)).await?;
=======
            let content = fastn_core::tokio_fs::read(root.join(file)).await?;
>>>>>>> bf23ffb7
            fastn_core::utils::update(&new_file_path, content.as_slice()).await?;
        }
    }

    let history_ftd = FileHistory::to_ftd(file_history.values().collect_vec().as_slice());
    config.write(
        root.join(".remote-state").join("history.ftd"),
        history_ftd.as_str(),
    )
    .await?;

    Ok(())
}<|MERGE_RESOLUTION|>--- conflicted
+++ resolved
@@ -76,13 +76,8 @@
 impl fastn_core::Config {
     pub async fn get_history(&self) -> fastn_core::Result<Vec<FileHistory>> {
         let history_file_path = self.history_file();
-<<<<<<< HEAD
         let history_content = config.read_to_string(history_file_path).await?;
-        FileHistory::from_ftd(history_content.as_str())
-=======
-        let history_content = fastn_core::tokio_fs::read_to_string(history_file_path).await?;
         self.to_file_history(history_content.as_str()).await
->>>>>>> bf23ffb7
     }
 
     pub async fn get_remote_manifest(
@@ -276,11 +271,7 @@
         if !file_op.operation.eq(&FileOperation::Deleted) {
             let new_file_path =
                 remote_state.join(fastn_core::utils::snapshot_id(file, &(version as u128)));
-<<<<<<< HEAD
             let content = config.read(root.join(file)).await?;
-=======
-            let content = fastn_core::tokio_fs::read(root.join(file)).await?;
->>>>>>> bf23ffb7
             fastn_core::utils::update(&new_file_path, content.as_slice()).await?;
         }
     }
