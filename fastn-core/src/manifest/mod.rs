--- conflicted
+++ resolved
@@ -11,13 +11,8 @@
 
 impl Manifest {
     pub fn new(
-<<<<<<< HEAD
         files: std::collections::BTreeMap<String, File>,
         zip_url: String,
-=======
-        files: std::collections::HashMap<String, File>,
-        zip_url: &str,
->>>>>>> 1f2891b7
         checksum: String,
     ) -> Self {
         Manifest {
