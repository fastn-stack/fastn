#[derive(serde::Serialize, serde::Deserialize, Debug, Default)]
pub struct CRMeta {
    pub title: String, // relative file name with respect to package root
    #[serde(rename = "cr-number")]
    pub cr_number: usize,
    pub open: bool,
}

impl CRMeta {
    pub(crate) fn unset_open(self) -> CRMeta {
        CRMeta {
            title: self.title,
            cr_number: self.cr_number,
            open: false,
        }
    }
}

pub(crate) async fn get_cr_meta(
    config: &fastn_core::Config,
    cr_number: usize,
) -> fastn_core::Result<fastn_core::cr::CRMeta> {
    let cr_meta_path = config.cr_meta_path(cr_number);
    if !cr_meta_path.exists() {
        return fastn_core::usage_error(format!("CR#{} doesn't exist", cr_number));
    }

<<<<<<< HEAD
    let doc = config.read_to_string(&cr_meta_path).await?;
    resolve_cr_meta(&doc, cr_number).await
=======
    let doc = fastn_core::tokio_fs::read_to_string(&cr_meta_path).await?;
    resolve_cr_meta(&doc, cr_number, config).await
>>>>>>> bf23ffb7
}

pub(crate) async fn resolve_cr_meta(
    content: &str,
    cr_number: usize,
    config: &fastn_core::Config,
) -> fastn_core::Result<fastn_core::cr::CRMeta> {
    #[derive(serde::Deserialize)]
    struct CRMetaTemp {
        pub title: String,
        pub open: Option<bool>,
    }

    impl CRMetaTemp {
        fn into_cr_meta(self, cr_number: usize) -> CRMeta {
            CRMeta {
                title: self.title,
                cr_number,
                open: self.open.unwrap_or(true),
            }
        }
    }

    if content.trim().is_empty() {
        return Err(fastn_core::Error::UsageError {
            message: "Content is empty in cr about".to_string(),
        });
    }

    let b = match fastn_core::doc::parse_ftd_2023(".about.ftd", content, config).await {
        Ok(v) => v,
        Err(e) => {
            eprintln!("failed to parse .about.ftd for CR#{}: {:?}", cr_number, &e);
            todo!();
        }
    };

    Ok(b.get::<CRMetaTemp>(".about.ftd#cr-meta")?
        .into_cr_meta(cr_number))
}

pub(crate) async fn create_cr_about(
    config: &fastn_core::Config,
    cr_meta: &fastn_core::cr::CRMeta,
) -> fastn_core::Result<()> {
    let default_cr_about_content = fastn_core::package_info_about(config)?;
    fastn_core::utils::update(
        &config.cr_about_path(cr_meta.cr_number),
        default_cr_about_content.as_bytes(),
    )
    .await?;
    Ok(())
}

pub(crate) async fn create_cr_meta(
    config: &fastn_core::Config,
    cr_meta: &fastn_core::cr::CRMeta,
) -> fastn_core::Result<()> {
    let meta_content = generate_cr_meta_content(cr_meta);
    fastn_core::utils::update(
        &config.cr_meta_path(cr_meta.cr_number),
        meta_content.as_bytes(),
    )
    .await?;
    Ok(())
}

pub(crate) fn generate_cr_meta_content(cr_meta: &fastn_core::cr::CRMeta) -> String {
    let mut meta_content = format!(
        "-- import: fastn\n\n\n-- fastn.cr-meta-data cr-meta: {}\n{}: true",
        cr_meta.title,
        ftd::ast::ALWAYS_INCLUDE
    );
    if !cr_meta.open {
        meta_content = format!("{}\n{}", meta_content, cr_meta.open);
    }
    format!("{meta_content}\n")
}

pub(crate) async fn is_open_cr_exists(
    config: &fastn_core::Config,
    cr_number: usize,
) -> fastn_core::Result<bool> {
    get_cr_meta(config, cr_number).await.map(|v| v.open)
}

#[derive(serde::Serialize, serde::Deserialize, Debug, Default)]
pub struct CRDeleted {
    pub filename: String,
    pub version: i32,
}

impl CRDeleted {
    pub(crate) fn new(filename: &str, version: i32) -> CRDeleted {
        CRDeleted {
            filename: filename.to_string(),
            version,
        }
    }

    pub(crate) fn into_file_status(self) -> fastn_core::sync_utils::FileStatus {
        fastn_core::sync_utils::FileStatus::Delete {
            path: self.filename,
            version: self.version,
            status: fastn_core::sync_utils::Status::NoConflict,
        }
    }
}

pub(crate) async fn get_deleted_files(
    config: &fastn_core::Config,
    cr_number: usize,
) -> fastn_core::Result<Vec<CRDeleted>> {
    if !config.cr_path(cr_number).exists() {
        return fastn_core::usage_error(format!("CR#{} doesn't exist", cr_number));
    }
    let deleted_files_path = config.cr_deleted_file_path(cr_number);
    if !deleted_files_path.exists() {
        return Ok(vec![]);
    }
<<<<<<< HEAD
    let deleted_files_content = config.read_to_string(&deleted_files_path).await?;
=======
    let deleted_files_content = fastn_core::tokio_fs::read_to_string(&deleted_files_path).await?;
>>>>>>> bf23ffb7
    resolve_cr_deleted(deleted_files_content.as_str(), cr_number).await
}

pub(crate) async fn resolve_cr_deleted(
    content: &str,
    cr_number: usize,
) -> fastn_core::Result<Vec<CRDeleted>> {
    if content.trim().is_empty() {
        return Ok(vec![]);
    }
    let lib = fastn_core::FastnLibrary::default();
    let b = match fastn_core::doc::parse_ftd("deleted.ftd", content, &lib) {
        Ok(v) => v,
        Err(e) => {
            eprintln!("failed to parse deleted.ftd for CR#{}: {:?}", cr_number, &e);
            todo!();
        }
    };

    Ok(b.get("fastn#cr-deleted")?)
}

pub(crate) async fn create_deleted_files(
    config: &fastn_core::Config,
    cr_number: usize,
    cr_deleted: &[CRDeleted],
) -> fastn_core::Result<()> {
    let cr_deleted_content = generate_deleted_files_content(cr_deleted);
    fastn_core::utils::update(
        &config.cr_deleted_file_path(cr_number),
        cr_deleted_content.as_bytes(),
    )
    .await?;
    Ok(())
}

pub(crate) fn generate_deleted_files_content(cr_deleted_files: &[CRDeleted]) -> String {
    let mut deleted_files_content = vec!["-- import: fastn".to_string()];

    for cr_deleted_file in cr_deleted_files {
        let content = format!(
            "-- fastn.cr-deleted: {}\nversion: {}",
            cr_deleted_file.filename, cr_deleted_file.version
        );
        deleted_files_content.push(content)
    }

    let content = deleted_files_content.join("\n\n");
    format!("{content}\n")
}

impl fastn_core::Config {
    #[allow(dead_code)]
    pub(crate) async fn get_cr_tracking_info(
        &self,
        cr_number: usize,
    ) -> fastn_core::Result<Vec<fastn_core::track::TrackingInfo>> {
        let cr_track_paths = ignore::WalkBuilder::new(self.cr_track_dir(cr_number))
            .build()
            .flatten()
            .map(|x| camino::Utf8PathBuf::from_path_buf(x.into_path()).unwrap())
            .filter(|x| x.is_file() && x.extension().map(|v| v.eq("track")).unwrap_or(false))
            .collect::<Vec<camino::Utf8PathBuf>>();
        let mut tracking_info_list = vec![];

        for cr_track_path in cr_track_paths {
            let tracked_file = cr_track_path.strip_prefix(self.track_dir())?;
            let tracked_file_str =
                fastn_core::cr::cr_path_to_file_name(cr_number, tracked_file.as_str())?;
            if let Some(info) = fastn_core::track::get_tracking_info_(&cr_track_path)
                .await?
                .into_iter()
                .find(|v| tracked_file_str.eq(&v.filename))
            {
                tracking_info_list.push(info);
            }
        }
        Ok(tracking_info_list)
    }
}

pub(crate) fn cr_path(cr_number: usize) -> String {
    format!("-/{}", cr_number)
}

pub(crate) fn cr_path_to_file_name(
    cr_number: usize,
    cr_file_path: &str,
) -> fastn_core::Result<String> {
    let cr_path = cr_path(cr_number);
    Ok(cr_file_path
        .trim_matches('/')
        .trim_start_matches(cr_path.as_str())
        .to_string())
}

pub(crate) fn get_cr_path_from_url(path: &str) -> Option<usize> {
    let mut cr_number = None;
    if let Some(path) = path.strip_prefix("-/") {
        if let Some((cr, _)) = path.split_once('/') {
            if let Ok(cr) = cr.parse::<usize>() {
                cr_number = Some(cr);
            }
        }
    }
    cr_number
}

pub(crate) fn get_id_from_cr_id(id: &str, cr_number: usize) -> fastn_core::Result<String> {
    let cr_path = cr_path(cr_number);
    if let Some(id) = id.trim_start_matches('/').strip_prefix(cr_path.as_str()) {
        return Ok(if !id.ends_with('/') {
            format!("{}/", id)
        } else {
            id.to_string()
        });
    }
    fastn_core::usage_error(format!("`{}` is not a cr id", id))
}

#[derive(Debug)]
pub(crate) struct FileInfo {
    pub path: String,
    pub content: Vec<u8>,
}

pub(crate) async fn cr_clone_file_info(
    config: &fastn_core::Config,
    cr_number: usize,
) -> fastn_core::Result<std::collections::HashMap<String, FileInfo>> {
    use itertools::Itertools;

    let mut file_info = std::collections::HashMap::new();

    let remote_manifest: std::collections::BTreeMap<String, fastn_core::history::FileEdit> = config
        .get_remote_manifest(true)
        .await?
        .into_iter()
        .filter(|(k, _)| !(k.starts_with("-/") || k.starts_with(".tracks/")))
        .collect();

    for (filename, file_edit) in remote_manifest {
        if file_edit.is_deleted() {
            continue;
        }
        let file_path = config.history_path(filename.as_str(), file_edit.version);
<<<<<<< HEAD
        let content = config.read(&file_path).await?;
=======
        let content = fastn_core::tokio_fs::read(&file_path).await?;
>>>>>>> bf23ffb7

        let path = config.path_without_root(&file_path)?;

        file_info.insert(
            filename,
            FileInfo {
                path: path.to_string(),
                content,
            },
        );
    }

    let cr_path = fastn_core::cr::cr_path(cr_number);

    let cr_workspace = config
        .get_clone_workspace()
        .await?
        .into_iter()
        .filter_map(|(k, v)| {
            k.strip_prefix(cr_path.as_str())
                .map(|path| (path.trim_start_matches('/').to_string(), v))
        })
        .collect::<std::collections::HashMap<String, fastn_core::workspace::WorkspaceEntry>>();

    let deleted_files_path = config.cr_deleted_file_path(cr_number);
    let deleted_file_str = config.path_without_root(&deleted_files_path)?;
    for (filename, workspace_entry) in cr_workspace {
        if workspace_entry.deleted.unwrap_or(false) {
            continue;
        }
        if workspace_entry.filename.eq(&deleted_file_str) {
            let cr_deleted_path = if let Some(version) = workspace_entry.version {
                config.history_path(workspace_entry.filename.as_str(), version)
            } else {
                config.root.join(workspace_entry.filename)
            };
<<<<<<< HEAD
            let cr_deleted_files = config.read_to_string(cr_deleted_path).await?;
=======
            let cr_deleted_files = fastn_core::tokio_fs::read_to_string(cr_deleted_path).await?;
>>>>>>> bf23ffb7
            fastn_core::cr::resolve_cr_deleted(cr_deleted_files.as_str(), cr_number)
                .await?
                .into_iter()
                .map(|v| {
                    file_info.remove(v.filename.as_str());
                })
                .collect_vec();
            continue;
        }
<<<<<<< HEAD
        let content = config.read(config.root.join(workspace_entry.filename.as_str())).await?;
=======
        let content =
            fastn_core::tokio_fs::read(config.root.join(workspace_entry.filename.as_str())).await?;
>>>>>>> bf23ffb7

        file_info.insert(
            filename,
            FileInfo {
                path: workspace_entry.filename.to_string(),
                content,
            },
        );
    }

    Ok(file_info)
}

#[allow(dead_code)]
pub(crate) async fn cr_remote_file_info(
    config: &fastn_core::Config,
    cr_number: usize,
) -> fastn_core::Result<std::collections::HashMap<String, FileInfo>> {
    use itertools::Itertools;

    let mut file_info = std::collections::HashMap::new();

    let remote_manifest: std::collections::HashMap<String, fastn_core::history::FileEdit> = config
        .get_remote_manifest(true)
        .await?
        .into_iter()
        .filter(|(k, _)| !(k.starts_with("-/") || k.starts_with(".tracks/")))
        .collect();

    for (filename, file_edit) in remote_manifest {
        if file_edit.is_deleted() {
            continue;
        }
        let file_path = config.history_path(filename.as_str(), file_edit.version);
<<<<<<< HEAD
        let content = config.read(&file_path).await?;
=======
        let content = fastn_core::tokio_fs::read(&file_path).await?;
>>>>>>> bf23ffb7

        let path = config.path_without_root(&file_path)?;

        file_info.insert(
            filename,
            FileInfo {
                path: path.to_string(),
                content,
            },
        );
    }

    let cr_manifest: std::collections::HashMap<String, fastn_core::history::FileEdit> = config
        .get_cr_manifest(cr_number)
        .await?
        .into_iter()
        .filter(|(k, _)| !k.starts_with(".tracks/"))
        .collect();

    let deleted_files_path = config.cr_deleted_file_path(cr_number);
    let deleted_file_str = config.path_without_root(&deleted_files_path)?;
    let cr_path = fastn_core::cr::cr_path(cr_number);
    for (filename, file_edit) in cr_manifest {
        if file_edit.is_deleted() {
            continue;
        }

        if filename.eq(&deleted_file_str) {
            let cr_deleted_path = config.history_path(filename.as_str(), file_edit.version);
<<<<<<< HEAD
            let cr_deleted_files = config.read_to_string(cr_deleted_path).await?;
=======
            let cr_deleted_files = fastn_core::tokio_fs::read_to_string(cr_deleted_path).await?;
>>>>>>> bf23ffb7
            fastn_core::cr::resolve_cr_deleted(cr_deleted_files.as_str(), cr_number)
                .await?
                .into_iter()
                .map(|v| {
                    file_info.remove(v.filename.as_str());
                })
                .collect_vec();
            continue;
        }

        let file_path = config.history_path(filename.as_str(), file_edit.version);
<<<<<<< HEAD
        let content = config.read(&file_path).await?;
=======
        let content = fastn_core::tokio_fs::read(&file_path).await?;
>>>>>>> bf23ffb7

        let path = config.path_without_root(&file_path)?;

        file_info.insert(
            filename.trim_start_matches(cr_path.as_str()).to_string(),
            FileInfo {
                path: path.to_string(),
                content,
            },
        );
    }

    Ok(file_info)
}<|MERGE_RESOLUTION|>--- conflicted
+++ resolved
@@ -25,13 +25,8 @@
         return fastn_core::usage_error(format!("CR#{} doesn't exist", cr_number));
     }
 
-<<<<<<< HEAD
     let doc = config.read_to_string(&cr_meta_path).await?;
     resolve_cr_meta(&doc, cr_number).await
-=======
-    let doc = fastn_core::tokio_fs::read_to_string(&cr_meta_path).await?;
-    resolve_cr_meta(&doc, cr_number, config).await
->>>>>>> bf23ffb7
 }
 
 pub(crate) async fn resolve_cr_meta(
@@ -152,11 +147,7 @@
     if !deleted_files_path.exists() {
         return Ok(vec![]);
     }
-<<<<<<< HEAD
     let deleted_files_content = config.read_to_string(&deleted_files_path).await?;
-=======
-    let deleted_files_content = fastn_core::tokio_fs::read_to_string(&deleted_files_path).await?;
->>>>>>> bf23ffb7
     resolve_cr_deleted(deleted_files_content.as_str(), cr_number).await
 }
 
@@ -303,11 +294,7 @@
             continue;
         }
         let file_path = config.history_path(filename.as_str(), file_edit.version);
-<<<<<<< HEAD
         let content = config.read(&file_path).await?;
-=======
-        let content = fastn_core::tokio_fs::read(&file_path).await?;
->>>>>>> bf23ffb7
 
         let path = config.path_without_root(&file_path)?;
 
@@ -344,11 +331,7 @@
             } else {
                 config.root.join(workspace_entry.filename)
             };
-<<<<<<< HEAD
             let cr_deleted_files = config.read_to_string(cr_deleted_path).await?;
-=======
-            let cr_deleted_files = fastn_core::tokio_fs::read_to_string(cr_deleted_path).await?;
->>>>>>> bf23ffb7
             fastn_core::cr::resolve_cr_deleted(cr_deleted_files.as_str(), cr_number)
                 .await?
                 .into_iter()
@@ -358,12 +341,7 @@
                 .collect_vec();
             continue;
         }
-<<<<<<< HEAD
         let content = config.read(config.root.join(workspace_entry.filename.as_str())).await?;
-=======
-        let content =
-            fastn_core::tokio_fs::read(config.root.join(workspace_entry.filename.as_str())).await?;
->>>>>>> bf23ffb7
 
         file_info.insert(
             filename,
@@ -398,11 +376,7 @@
             continue;
         }
         let file_path = config.history_path(filename.as_str(), file_edit.version);
-<<<<<<< HEAD
         let content = config.read(&file_path).await?;
-=======
-        let content = fastn_core::tokio_fs::read(&file_path).await?;
->>>>>>> bf23ffb7
 
         let path = config.path_without_root(&file_path)?;
 
@@ -432,11 +406,7 @@
 
         if filename.eq(&deleted_file_str) {
             let cr_deleted_path = config.history_path(filename.as_str(), file_edit.version);
-<<<<<<< HEAD
             let cr_deleted_files = config.read_to_string(cr_deleted_path).await?;
-=======
-            let cr_deleted_files = fastn_core::tokio_fs::read_to_string(cr_deleted_path).await?;
->>>>>>> bf23ffb7
             fastn_core::cr::resolve_cr_deleted(cr_deleted_files.as_str(), cr_number)
                 .await?
                 .into_iter()
@@ -448,11 +418,7 @@
         }
 
         let file_path = config.history_path(filename.as_str(), file_edit.version);
-<<<<<<< HEAD
         let content = config.read(&file_path).await?;
-=======
-        let content = fastn_core::tokio_fs::read(&file_path).await?;
->>>>>>> bf23ffb7
 
         let path = config.path_without_root(&file_path)?;
 
