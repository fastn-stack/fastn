--- conflicted
+++ resolved
@@ -40,13 +40,8 @@
 
 pub(crate) use auto_import::AutoImport;
 pub use commands::{
-<<<<<<< HEAD
-    build::build, check::post_build_check, create_package::create_package, query::query,
+    build::build, check::post_build_check, create_package::create_package, fmt::fmt, query::query,
     serve::listen, test::test,
-=======
-    build::build, check::post_build_check, create_package::create_package, fmt::fmt, query::query,
-    serve::listen, test::test, update::update,
->>>>>>> 3c28d9ed
 };
 pub use config::{Config, FTDEdition, RequestConfig};
 pub use error::Error;
