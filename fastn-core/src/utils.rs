pub trait ValueOf {
    fn value_of_(&self, name: &str) -> Option<&str>;
    fn values_of_(&self, name: &str) -> Vec<String>;
}

impl ValueOf for clap::ArgMatches {
    fn value_of_(&self, name: &str) -> Option<&str> {
        self.get_one::<String>(name).map(|v| v.as_str())
    }
    fn values_of_(&self, name: &str) -> Vec<String> {
        self.get_many(name)
            .map(|v| v.cloned().collect::<Vec<String>>())
            .unwrap_or_default()
    }
}

// https://stackoverflow.com/questions/71985357/whats-the-best-way-to-write-a-custom-format-macro
#[macro_export]
macro_rules! warning {
    ($($t:tt)*) => {{
        use colored::Colorize;
        let msg = format!($($t)*);
        if fastn_observer::is_traced() {
            tracing::warn!(msg);
        } else {
            eprintln!("WARN: {}", msg.yellow());
        }
        msg
    }};
}

pub fn redirect_page_html(url: &str) -> String {
    include_str!("../redirect.html").replace("__REDIRECT_URL__", url)
}

pub fn print_end(msg: &str, start: std::time::Instant) {
    use colored::Colorize;

    if fastn_core::utils::is_test() {
        println!("done in <omitted>");
    } else {
        println!(
            // TODO: instead of lots of spaces put proper erase current terminal line thing
            "\r{} in {:?}.                          ",
            msg.green(),
            start.elapsed()
        );
    }
}

pub fn value_to_colored_string(value: &serde_json::Value, indent_level: u32) -> String {
    use colored::Colorize;

    match value {
        serde_json::Value::Null => "null".bright_black().to_string(),
        serde_json::Value::Bool(v) => v.to_string().bright_green().to_string(),
        serde_json::Value::Number(v) => v.to_string().bright_blue().to_string(),
        serde_json::Value::String(v) => format!(
            "\"{}\"",
            v.replace('\\', "\\\\")
                .replace('\n', "\\n")
                .replace('\"', "\\\"")
        )
        .bright_yellow()
        .to_string(),
        serde_json::Value::Array(v) => {
            let mut s = String::new();
            for (idx, value) in v.iter().enumerate() {
                s.push_str(&format!(
                    "{comma}\n{indent}{value}",
                    indent = "  ".repeat(indent_level as usize),
                    value = value_to_colored_string(value, indent_level + 1),
                    comma = if idx.eq(&0) { "" } else { "," }
                ));
            }
            format!("[{}\n{}]", s, "  ".repeat((indent_level - 1) as usize))
        }
        serde_json::Value::Object(v) => {
            let mut s = String::new();
            for (idx, (key, value)) in v.iter().enumerate() {
                s.push_str(&format!(
                    "{comma}\n{indent}\"{i}\": {value}",
                    indent = "  ".repeat(indent_level as usize),
                    i = key.bright_cyan(),
                    value = value_to_colored_string(value, indent_level + 1),
                    comma = if idx.eq(&0) { "" } else { "," }
                ));
            }
            format!("{{{}\n{}}}", s, "  ".repeat((indent_level - 1) as usize))
        }
    }
}

pub fn value_to_colored_string_without_null(
    value: &serde_json::Value,
    indent_level: u32,
) -> String {
    use colored::Colorize;

    match value {
        serde_json::Value::Null => "".to_string(),
        serde_json::Value::Bool(v) => v.to_string().bright_green().to_string(),
        serde_json::Value::Number(v) => v.to_string().bright_blue().to_string(),
        serde_json::Value::String(v) => format!(
            "\"{}\"",
            v.replace('\\', "\\\\")
                .replace('\n', "\\n")
                .replace('\"', "\\\"")
        )
        .bright_yellow()
        .to_string(),
        serde_json::Value::Array(v) if v.is_empty() => "".to_string(),
        serde_json::Value::Array(v) => {
            let mut s = String::new();
            let mut is_first = true;
            for (_, value) in v.iter().enumerate() {
                let value_string = value_to_colored_string_without_null(value, indent_level + 1);
                if !value_string.is_empty() {
                    s.push_str(&format!(
                        "{comma}\n{indent}{value}",
                        indent = "  ".repeat(indent_level as usize),
                        value = value_string,
                        comma = if is_first { "" } else { "," }
                    ));
                    is_first = false;
                }
            }
            if s.is_empty() {
                "".to_string()
            } else {
                format!("[{}\n{}]", s, "  ".repeat((indent_level - 1) as usize))
            }
        }
        serde_json::Value::Object(v) => {
            let mut s = String::new();
            let mut is_first = true;
            for (key, value) in v {
                let value_string = value_to_colored_string_without_null(value, indent_level + 1);
                if !value_string.is_empty() {
                    s.push_str(&format!(
                        "{comma}\n{indent}\"{i}\": {value}",
                        indent = "  ".repeat(indent_level as usize),
                        i = key.bright_cyan(),
                        value = value_string,
                        comma = if is_first { "" } else { "," }
                    ));
                    is_first = false;
                }
            }
            format!("{{{}\n{}}}", s, "  ".repeat((indent_level - 1) as usize))
        }
    }
}

pub fn time(msg: &str) -> Timer {
    Timer {
        start: std::time::Instant::now(),
        msg,
    }
}

pub struct Timer<'a> {
    start: std::time::Instant,
    msg: &'a str,
}

impl<'a> Timer<'a> {
    pub fn it<T>(&self, a: T) -> T {
        use colored::Colorize;

        if !fastn_core::utils::is_test() {
            let duration = format!("{:?}", self.start.elapsed());
            println!("{} in {}", self.msg.green(), duration.red());
        }

        a
    }
}

pub trait HasElements {
    fn has_elements(&self) -> bool;
}

impl<T> HasElements for Vec<T> {
    fn has_elements(&self) -> bool {
        !self.is_empty()
    }
}

pub(crate) fn timestamp_nanosecond() -> u128 {
    match std::time::SystemTime::now().duration_since(std::time::SystemTime::UNIX_EPOCH) {
        Ok(n) => n.as_nanos(),
        Err(_) => panic!("SystemTime before UNIX EPOCH!"),
    }
}

pub(crate) fn language_to_human(language: &str) -> String {
    realm_lang::Language::from_2_letter_code(language)
        .map(|v| v.human())
        .unwrap_or_else(|_| language.to_string())
}

pub(crate) fn nanos_to_rfc3339(nanos: &u128) -> String {
    nanos.to_string() // TODO
}

pub(crate) fn history_path(id: &str, base_path: &str, timestamp: &u128) -> camino::Utf8PathBuf {
    let id_with_timestamp_extension = snapshot_id(id, timestamp);
    let base_path = camino::Utf8PathBuf::from(base_path);
    base_path.join(".history").join(id_with_timestamp_extension)
}

pub(crate) fn snapshot_id(path: &str, timestamp: &u128) -> String {
    if let Some((id, ext)) = path.rsplit_once('.') {
        format!("{}.{}.{}", id, timestamp, ext)
    } else {
        format!("{}.{}", path, timestamp)
    }
}

pub(crate) fn track_path(id: &str, base_path: &str) -> camino::Utf8PathBuf {
    let base_path = camino::Utf8PathBuf::from(base_path);
    base_path.join(".tracks").join(format!("{}.track", id))
}

pub(crate) async fn get_number_of_documents(
    config: &fastn_core::Config,
) -> fastn_core::Result<String> {
    let mut no_of_docs = fastn_core::snapshot::get_latest_snapshots(&config.root)
        .await?
        .len()
        .to_string();
    if let Ok(original_path) = config.original_path() {
        let no_of_original_docs = fastn_core::snapshot::get_latest_snapshots(&original_path)
            .await?
            .len();
        no_of_docs = format!("{} / {}", no_of_docs, no_of_original_docs);
    }
    Ok(no_of_docs)
}

pub(crate) fn get_extension(file_name: &str) -> fastn_core::Result<String> {
    if let Some((_, ext)) = file_name.rsplit_once('.') {
        return Ok(ext.to_string());
    }
    Err(fastn_core::Error::UsageError {
        message: format!("extension not found, `{}`", file_name),
    })
}

pub(crate) async fn get_current_document_last_modified_on(
    config: &fastn_core::Config,
    document_id: &str,
) -> Option<String> {
    fastn_core::snapshot::get_latest_snapshots(&config.root)
        .await
        .unwrap_or_default()
        .get(document_id)
        .map(nanos_to_rfc3339)
}

pub(crate) async fn get_last_modified_on(path: &camino::Utf8PathBuf) -> Option<String> {
    fastn_core::snapshot::get_latest_snapshots(path)
        .await
        .unwrap_or_default()
        .values()
        .max()
        .map(nanos_to_rfc3339)
}

/*
// todo get_package_title needs to be implemented
    @amitu need to come up with idea
    This data would be used in fastn.title
pub(crate) fn get_package_title(config: &fastn_core::Config) -> String {
    let fastn = if let Ok(fastn) = std::fs::read_to_string(config.root.join("index.ftd")) {
        fastn
    } else {
        return config.package.name.clone();
    };
    let lib = fastn_core::Library {
        config: config.clone(),
        markdown: None,
        document_id: "index.ftd".to_string(),
        translated_data: Default::default(),
        current_package: std::sync::Arc::new(std::sync::Mutex::new(vec![config.package.clone()])),
    };
    let main_ftd_doc = match ftd::p2::Document::from("index.ftd", fastn.as_str(), &lib) {
        Ok(v) => v,
        Err(_) => {
            return config.package.name.clone();
        }
    };
    match &main_ftd_doc.title() {
        Some(x) => x.rendered.clone(),
        _ => config.package.name.clone(),
    }
}*/

#[async_recursion::async_recursion(?Send)]
pub async fn copy_dir_all(
    src: impl AsRef<camino::Utf8Path> + 'static,
    dst: impl AsRef<camino::Utf8Path> + 'static,
) -> std::io::Result<()> {
    tokio::fs::create_dir_all(dst.as_ref()).await?;
    let mut dir = tokio::fs::read_dir(src.as_ref()).await?;
    while let Some(child) = dir.next_entry().await? {
        if child.metadata().await?.is_dir() {
            copy_dir_all(
                camino::Utf8PathBuf::from_path_buf(child.path())
                    .expect("we only work with utf8 paths"),
                dst.as_ref().join(
                    child
                        .file_name()
                        .into_string()
                        .expect("we only work with utf8 paths"),
                ),
            )
            .await?;
        } else {
            tokio::fs::copy(
                child.path(),
                dst.as_ref().join(
                    child
                        .file_name()
                        .into_string()
                        .expect("we only work with utf8 paths"),
                ),
            )
            .await?;
        }
    }
    Ok(())
}

pub(crate) fn seconds_to_human(s: u64) -> String {
    let days = s / 3600 / 24;
    let hours = s / 3600 - days * 24;
    let months = days / 30;
    if s == 0 {
        "Just now".to_string()
    } else if s == 1 {
        "One second ago".to_string()
    } else if s < 60 {
        format!("{} seconds ago", s)
    } else if s < 3600 {
        format!("{} minutes ago", s / 60)
    } else if s < 3600 * 10 {
        let r = s - hours * 60;
        if r == 0 {
            format!("{} hours ago", hours)
        } else if hours == 1 && r == 1 {
            "An hour and a minute ago".to_string()
        } else if hours == 1 {
            format!("An hour and {} minutes ago", r)
        } else {
            format!("{} hours ago", hours)
        }
    } else if days < 1 {
        format!("{} hours ago", hours)
    } else if days == 1 && hours == 0 {
        "A day ago".to_string()
    } else if days == 1 && hours == 1 {
        "A day an hour ago".to_string()
    } else if days == 1 {
        format!("A day ago and {} hours ago", hours)
    } else if days < 7 && hours == 0 {
        format!("{} days ago", days)
    } else if months == 1 {
        "A month ago".to_string()
    } else if months < 24 {
        format!("{} months ago", months)
    } else {
        format!("{} years ago", months / 12)
    }
}

pub(crate) fn validate_base_url(package: &fastn_core::Package) -> fastn_core::Result<()> {
    if package.download_base_url.is_none() {
        warning!("expected base in fastn.package: {:?}", package.name);
    }

    Ok(())
}

#[allow(dead_code)]
pub fn escape_ftd(file: &str) -> String {
    use itertools::Itertools;

    file.split('\n')
        .map(|v| {
            if v.starts_with("-- ") || v.starts_with("--- ") {
                format!("\\{}", v)
            } else {
                v.to_string()
            }
        })
        .join("\n")
}

pub fn id_to_path(id: &str) -> String {
    id.replace("/index.ftd", "/")
        .replace("index.ftd", "/")
        .replace(".ftd", std::path::MAIN_SEPARATOR.to_string().as_str())
        .replace("/index.md", "/")
        .replace("/README.md", "/")
        .replace("index.md", "/")
        .replace("README.md", "/")
        .replace(".md", std::path::MAIN_SEPARATOR.to_string().as_str())
}

/// returns true if an existing file named "file_name"
/// exists in the root package folder
fn is_file_in_root(root: &str, file_name: &str) -> bool {
    camino::Utf8PathBuf::from(root).join(file_name).exists()
}

/// returns favicon html tag as string
/// (if favicon is passed as header in fastn.package or if any favicon.* file is present in the root package folder)
/// otherwise returns None
fn resolve_favicon(
    root_path: &str,
    package_name: &str,
    favicon: &Option<String>,
) -> Option<String> {
    /// returns html tag for using favicon.
    fn favicon_html(favicon_path: &str, content_type: &str) -> String {
        let favicon_html = format!(
            "\n<link rel=\"shortcut icon\" href=\"{}\" type=\"{}\">",
            favicon_path, content_type
        );
        favicon_html
    }

    /// returns relative favicon path from package and its mime content type
    fn get_favicon_path_and_type(package_name: &str, favicon_path: &str) -> (String, String) {
        // relative favicon path wrt package
        let path = camino::Utf8PathBuf::from(package_name).join(favicon_path);
        // mime content type of the favicon
        let content_type = mime_guess::from_path(path.as_str()).first_or_octet_stream();

        (favicon_path.to_string(), content_type.to_string())
    }

    // favicon image path from fastn.package if provided
    let fav_path = favicon;

    let (full_fav_path, fav_mime_content_type): (String, String) = {
        match fav_path {
            Some(ref path) => {
                // In this case, favicon is provided with fastn.package in FASTN.ftd
                get_favicon_path_and_type(package_name, path)
            }
            None => {
                // If favicon not provided so we will look for favicon in the package directory
                // By default if any file favicon.* is present we will use that file instead
                // In case of favicon.* conflict priority will be: .ico > .svg > .png > .jpg.
                // Default searching directory being the root folder of the package

                // Just check if any favicon exists in the root package directory
                // in the above mentioned priority order
                let found_favicon_id = if is_file_in_root(root_path, "favicon.ico") {
                    "favicon.ico"
                } else if is_file_in_root(root_path, "favicon.svg") {
                    "favicon.svg"
                } else if is_file_in_root(root_path, "favicon.png") {
                    "favicon.png"
                } else if is_file_in_root(root_path, "favicon.jpg") {
                    "favicon.jpg"
                } else {
                    // Not using any favicon
                    return None;
                };

                get_favicon_path_and_type(package_name, found_favicon_id)
            }
        }
    };

    // Will use some favicon
    Some(favicon_html(&full_fav_path, &fav_mime_content_type))
}

pub fn get_external_js_html(external_js: &[String]) -> String {
    let mut result = "".to_string();
    for js in external_js {
        result = format!("{}<script src=\"{}\"></script>", result, js);
    }
    result
}

pub fn get_external_css_html(external_js: &[String]) -> String {
    let mut result = "".to_string();
    for js in external_js {
        result = format!("{}<link rel=\"stylesheet\" href=\"{}.css\">", result, js);
    }
    result
}

pub fn get_inline_js_html(inline_js: &[String]) -> String {
    let mut result = "".to_string();
    for path in inline_js {
        if camino::Utf8Path::new(path).exists() {
            if let Ok(content) = std::fs::read_to_string(path) {
                result = format!("{}<script>{}</script>", result, content);
            }
        }
    }
    result
}

pub fn get_inline_css_html(inline_js: &[String]) -> String {
    let mut result = "".to_string();
    for path in inline_js {
        if camino::Utf8Path::new(path).exists() {
            if let Ok(content) = std::fs::read_to_string(path) {
                result = format!("{}<style>{}</style>", result, content);
            }
        }
    }
    result
}

fn get_extra_js(external_js: &[String], inline_js: &[String], js: &str, rive_data: &str) -> String {
    format!(
        "{}{}{}{}",
        get_external_js_html(external_js),
        get_inline_js_html(inline_js),
        js,
        rive_data
    )
}

fn get_extra_css(external_css: &[String], inline_css: &[String], css: &str) -> String {
    format!(
        "{}{}{}",
        get_external_css_html(external_css),
        get_inline_css_html(inline_css),
        css
    )
}

#[allow(clippy::too_many_arguments)]
pub fn replace_markers_2022(
    s: &str,
    html_ui: ftd::html::HtmlUI,
    config: &mut fastn_core::Config,
    main_id: &str,
    font_style: &str,
    base_url: &str,
) -> String {
    ftd::html::utils::trim_all_lines(
        s.replace(
            "__ftd_meta_data__",
            ftd::html::utils::get_meta_data(&html_ui.html_data).as_str(),
        )
        .replace(
            "__ftd_doc_title__",
            html_ui.html_data.title.unwrap_or_default().as_str(),
        )
        .replace("__ftd_data__", html_ui.variables.as_str())
        .replace(
            "__ftd_canonical_url__",
            config.package.generate_canonical_url(main_id).as_str(),
        )
        .replace(
            "__favicon_html_tag__",
            resolve_favicon(
                config.root.as_str(),
                config.package.name.as_str(),
                &config.package.favicon,
            )
            .unwrap_or_default()
            .as_str(),
        )
        .replace("__ftd_external_children__", "{}")
        .replace("__hashed_default_css__", hashed_default_css_name())
        .replace("__hashed_default_js__", hashed_default_js_name())
        .replace(
            "__ftd__",
            format!("{}{}", html_ui.html.as_str(), font_style).as_str(),
        )
        .replace(
            "__extra_js__",
            get_extra_js(
                config.ftd_external_js.as_slice(),
                config.ftd_inline_js.as_slice(),
                html_ui.js.as_str(),
                html_ui.rive_data.as_str(),
            )
            .as_str(),
        )
        .replace(
            "__extra_css__",
            get_extra_css(
                config.ftd_external_css.as_slice(),
                config.ftd_inline_css.as_slice(),
                html_ui.css.as_str(),
            )
            .as_str(),
        )
        .replace(
            "__ftd_functions__",
            format!(
                "{}\n{}\n{}\n{}\n{}\n{}\n{}",
                html_ui.functions.as_str(),
                html_ui.dependencies.as_str(),
                html_ui.variable_dependencies.as_str(),
                html_ui.dummy_html.as_str(),
                html_ui.raw_html.as_str(),
                html_ui.mutable_variable,
                html_ui.immutable_variable
            )
            .as_str(),
        )
        .replace("__ftd_body_events__", html_ui.outer_events.as_str())
        .replace("__ftd_element_css__", "")
        .replace("__base_url__", base_url)
        .as_str(),
    )
}

#[allow(clippy::too_many_arguments)]
pub fn replace_markers_2023(
    s: &str,
    js_script: &str,
    scripts: &str,
    ssr_body: &str,
    font_style: &str,
    default_css: &str,
    base_url: &str,
) -> String {
    ftd::html::utils::trim_all_lines(
        s.replace("__js_script__", js_script)
            .replace(
                "__html_body__",
                format!("{}{}", ssr_body, font_style).as_str(),
            )
            .replace(
                "__script_file__",
                format!(
<<<<<<< HEAD
                    r#"
                        <script src=\"{}\"></script>
                        <script src=\"{}\"></script>
                        <script src=\"{}\"></script>
                    "#,
                    hashed_default_ftd_js(),
                    hashed_markdown_js(),
                    hashed_prism_js()
=======
                    "<script src=\"{}\"></script><script src=\"{}\"></script>{}",
                    hashed_default_ftd_js(),
                    hashed_markdown_js(),
                    scripts
>>>>>>> 84ad9aa7
                )
                .as_str(),
            )
            .replace("__default_css__", default_css)
            .replace("__base_url__", base_url)
            .as_str(),
    )
}

pub fn is_test() -> bool {
    cfg!(test) || std::env::args().any(|e| e == "--test")
}

pub(crate) async fn write(
    root: &camino::Utf8PathBuf,
    file_path: &str,
    data: &[u8],
) -> fastn_core::Result<()> {
    if root.join(file_path).exists() {
        return Ok(());
    }
    update1(root, file_path, data).await
}

// TODO: remove this function use update instead
pub(crate) async fn update1(
    root: &camino::Utf8PathBuf,
    file_path: &str,
    data: &[u8],
) -> fastn_core::Result<()> {
    use tokio::io::AsyncWriteExt;

    let (file_root, file_name) = if let Some((file_root, file_name)) = file_path.rsplit_once('/') {
        (file_root.to_string(), file_name.to_string())
    } else {
        ("".to_string(), file_path.to_string())
    };

    if !root.join(&file_root).exists() {
        tokio::fs::create_dir_all(root.join(&file_root)).await?;
    }

    Ok(
        tokio::fs::File::create(root.join(file_root).join(file_name))
            .await?
            .write_all(data)
            .await?,
    )
}

pub(crate) async fn copy(
    from: impl AsRef<camino::Utf8Path>,
    to: impl AsRef<camino::Utf8Path>,
) -> fastn_core::Result<()> {
    let content = tokio::fs::read(from.as_ref()).await?;
    fastn_core::utils::update(to, content.as_slice()).await
}

pub(crate) async fn update(
    root: impl AsRef<camino::Utf8Path>,
    data: &[u8],
) -> fastn_core::Result<()> {
    use tokio::io::AsyncWriteExt;

    let (file_root, file_name) = if let Some(file_root) = root.as_ref().parent() {
        (
            file_root,
            root.as_ref()
                .file_name()
                .ok_or_else(|| fastn_core::Error::UsageError {
                    message: format!(
                        "Invalid File Path: Can't find file name `{:?}`",
                        root.as_ref()
                    ),
                })?,
        )
    } else {
        return Err(fastn_core::Error::UsageError {
            message: format!(
                "Invalid File Path: file path doesn't have parent: {:?}",
                root.as_ref()
            ),
        });
    };

    if !file_root.exists() {
        tokio::fs::create_dir_all(file_root).await?;
    }

    Ok(tokio::fs::File::create(file_root.join(file_name))
        .await?
        .write_all(data)
        .await?)
}

pub(crate) fn ids_matches(id1: &str, id2: &str) -> bool {
    return strip_id(id1).eq(&strip_id(id2));

    fn strip_id(id: &str) -> String {
        let id = id
            .trim()
            .replace("/index.html", "/")
            .replace("index.html", "/");
        if id.eq("/") {
            return id;
        }
        id.trim_matches('/').to_string()
    }
}

/// Parse argument from CLI
/// If CLI command: fastn serve --identities a@foo.com,foo
/// key: --identities -> output: a@foo.com,foo
pub fn parse_from_cli(key: &str) -> Option<String> {
    use itertools::Itertools;
    let args = std::env::args().collect_vec();
    let mut index = None;
    for (idx, arg) in args.iter().enumerate() {
        if arg.eq(key) {
            index = Some(idx);
        }
    }
    index
        .and_then(|idx| args.get(idx + 1))
        .map(String::to_string)
}

/// Remove path: It can be directory or file
pub async fn remove(path: &std::path::Path) -> std::io::Result<()> {
    if path.is_file() {
        tokio::fs::remove_file(path).await?;
    } else if path.is_dir() {
        tokio::fs::remove_dir_all(path).await?
    } else if path.is_symlink() {
        // TODO:
        // It can be a directory or a file
    }
    Ok(())
}

/// Remove from provided `root` except given list
pub async fn remove_except(root: &camino::Utf8Path, except: &[&str]) -> fastn_core::Result<()> {
    use itertools::Itertools;
    let except = except
        .iter()
        .map(|x| root.join(x))
        .map(|x| x.into_std_path_buf())
        .collect_vec();
    let mut all = tokio::fs::read_dir(root).await?;
    while let Some(file) = all.next_entry().await? {
        if except.contains(&file.path()) {
            continue;
        }
        if file.metadata().await?.is_dir() {
            tokio::fs::remove_dir_all(file.path()).await?;
        } else if file.metadata().await?.is_file() {
            tokio::fs::remove_file(file.path()).await?;
        }
    }
    Ok(())
}

/// /api/?a=1&b=2&c=3 => vec[(a, 1), (b, 2), (c, 3)]
pub fn query(uri: &str) -> fastn_core::Result<Vec<(String, String)>> {
    use itertools::Itertools;
    Ok(
        url::Url::parse(format!("https://fifthtry.com/{}", uri).as_str())?
            .query_pairs()
            .into_owned()
            .collect_vec(),
    )
}
pub fn generate_hash(content: &str) -> String {
    use sha2::digest::FixedOutput;
    use sha2::Digest;
    let mut hasher = sha2::Sha256::new();
    hasher.update(content);
    format!("{:X}", hasher.finalize_fixed())
}

static CSS_HASH: once_cell::sync::Lazy<String> =
    once_cell::sync::Lazy::new(|| format!("default-{}.css", generate_hash(ftd::css())));

pub fn hashed_default_css_name() -> &'static str {
    &CSS_HASH
}

static JS_HASH: once_cell::sync::Lazy<String> = once_cell::sync::Lazy::new(|| {
    format!(
        "default-{}.js",
        generate_hash(format!("{}\n\n{}", ftd::build_js(), fastn_core::fastn_2022_js()).as_str())
    )
});

pub fn hashed_default_js_name() -> &'static str {
    &JS_HASH
}

static FTD_JS_HASH: once_cell::sync::Lazy<String> = once_cell::sync::Lazy::new(|| {
    format!(
        "default-{}.js",
        generate_hash(ftd::js::all_js_without_test().as_str())
    )
});

pub fn hashed_default_ftd_js() -> &'static str {
    &FTD_JS_HASH
}

static MARKDOWN_HASH: once_cell::sync::Lazy<String> =
    once_cell::sync::Lazy::new(|| format!("markdown-{}.js", generate_hash(ftd::markdown_js()),));

pub fn hashed_markdown_js() -> &'static str {
    &MARKDOWN_HASH
}

static PRISM_HASH: once_cell::sync::Lazy<String> =
    once_cell::sync::Lazy::new(|| format!("prism-{}.js", generate_hash(ftd::prism_js()),));

pub fn hashed_prism_js() -> &'static str {
    &PRISM_HASH
}

#[cfg(test)]
mod tests {
    #[test]
    fn query() {
        assert_eq!(
            super::query("/api/?a=1&b=2&c=3").unwrap(),
            vec![
                ("a".to_string(), "1".to_string()),
                ("b".to_string(), "2".to_string()),
                ("c".to_string(), "3".to_string())
            ]
        )
    }
}

pub fn ignore_headers() -> Vec<&'static str> {
    vec!["host", "x-forwarded-ssl"]
}

pub(crate) fn is_ftd_path(path: &str) -> bool {
    path.trim_matches('/').ends_with(".ftd")
}<|MERGE_RESOLUTION|>--- conflicted
+++ resolved
@@ -639,21 +639,16 @@
             .replace(
                 "__script_file__",
                 format!(
-<<<<<<< HEAD
                     r#"
                         <script src=\"{}\"></script>
                         <script src=\"{}\"></script>
                         <script src=\"{}\"></script>
+                        {}
                     "#,
                     hashed_default_ftd_js(),
                     hashed_markdown_js(),
-                    hashed_prism_js()
-=======
-                    "<script src=\"{}\"></script><script src=\"{}\"></script>{}",
-                    hashed_default_ftd_js(),
-                    hashed_markdown_js(),
+                    hashed_prism_js(),
                     scripts
->>>>>>> 84ad9aa7
                 )
                 .as_str(),
             )
