--- conflicted
+++ resolved
@@ -53,23 +53,12 @@
     if key_expired(&req_config.config.ds, sent_at).await {
         // TODO: this redirect route should be configurable
         tracing::info!("provided code has expired.");
-<<<<<<< HEAD
-        return Ok(fastn_core::http::redirect_with_code(
-            format!(
-                "{scheme}://{host}{resend_confirmation_email_route}",
-                scheme = req_config.request.connection_info.scheme(),
-                host = req_config.request.connection_info.host(),
-                resend_confirmation_email_route = fastn_core::auth::Route::ResendConfirmationEmail,
-            ),
-            302,
-        ));
-=======
         return Ok(fastn_core::http::temporary_redirect(format!(
-            "{}://{}/-/auth/resend-confirmation-email/",
-            req_config.request.connection_info.scheme(),
-            req_config.request.connection_info.host(),
+            "{scheme}://{host}{resend_confirmation_email_route}",
+            scheme = req_config.request.connection_info.scheme(),
+            host = req_config.request.connection_info.host(),
+            resend_confirmation_email_route = fastn_core::auth::Route::ResendConfirmationEmail
         )));
->>>>>>> e7893bc7
     }
 
     let email: fastn_core::utils::CiString =
