--- conflicted
+++ resolved
@@ -103,12 +103,8 @@
                 .await
         }
         "/-/auth/resend-confirmation-email/" => {
-<<<<<<< HEAD
-            fastn_core::auth::email_password::resend_email(&req, config, pool, next).await
-=======
             fastn_core::auth::email_password::resend_email(&req, &req_config.config.ds, pool, next)
                 .await
->>>>>>> 5b26a82b
         }
         "/-/auth/onboarding/" => {
             fastn_core::auth::email_password::onboarding(&req, req_config, config, next).await
