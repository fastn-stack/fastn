pub(crate) mod github;
pub(crate) mod routes;
pub(crate) mod utils;
pub(crate) mod validator;

mod email_password;
mod ud;

pub use ud::UserData;

pub const SESSION_COOKIE_NAME: &str = "fastn_session";
pub const FIRST_TIME_SESSION_COOKIE_NAME: &str = "fastn_first_time_user";

#[derive(
    Debug, PartialEq, serde::Deserialize, serde::Serialize, diesel::Queryable, diesel::Selectable,
)]
#[diesel(table_name = fastn_core::schema::fastn_user)]
pub struct FastnUser {
    pub id: i64,
    pub username: String,
    #[serde(skip_serializing)]
    pub password: String,
    pub name: String,
    pub created_at: chrono::DateTime<chrono::Utc>,
    // TODO: manually derive Deserialize/Serialize
    #[serde(skip_serializing, skip_deserializing)]
    pub email: fastn_core::utils::CiString,
    pub verified_email: bool,
}

#[derive(Debug)]
pub enum AuthProviders {
    GitHub,
}

impl AuthProviders {
    // pub(crate) const AUTH_ITER: [AuthProviders; 1] = [AuthProviders::GitHub];
    pub(crate) fn as_str(&self) -> &'static str {
        match self {
            AuthProviders::GitHub => "github",
        }
    }

    #[allow(dead_code)]
    pub(crate) fn from_str(s: &str) -> Self {
        match s {
            "github" => AuthProviders::GitHub,
            _ => panic!("Invalid auth provider {}", s),
        }
    }
}

pub async fn get_auth_identities(
    ds: &fastn_ds::DocumentStore,
    cookies: &std::collections::HashMap<String, String>,
    identities: &[fastn_core::user_group::UserIdentity],
) -> fastn_core::Result<Vec<fastn_core::user_group::UserIdentity>> {
    let mut matched_identities: Vec<fastn_core::user_group::UserIdentity> = vec![];

    let session_id =
        cookies
            .get(fastn_core::auth::SESSION_COOKIE_NAME)
            .ok_or(fastn_core::Error::GenericError(
                "github user detail not found in the cookies".to_string(),
            ));

    match session_id {
        Ok(session_id) => {
            use diesel::prelude::*;
            use diesel_async::RunQueryDsl;

            let session_id: i64 = session_id.parse()?;

            let pool = fastn_core::db::pool(ds).await.as_ref().map_err(|e| {
                fastn_core::Error::DatabaseError {
                    message: format!("Failed to get connection to db. {:?}", e),
                }
            })?;

            let mut conn = pool
                .get()
                .await
                .map_err(|e| fastn_core::Error::DatabaseError {
                    message: format!("Failed to get connection to db. {:?}", e),
                })?;

            let token: String = fastn_core::schema::fastn_oauthtoken::table
                .select(fastn_core::schema::fastn_oauthtoken::token)
                .filter(fastn_core::schema::fastn_oauthtoken::session_id.eq(&session_id))
                .filter(fastn_core::schema::fastn_oauthtoken::provider.eq("github"))
                .first::<String>(&mut conn)
                .await
                .map_err(|e| fastn_core::Error::DatabaseError {
                    message: format!("failed to get token from fastn_oauthtoken: {e}"),
                })?;

            let user =
                match fastn_core::auth::get_authenticated_user_with_email(&session_id, ds).await {
                    Err(e) => {
                        tracing::error!("couldn't retrieve authenticated user. Reason: {:?}", e);

                        if e == AuthUserError::UserDoesNotExist {
                            return Err(fastn_core::Error::GenericError(
                                "User does not exist".to_string(),
                            ));
                        } else if let AuthUserError::UserExistsWithUnverifiedEmail(_) = e {
                            return Err(fastn_core::Error::GenericError(
                                "User is not verified".to_string(),
                            ));
                        }

                        return Err(fastn_core::Error::GenericError(
                            "Failed to query database".to_string(),
                        ));
                    }

                    Ok(user) => user,
                };

            let github_ud: github::UserDetail = github::UserDetail {
                access_token: token,
                user,
            };

            matched_identities.extend(github::matched_identities(github_ud, identities).await?);
        }
        Err(err) => {
            // TODO: What to do with this error
            format!("{}{}", "github user detail not found in the cookies", err);
        }
    };
    Ok(matched_identities)
}

async fn set_session_cookie_and_redirect_to_next(
    req: &fastn_core::http::Request,
    ds: &fastn_ds::DocumentStore,
    session_id: i64,
    next: String,
) -> fastn_core::Result<fastn_core::http::Response> {
    let user = match fastn_core::auth::get_authenticated_user_with_email(&session_id, ds).await {
        Err(e) => {
            tracing::error!("couldn't retrieve authenticated user. Reason: {:?}", e);

            if e == AuthUserError::UserDoesNotExist {
                return Err(fastn_core::Error::GenericError(
                    "User does not exist".to_string(),
                ));
            } else if let AuthUserError::UserExistsWithUnverifiedEmail(_) = e {
                return fastn_core::http::user_err(
                    // TODO: there should be an option to configure the resend verification
                    // mail webpage
                    vec![("username".into(), vec!["User is not verified".into()])],
                    fastn_core::http::StatusCode::OK,
                );
            }

            return Err(fastn_core::Error::GenericError(
                "Failed to query database".to_string(),
            ));
        }

        Ok(data) => data,
    };

    let cookie_json = serde_json::json!({
        "session_id": session_id,
        "user": {
            "username": user.username,
            "name": user.name,
<<<<<<< HEAD
            "email": email,
            "id": user.id,
=======
            "email": user.email.0,
            "verified_email": user.verified_email,
>>>>>>> eaa41d10
        }
    });

    let encrypted_cookie = fastn_core::auth::utils::encrypt(ds, &cookie_json.to_string()).await;

    return Ok(actix_web::HttpResponse::Found()
        .cookie(
            actix_web::cookie::Cookie::build(
                fastn_core::auth::SESSION_COOKIE_NAME,
                encrypted_cookie,
            )
            .domain(fastn_core::auth::utils::domain(req.connection_info.host()))
            .path("/")
            .permanent()
            .http_only(true)
            .same_site(actix_web::cookie::SameSite::Lax)
            .finish(),
        )
        // redirect to next
        .append_header((actix_web::http::header::LOCATION, next))
        .finish());
}

#[derive(PartialEq, thiserror::Error, Debug)]
pub enum AuthUserError {
    #[error("User exists but doesn't have a verified email")]
    UserExistsWithUnverifiedEmail(fastn_core::auth::FastnUser),

    #[error("User does not exist")]
    UserDoesNotExist,

    #[error("Failed to query db. Details: {0:?}")]
    WrongQuery(#[from] diesel::result::Error),

    #[error("Faile to get a connection to the database, reason: {reason:?}")]
    Connection { reason: String },
}

/// get FastnUser and its primary email from session
pub async fn get_authenticated_user_with_email(
    session_id: &i64,
    ds: &fastn_ds::DocumentStore,
) -> Result<fastn_core::auth::FastnUser, AuthUserError> {
    use diesel::prelude::*;
    use diesel_async::RunQueryDsl;

    let pool = fastn_core::db::pool(ds)
        .await
        .as_ref()
        .map_err(|e| AuthUserError::Connection {
            reason: format!("{:?}", e),
        })?;

    let mut conn = pool.get().await.map_err(|e| AuthUserError::Connection {
        reason: format!("{:?}", e),
    })?;

    let user_id: Option<i64> = fastn_core::schema::fastn_auth_session::table
        .select(fastn_core::schema::fastn_auth_session::user_id)
        .filter(fastn_core::schema::fastn_auth_session::id.eq(session_id))
        .first(&mut conn)
        .await
        .optional()?;

    if user_id.is_none() {
        return Err(AuthUserError::UserDoesNotExist);
    }

    let user_id = user_id.expect("user_id must be Some");

    let user: Option<fastn_core::auth::FastnUser> = fastn_core::schema::fastn_user::table
        .filter(fastn_core::schema::fastn_user::id.eq(user_id))
        .select(fastn_core::auth::FastnUser::as_select())
        .first(&mut conn)
        .await
        .optional()?;

    if user.is_none() {
        return Err(AuthUserError::UserDoesNotExist);
    }

    let user = user.expect("user must be Some");

    Ok(user)
}<|MERGE_RESOLUTION|>--- conflicted
+++ resolved
@@ -168,13 +168,8 @@
         "user": {
             "username": user.username,
             "name": user.name,
-<<<<<<< HEAD
-            "email": email,
-            "id": user.id,
-=======
             "email": user.email.0,
             "verified_email": user.verified_email,
->>>>>>> eaa41d10
         }
     });
 
