--- conflicted
+++ resolved
@@ -85,24 +85,8 @@
         ));
     }
 
-<<<<<<< HEAD
-    let fs_state: TutorStateFS =
-        match config.read(dirs::home_dir().unwrap().join(".fastn").join("tutor.json")).await {
-            Ok(v) => serde_json::from_slice(&v)?,
-            Err(e) => match dbg!(e.kind()) {
-                std::io::ErrorKind::NotFound => {
-                    println!("not found, using default");
-                    TutorStateFS::default()
-                }
-                _ => {
-                    println!("error: {:?}, {:?}", e, e.kind());
-                    return Err(e.into());
-                }
-            },
-        };
-=======
     let path = dirs::home_dir().unwrap().join(".fastn").join("tutor.json");
-    let fs_state: TutorStateFS = match tokio::fs::read(path.clone()).await {
+    let fs_state: TutorStateFS = match config.read(path.clone()).await {
         Ok(v) => serde_json::from_slice(&v)?,
         Err(e) => match e.kind() {
             std::io::ErrorKind::NotFound => {
@@ -118,7 +102,6 @@
             }
         },
     };
->>>>>>> bf23ffb7
 
     let state = TutorState {
         done: fs_state.done,
