--- conflicted
+++ resolved
@@ -85,41 +85,10 @@
         .await;
     }
 
-<<<<<<< HEAD
     if matches.subcommand_matches("update").is_some() {
         return fastn_update::update(&config).await;
     }
 
-    if let Some(edit) = matches.subcommand_matches("edit") {
-        return fastn_core::edit(
-            &config,
-            edit.value_of_("file").unwrap(),
-            edit.value_of_("cr").unwrap(),
-        )
-        .await;
-    }
-
-    if let Some(add) = matches.subcommand_matches("add") {
-        // TODO: support multiple files
-        return fastn_core::add(&config, add.value_of_("file").unwrap(), add.value_of_("cr")).await;
-    }
-
-    if let Some(rm) = matches.subcommand_matches("rm") {
-        return fastn_core::rm(&config, rm.value_of_("file").unwrap(), rm.value_of_("cr")).await;
-    }
-
-    if let Some(merge) = matches.subcommand_matches("merge") {
-        return fastn_core::merge(
-            &config,
-            merge.value_of_("src"),
-            merge.value_of_("dest").unwrap(),
-            merge.value_of_("file"), // TODO: support multiple files
-        )
-        .await;
-    }
-
-=======
->>>>>>> 31673e40
     if let Some(test) = matches.subcommand_matches("test") {
         let edition = test.value_of_("edition").map(ToString::to_string);
         let external_js = test.values_of_("external-js");
