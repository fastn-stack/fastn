-- record backend-header:
string header-key:
string header-value:

-- record package-data:
caption name:
boolean versioned: false
optional ftd.image-src icon:
optional body about:
optional string zip:
optional string download-base-url:
optional string favicon:
optional string language:
optional string translation-of:
string list translation:
optional string canonical-url:
boolean inherit-auto-imports-from-original: true
optional string endpoint:
boolean backend: false
backend-header list backend-headers:
<<<<<<< HEAD
optional string default-lang:
optional string lang:
optional string lang-en:
optional string lang-hi:

-- record package-lang:
caption string lang:
string module:
=======
optional string system:
optional boolean system-is-confidential:
>>>>>>> 29f82f82


-- record dependency-data:
caption name:
optional string version:
optional body notes:
string list implements:
optional string endpoint:
optional string mount-point:
optional string provided-via:
optional string required-as:


-- dependency-data list dependency:


-- record auto-import-data:
caption name:
string list exposing:


-- auto-import-data list auto-import:


-- record sitemap-rec:
string list readers:
string list writers:
body sitemap-body:


-- optional sitemap-rec sitemap:

-- record redirects-rec:
body redirects-body:

-- optional redirects-rec redirects:

;; Example: Dynamic Urls
;; -- fastn.dynamic-urls:
;; - /person/<string:name>/
;;  document: person.ftd
;;  readers: readers/person
;;  writers: writers/person
;; - /person1/<string:name>/
;;  document: person.ftd
;;  readers: readers/person
;;  writers: writers/person

-- record dynamic-urls-rec:
body dynamic-urls-body:

-- optional dynamic-urls-rec dynamic-urls:



-- record font-data:
caption name:
optional string woff:
optional string woff2:
optional string truetype:
optional string opentype:
optional string embedded-opentype:
optional string svg:
optional string unicode-range:
optional string display:
optional string style:
optional string weight:
optional string stretch:



-- font-data list font:



-- record snapshot-data:
caption filename:
integer timestamp:



-- snapshot-data list snapshot:


-- record workspace-data:
caption filename:
integer base:
integer conflicted:
string workspace:


-- workspace-data list workspace:



-- record track-data:
caption filename:
optional string package:
optional string version:
optional integer other-timestamp:
integer self-timestamp:
optional integer last-merged-version:



-- track-data list track:



-- string list ignore:



-- record translation-status-summary-data:
optional integer never-marked:
optional integer missing:
optional integer out-dated:
optional integer upto-date:
optional string last-modified-on:



-- optional translation-status-summary-data translation-status-summary:


-- record i18n-data:
string last-modified-on:
string never-synced:
string show-translation-status:
string other-available-languages:
string current-language:
string translation-not-available:
string unapproved-heading:
string show-unapproved-version:
string show-latest-version:
string show-outdated-version:
string out-dated-heading:
string out-dated-body:
string language-detail-page:
string language-detail-page-body:
string total-number-of-documents:
string document:
string status:
string missing:
string never-marked:
string out-dated:
string upto-date:
string welcome-fastn-page:
string welcome-fastn-page-subtitle:
string language:



-- optional string theme-color:
$always-include$: true





-- boolean is-translation-package: false
-- boolean has-translations: false
-- boolean is-fallback: false
-- boolean translation-diff-open: false
\-- string document-id: 
-- optional string diff:
-- optional string translation-status:
-- optional string last-marked-on:
-- optional string original-latest:
-- optional string translated-latest:
-- optional string last-marked-on-rfc3339:
-- optional string original-latest-rfc3339:
-- optional string translated-latest-rfc3339:
-- optional string language:
-- optional string number-of-documents:
-- optional string last-modified-on:
-- optional string current-document-last-modified-on:
\-- string translation-status-url:
\-- string title:
\-- string package-name:
-- optional string package-zip:
\-- string home-url:



-- record toc-item:
optional string title:
optional string url:
optional string path:
optional string number:
optional ftd.image-src font-icon:
optional string img-src:
boolean bury: false
optional string document:
boolean is-heading:
boolean is-disabled:
boolean is-active: false
boolean is-open: false
toc-item list children:



/-- toc-item list versions:



/-- toc-item list language-toc:


-- record build-info:
string cli-version:
string cli-git-commit-hash:
string cli-created-on:
string build-created-on:
string ftd-version:


/-- toc-item list missing-files:
/-- toc-item list never-marked-files:
/-- toc-item list outdated-files:
/-- toc-item list upto-date-files:


;; Translation status for the original language package

-- record all-language-status-data:
string language:
string url:
integer never-marked:
integer missing:
integer out-dated:
integer upto-date:
optional string last-modified-on:

-- all-language-status-data list all-language-translation-status:


-- optional string section-title:
-- optional string subsection-title:
-- optional string toc-title:


-- record sitemap-data:
toc-item list sections:
toc-item list subsections:
toc-item list toc:
optional toc-item current-section:
optional toc-item current-subsection:
optional toc-item current-page:



-- record file-edit-data:
optional body message:
integer timestamp:
integer version:
optional string author:
option integer src-cr:
string operation:


-- record file-history:
caption filename:
file-edit-data list file-edit:


-- file-history list history:


-- record workspace-entry:
caption filename:
optional boolean deleted:
optional integer version:
optional integer cr:


-- workspace-entry list client-workspace:


-- record key-value-data:
string key:
string value:


-- record toc-compat-data:
string id:
optional string title:
key-value-data list extra-data:
boolean is-active:
optional string nav-title:
toc-compat-data list children:
boolean skip:
string list readers:
string list writers:



-- record subsection-compat-data:
optional string id:
optional string title:
boolean visible:
key-value-data list extra-data:
boolean is-active:
optional string nav-title:
toc-compat-data list toc:
boolean skip:
string list readers:
string list writers:



-- record section-compat-data:
string id:
optional string title:
key-value-data list extra-data:
boolean is-active:
optional string nav-title:
subsection-compat-data list subsections:
string list readers:
string list writers:


-- record sitemap-compat-data:
section-compat-data list sections:
string list readers:
string list writers:


-- record user-group-compat:
caption id:
optional string title:
optional string description:
string list groups:
key-value-data list group-members:

; Need to think of a type like object
-- record user-group-data:
caption id:
optional caption title:
optional body description:
string list group:
string list -group:
string list email:
string list -email:
string list telegram-admin:
string list -telegram-admin:
string list telegram-group:
string list -telegram-group:
string list telegram-channel:
string list -telegram-channel:
string list github:
string list -github:
string list github-starred:
string list -github-starred:
string list github-team:
string list -github-team:
string list github-contributor:
string list -github-contributor:
string list github-collaborator:
string list -github-collaborator:
string list github-watches:
string list -github-watches:
string list github-follows:
string list -github-follows:
string list github-sponsor:
string list -github-sponsor:
string list discord-server:
string list -discord-server:
string list discord-channel:
string list -discord-channel:
string list discord-thread:
string list -discord-thread:
string list discord-permission:
string list -discord-permission:
string list discord-event:
string list -discord-event:
string list discord-role:
string list -discord-role:
string list twitter-liking:
string list -twitter-liking:
string list twitter-followers:
string list -twitter-followers:
string list twitter-follows:
string list -twitter-follows:
string list twitter-space:
string list -twitter-space:
string list twitter-retweet:
string list -twitter-retweet:

-- user-group-data list user-group:



-- record cr-meta-data:
caption title:
optional boolean open:


-- optional cr-meta-data cr-meta:


-- record cr-deleted-data:
caption filename:
integer version:

-- cr-deleted-data list cr-deleted:


-- record tracking-info:
caption filename:
integer version:
option integer self-version:


-- tracking-info list tracks:


;; fastn Apps Installation
;; for fastn.ftd
-- record app-data:
caption name:
string package:
string mount-point:
optional string end-point:
optional string user-id:
string list config:
string list readers:
string list writers:


-- app-data list app:

;; Send this data from processor
;; for fastn-apps processor
-- record app-ui-item:
caption name:
string package:
string url:
optional ftd.image-src icon:

-- record app-indexy-item:
integer index:
app-ui-item item:

-- record app-ui:
integer len:
app-indexy-item list items:


-- optional package-data package:<|MERGE_RESOLUTION|>--- conflicted
+++ resolved
@@ -18,7 +18,8 @@
 optional string endpoint:
 boolean backend: false
 backend-header list backend-headers:
-<<<<<<< HEAD
+optional string system:
+optional boolean system-is-confidential:
 optional string default-lang:
 optional string lang:
 optional string lang-en:
@@ -27,10 +28,6 @@
 -- record package-lang:
 caption string lang:
 string module:
-=======
-optional string system:
-optional boolean system-is-confidential:
->>>>>>> 29f82f82
 
 
 -- record dependency-data:
