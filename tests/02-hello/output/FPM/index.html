<!DOCTYPE html>
<html lang="en">
    <head>
        <meta charset="UTF-8">
        <meta name="viewport" content="width=device-width, initial-scale=1, maximum-scale=1, user-scalable=0">
        <title>Welcome to the FPM Package Page</title>
        <script type="ftd" id="ftd-data">{
  "fpm#mobile-breakpoint": {
    "value": "768",
    "dependencies": {}
  },
  "fpm#package-name": {
    "value": "\"www.amitu.com\"",
    "dependencies": {
      "0,0,2": "[{\"dependency_type\":\"Value\",\"condition\":null,\"parameters\":{}}]"
    }
  },
  "fpm#theme-color": {
    "value": "null",
    "dependencies": {}
  },
  "www.amitu.com/-#body@0,0": {
    "value": "\"Here you find everything that you want to know about this package.\"",
    "dependencies": {
      "0,0,1": "[{\"dependency_type\":\"Visible\",\"condition\":\"$IsNotNull$\",\"parameters\":{}}]"
    }
  },
  "www.amitu.com/-#body@0,0,1": {
    "value": "\"Here you find everything that you want to know about this package.\"",
    "dependencies": {
      "0,0,1": "[{\"dependency_type\":\"Value\",\"condition\":null,\"parameters\":{}}]"
    }
  },
<<<<<<< HEAD
  "www.amitu.com/FPM#key@0,2": {
    "value": "\"Built with `fpm-cli` version\"",
=======
  "www.amitu.com/-#key@0,2": {
    "value": "\"Language:\"",
>>>>>>> 23ac3849
    "dependencies": {
      "0,0,3,0": "[{\"dependency_type\":\"Value\",\"condition\":null,\"parameters\":{}}]"
    }
  },
<<<<<<< HEAD
  "www.amitu.com/FPM#key@0,3": {
    "value": "\"Language:\"",
=======
  "www.amitu.com/-#key@0,3": {
    "value": "\"Zip:\"",
>>>>>>> 23ac3849
    "dependencies": {
      "0,0,4,0": "[{\"dependency_type\":\"Value\",\"condition\":null,\"parameters\":{}}]"
    }
  },
<<<<<<< HEAD
  "www.amitu.com/FPM#key@0,4": {
    "value": "\"Zip:\"",
    "dependencies": {
      "0,0,5,0": "[{\"dependency_type\":\"Value\",\"condition\":null,\"parameters\":{}}]"
    }
  },
  "www.amitu.com/FPM#title@0,0": {
=======
  "www.amitu.com/-#title@0,0": {
>>>>>>> 23ac3849
    "value": "\"Welcome to the FPM Package Page\"",
    "dependencies": {
      "0,0,0": "[{\"dependency_type\":\"Value\",\"condition\":null,\"parameters\":{}}]"
    }
  },
<<<<<<< HEAD
  "www.amitu.com/FPM#value@0,2": {
    "value": "\"FPM_CLI_VERSION\"",
=======
  "www.amitu.com/-#value@0,2": {
    "value": "null",
>>>>>>> 23ac3849
    "dependencies": {
      "0,0,3": "[{\"dependency_type\":\"Visible\",\"condition\":\"$IsNotNull$\",\"parameters\":{}}]",
      "0,0,3,1": "[{\"dependency_type\":\"Visible\",\"condition\":\"$IsNotNull$\",\"parameters\":{}},{\"dependency_type\":\"Value\",\"condition\":null,\"parameters\":{}}]"
    }
  },
<<<<<<< HEAD
  "www.amitu.com/FPM#value@0,3": {
    "value": "null",
=======
  "www.amitu.com/-#value@0,3": {
    "value": "\"amitu\"",
>>>>>>> 23ac3849
    "dependencies": {
      "0,0,4": "[{\"dependency_type\":\"Visible\",\"condition\":\"$IsNotNull$\",\"parameters\":{}}]",
      "0,0,4,1": "[{\"dependency_type\":\"Visible\",\"condition\":\"$IsNotNull$\",\"parameters\":{}},{\"dependency_type\":\"Value\",\"condition\":null,\"parameters\":{}}]"
    }
  },
  "www.amitu.com/FPM#value@0,4": {
    "value": "\"amitu\"",
    "dependencies": {
      "0,0,5": "[{\"dependency_type\":\"Visible\",\"condition\":\"$IsNotNull$\",\"parameters\":{}}]",
      "0,0,5,1": "[{\"dependency_type\":\"Visible\",\"condition\":\"$IsNotNull$\",\"parameters\":{}},{\"dependency_type\":\"Value\",\"condition\":null,\"parameters\":{}}]"
    }
  }
}</script>
        <script type="ftd" id="ftd-external-children">{}</script>
        <style>FTD_CSS</style>
    </head>
    <body>
        <div data-id="main:root" style="align-items: flex-start; border-radius: 0px; border-style: solid; border-width: 0px; box-sizing: border-box; display: flex; flex-direction: column; flex-wrap: nowrap; height: 100%; justify-content: flex-start; white-space: initial; width: 100%" class="ft_md"><div data-id="0:main" style="align-items: flex-start; border-radius: 0px; border-style: solid; border-width: 0px; box-sizing: border-box; display: flex; flex-direction: column; flex-wrap: nowrap; justify-content: flex-start; padding: 40px; white-space: initial; width: 100%" class="ft_md"><div data-id="0,0:main" id="welcome-to-the-fpm-package-page" style="align-items: flex-start; border-radius: 0px; border-style: solid; border-width: 0px; box-sizing: border-box; display: flex; flex-direction: column; flex-wrap: nowrap; justify-content: flex-start; padding-left: 90px; padding-right: 90px; white-space: initial; width: 100%" class="ft_md"><div data-id="0,0,0:main" style="border-radius: 0px; border-style: solid; border-width: 0px; box-sizing: border-box; color: rgba(0,0,0,1); font-family: apple-system; font-size: 40px; font-weight: 700; padding-bottom: 24px; text-align: left; white-space: initial" class="ft_md">Welcome to the FPM Package Page</div>
<div data-id="0,0,1:main" style="border-radius: 0px; border-style: solid; border-width: 0px; box-sizing: border-box; color: rgba(77,77,77,1); font-family: apple-system; font-size: 19px; font-weight: 400; line-height: 30px; padding-bottom: 34px; padding-top: 50px; text-align: left; white-space: initial" class="ft_md">Here you find everything that you want to know about this package.</div>
<div data-id="0,0,2:main" style="border-radius: 0px; border-style: solid; border-width: 0px; box-sizing: border-box; font-size: 30px; font-weight: 400; text-align: left; white-space: initial" class="ft_md"><a href="http://www.amitu.com">www.amitu.com</a></div>
<div data-id="0,0,3:main" data-spacing="margin-left:2px" style="align-items: flex-start; border-radius: 0px; border-style: solid; border-width: 0px; box-sizing: border-box; display: flex; flex-direction: row; flex-wrap: nowrap; justify-content: flex-start; margin-bottom: 5px; white-space: initial" class="ft_md"><div data-id="0,0,3,0:main" style="align-self: center; border-radius: 0px; border-style: solid; border-width: 0px; box-sizing: border-box; font-weight: 400; margin-bottom: auto; margin-top: auto; text-align: left; white-space: initial" class="ft_md">Built with <code>fpm-cli</code> version</div>
<div data-id="0,0,3,1:main" style="align-self: center; border-radius: 0px; border-style: solid; border-width: 0px; box-sizing: border-box; font-weight: 400; margin-bottom: auto; margin-left: 2px; margin-top: auto; text-align: left; white-space: initial" class="ft_md">FPM_CLI_VERSION</div></div>
<div data-id="0,0,4:main" data-spacing="margin-left:2px" style="align-items: flex-start; border-radius: 0px; border-style: solid; border-width: 0px; box-sizing: border-box; display: none; flex-direction: row; flex-wrap: nowrap; justify-content: flex-start; margin-bottom: 5px; white-space: initial" class="ft_md"><div data-id="0,0,4,0:main" style="align-self: center; border-radius: 0px; border-style: solid; border-width: 0px; box-sizing: border-box; font-weight: 400; margin-bottom: auto; margin-top: auto; text-align: left; white-space: initial" class="ft_md">Language:</div>
<div data-id="0,0,4,1:main" style="align-self: center; border-radius: 0px; border-style: solid; border-width: 0px; box-sizing: border-box; display: none; font-weight: 400; margin-bottom: auto; margin-top: auto; text-align: left; white-space: initial" class="ft_md"></div></div>
<div data-id="0,0,5:main" data-spacing="margin-left:2px" style="align-items: flex-start; border-radius: 0px; border-style: solid; border-width: 0px; box-sizing: border-box; display: flex; flex-direction: row; flex-wrap: nowrap; justify-content: flex-start; margin-bottom: 5px; white-space: initial" class="ft_md"><div data-id="0,0,5,0:main" style="align-self: center; border-radius: 0px; border-style: solid; border-width: 0px; box-sizing: border-box; font-weight: 400; margin-bottom: auto; margin-top: auto; text-align: left; white-space: initial" class="ft_md">Zip:</div>
<div data-id="0,0,5,1:main" style="align-self: center; border-radius: 0px; border-style: solid; border-width: 0px; box-sizing: border-box; font-weight: 400; margin-bottom: auto; margin-left: 2px; margin-top: auto; text-align: left; white-space: initial" class="ft_md">amitu</div></div></div></div></div>
        <script>
            FTD_JS

            window.ftd.init(
                "main",
                JSON.parse(document.getElementById("ftd-data").innerText),
                JSON.parse(document.getElementById("ftd-external-children").innerText)
            );

            FPM_JS
        </script>
    </body>
</html><|MERGE_RESOLUTION|>--- conflicted
+++ resolved
@@ -31,63 +31,33 @@
       "0,0,1": "[{\"dependency_type\":\"Value\",\"condition\":null,\"parameters\":{}}]"
     }
   },
-<<<<<<< HEAD
-  "www.amitu.com/FPM#key@0,2": {
-    "value": "\"Built with `fpm-cli` version\"",
-=======
   "www.amitu.com/-#key@0,2": {
     "value": "\"Language:\"",
->>>>>>> 23ac3849
     "dependencies": {
       "0,0,3,0": "[{\"dependency_type\":\"Value\",\"condition\":null,\"parameters\":{}}]"
     }
   },
-<<<<<<< HEAD
-  "www.amitu.com/FPM#key@0,3": {
-    "value": "\"Language:\"",
-=======
   "www.amitu.com/-#key@0,3": {
     "value": "\"Zip:\"",
->>>>>>> 23ac3849
     "dependencies": {
       "0,0,4,0": "[{\"dependency_type\":\"Value\",\"condition\":null,\"parameters\":{}}]"
     }
   },
-<<<<<<< HEAD
-  "www.amitu.com/FPM#key@0,4": {
-    "value": "\"Zip:\"",
-    "dependencies": {
-      "0,0,5,0": "[{\"dependency_type\":\"Value\",\"condition\":null,\"parameters\":{}}]"
-    }
-  },
-  "www.amitu.com/FPM#title@0,0": {
-=======
   "www.amitu.com/-#title@0,0": {
->>>>>>> 23ac3849
     "value": "\"Welcome to the FPM Package Page\"",
     "dependencies": {
       "0,0,0": "[{\"dependency_type\":\"Value\",\"condition\":null,\"parameters\":{}}]"
     }
   },
-<<<<<<< HEAD
-  "www.amitu.com/FPM#value@0,2": {
-    "value": "\"FPM_CLI_VERSION\"",
-=======
   "www.amitu.com/-#value@0,2": {
     "value": "null",
->>>>>>> 23ac3849
     "dependencies": {
       "0,0,3": "[{\"dependency_type\":\"Visible\",\"condition\":\"$IsNotNull$\",\"parameters\":{}}]",
       "0,0,3,1": "[{\"dependency_type\":\"Visible\",\"condition\":\"$IsNotNull$\",\"parameters\":{}},{\"dependency_type\":\"Value\",\"condition\":null,\"parameters\":{}}]"
     }
   },
-<<<<<<< HEAD
-  "www.amitu.com/FPM#value@0,3": {
-    "value": "null",
-=======
   "www.amitu.com/-#value@0,3": {
     "value": "\"amitu\"",
->>>>>>> 23ac3849
     "dependencies": {
       "0,0,4": "[{\"dependency_type\":\"Visible\",\"condition\":\"$IsNotNull$\",\"parameters\":{}}]",
       "0,0,4,1": "[{\"dependency_type\":\"Visible\",\"condition\":\"$IsNotNull$\",\"parameters\":{}},{\"dependency_type\":\"Value\",\"condition\":null,\"parameters\":{}}]"
