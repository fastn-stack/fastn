--- conflicted
+++ resolved
@@ -20,13 +20,8 @@
 reqwest.workspace = true
 once_cell.workspace = true
 url.workspace = true
-<<<<<<< HEAD
 regex.workspace = true
 serde.workspace = true
 serde_json.workspace = true
 mime_guess.workspace = true
-colored.workspace = true
-diesel.workspace = true
-=======
-regex.workspace = true
->>>>>>> 658caa97
+colored.workspace = true