[package]
name = "fastn-ds"
version = "0.1.0"
authors.workspace = true
edition.workspace = true
description.workspace = true
license.workspace = true
repository.workspace = true
homepage.workspace = true

[dependencies]
tokio.workspace = true
thiserror.workspace = true
ftd.workspace = true
actix-web.workspace = true
camino.workspace = true
async-trait = "0.1"
ignore.workspace = true
dirs.workspace = true
tracing.workspace = true
<<<<<<< HEAD
lettre.workspace = true
=======
reqwest.workspace = true
once_cell.workspace = true
url.workspace = true
regex.workspace = true
serde.workspace = true
>>>>>>> bd42f8df
<|MERGE_RESOLUTION|>--- conflicted
+++ resolved
@@ -14,16 +14,13 @@
 ftd.workspace = true
 actix-web.workspace = true
 camino.workspace = true
-async-trait = "0.1"
+async-trait.workspace = true
 ignore.workspace = true
 dirs.workspace = true
 tracing.workspace = true
-<<<<<<< HEAD
 lettre.workspace = true
-=======
 reqwest.workspace = true
 once_cell.workspace = true
 url.workspace = true
 regex.workspace = true
-serde.workspace = true
->>>>>>> bd42f8df
+serde.workspace = true