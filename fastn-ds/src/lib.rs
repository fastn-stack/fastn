--- conflicted
+++ resolved
@@ -144,13 +144,6 @@
 
     pub async fn write_content(&self, path: &Path, data: Vec<u8>) -> Result<(), WriteError> {
         use tokio::io::AsyncWriteExt;
-<<<<<<< HEAD
-        let full_path = self.root.join(path.as_ref());
-        if let Some(parent) = full_path.parent() {
-            tokio::fs::create_dir_all(parent).await?;
-        }
-        let mut file = tokio::fs::File::create(full_path).await?;
-=======
 
         let full_path = self.root.join(&path.path);
 
@@ -162,7 +155,6 @@
         }
 
         let mut file = tokio::fs::File::create(full_path.path).await?;
->>>>>>> a75336f9
         file.write_all(&data).await?;
         Ok(())
     }
