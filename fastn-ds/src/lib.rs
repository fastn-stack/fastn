#![warn(unused_extern_crates)]
#![deny(unused_crate_dependencies)]

extern crate self as fastn_ds;

mod create_pool;
pub mod http;
pub mod reqwest_util;
mod utils;
pub mod wasm;

pub use create_pool::create_pool;

#[derive(Debug, Clone)]
pub struct DocumentStore {
    pub wasm_modules: scc::HashMap<String, wasmtime::Module>,
    pub pg_pools: actix_web::web::Data<scc::HashMap<String, deadpool_postgres::Pool>>,
    root: Path,
}

#[derive(Debug, Clone, PartialEq)]
pub struct Path {
    path: camino::Utf8PathBuf,
}

impl fastn_ds::Path {
    pub fn new<T: AsRef<str>>(path: T) -> Self {
        Self {
            path: camino::Utf8PathBuf::from(path.as_ref()),
        }
    }

    pub fn join<T: AsRef<str>>(&self, path: T) -> Self {
        Self {
            path: self.path.join(path.as_ref()),
        }
    }

    pub fn parent(&self) -> Option<Self> {
        self.path.parent().map(|path| Path {
            path: path.to_path_buf(),
        })
    }

    pub fn strip_prefix(&self, base: &Self) -> Option<Self> {
        self.path
            .strip_prefix(base.path.as_str())
            .ok()
            .map(|v| Path {
                path: v.to_path_buf(),
            })
    }

    pub fn file_name(&self) -> Option<String> {
        self.path.file_name().map(|v| v.to_string())
    }

    pub fn extension(&self) -> Option<String> {
        self.path.extension().map(|v| v.to_string())
    }

    pub fn with_extension(&self, extension: impl AsRef<str>) -> Self {
        Self {
            path: self.path.with_extension(extension),
        }
    }
}

impl std::fmt::Display for fastn_ds::Path {
    fn fmt(&self, f: &mut std::fmt::Formatter<'_>) -> std::fmt::Result {
        write!(f, "{}", self.path.as_str())
    }
}

fn package_ignores(
    ignore_paths: &[String],
    root_path: &camino::Utf8PathBuf,
) -> Result<ignore::overrides::Override, ignore::Error> {
    let mut overrides = ignore::overrides::OverrideBuilder::new(root_path);
    for ignored_path in ignore_paths {
        overrides.add(format!("!{}", ignored_path).as_str())?;
    }
    overrides.build()
}

#[derive(thiserror::Error, Debug)]
pub enum RemoveError {
    #[error("io error {0}")]
    IOError(#[from] std::io::Error),
}

#[derive(thiserror::Error, Debug)]
pub enum RenameError {
    #[error("io error {0}")]
    IOError(#[from] std::io::Error),
}

#[derive(thiserror::Error, Debug)]
pub enum ReadError {
    #[error("io error {1}: {0}")]
    IOError(std::io::Error, String),
    #[error("not found {0}")]
    NotFound(String),
}

#[derive(thiserror::Error, Debug)]
pub enum ReadStringError {
    #[error("read error {0}")]
    ReadError(#[from] ReadError),
    #[error("utf-8 error {1}: {0}")]
    UTF8Error(std::string::FromUtf8Error, String),
}

#[derive(thiserror::Error, Debug)]
pub enum WriteError {
    #[error("pool error {0}")]
    IOError(#[from] std::io::Error),
}

#[derive(thiserror::Error, Debug)]
pub enum WasmReadError {
    #[error("read error {0}")]
    ReadError(#[from] ReadError),
    #[error("wasm error {0}")]
    WasmError(#[from] wasmtime::Error),
    #[error("env error {0}")]
    BoolEnvironmentError(#[from] BoolEnvironmentError),
}

#[derive(thiserror::Error, Debug)]
pub enum HttpError {
    #[error("http error {0}")]
    ReqwestError(#[from] reqwest::Error),
    #[error("url parse error {0}")]
    URLParseError(#[from] url::ParseError),
    #[error("generic error {message}")]
    GenericError { message: String },
    #[error("wasm read error {0}")]
    WasmReadError(#[from] WasmReadError),
    #[error("wasm error {0}")]
    Wasm(#[from] wasmtime::Error),
    #[error("env error {0}")]
    EnvironmentError(#[from] EnvironmentError),
    #[error("create pool error {0}")]
    CreatePoolError(#[from] CreatePoolError),
    #[error("sql error {0}")]
    SqlError(#[from] fastn_utils::SqlError),
}

pub type HttpResponse = ::http::Response<bytes::Bytes>;

#[async_trait::async_trait]
pub trait RequestType {
    fn headers(&self) -> &reqwest::header::HeaderMap;
    fn method(&self) -> &str;
    fn query_string(&self) -> &str;
    fn get_ip(&self) -> Option<String>;
    fn cookies_string(&self) -> Option<String>;
    fn body(&self) -> &[u8];
}

pub static WASM_ENGINE: once_cell::sync::Lazy<wasmtime::Engine> =
    once_cell::sync::Lazy::new(|| {
        wasmtime::Engine::new(wasmtime::Config::new().async_support(true)).unwrap()
    });

#[derive(thiserror::Error, Debug)]
pub enum CreatePoolError {
    #[error("pool error {0}")]
    PoolError(#[from] deadpool_postgres::CreatePoolError),
    #[error("env error {0}")]
    EnvError(#[from] EnvironmentError),
    #[error("sql error {0}")]
    SqlError(#[from] fastn_utils::SqlError),
}

/// wasmc compiles path.wasm to path.wasmc
pub async fn wasmc(path: &str) -> wasmtime::Result<()> {
    Ok(tokio::fs::write(
        format!("{path}c"),
        wasmtime::Module::from_file(&WASM_ENGINE, path)?.serialize()?,
    )
    .await?)
}

impl DocumentStore {
    pub async fn default_pg_pool(&self) -> Result<deadpool_postgres::Pool, CreatePoolError> {
        let db_url = match self.env("FASTN_DB_URL").await {
            Ok(v) => v,
            Err(_) => self
                .env("DATABASE_URL")
                .await
                .unwrap_or_else(|_| "sqlite:///fastn.sqlite".to_string()),
        };

        let db_path = initialize_sqlite_db(&db_url).await?;

        if let Some(p) = self.pg_pools.get(db_path.as_str()) {
            return Ok(p.get().clone());
        }

        let pool = fastn_ds::create_pool(db_path.as_str()).await?;

        fastn_ds::insert_or_update(&self.pg_pools, db_path.to_string(), pool.clone());

        Ok(pool)
    }

    pub fn new<T: AsRef<camino::Utf8Path>>(
        root: T,
        pg_pools: actix_web::web::Data<scc::HashMap<String, deadpool_postgres::Pool>>,
    ) -> Self {
        Self {
            wasm_modules: Default::default(),
            pg_pools,
            root: Path::new(root.as_ref().as_str()),
        }
    }

    #[tracing::instrument(skip(self))]
    pub async fn get_wasm(&self, path: &str, _session_id: &Option<String>) -> Result<wasmtime::Module, WasmReadError> {
        // TODO: implement wasm module on disc caching, so modules load faster across
        //       cache purge
        match self.wasm_modules.get(path) {
            Some(module) => Ok(module.get().clone()),
            None => {
                let wasmc_path = fastn_ds::Path::new(format!("{path}c").as_str());
                let module = match unsafe {
                    wasmtime::Module::from_trusted_file(&WASM_ENGINE, &wasmc_path.path)
                } {
                    Ok(m) => m,
                    Err(e) => {
                        tracing::info!("could not read {wasmc_path:?} file: {e:?}");
                        let source = self.read_content(&fastn_ds::Path::new(path), &None).await?;
                        wasmtime::Module::from_binary(&WASM_ENGINE, &source)?
                    }
                };

                // we are only storing compiled module if we are not in debug mode
                if !self.env_bool("FASTN_DEBUG", false).await? {
                    fastn_ds::insert_or_update(&self.wasm_modules, path.to_string(), module.clone())
                }

                Ok(module)
            }
        }
    }

    pub async fn sql_query(
        &self,
        db_url: &str,
        query: &str,
        params: Vec<ft_sys_shared::SqliteRawValue>,
    ) -> Result<Vec<Vec<serde_json::Value>>, fastn_utils::SqlError> {
        let db_path = initialize_sqlite_db(db_url).await?;
        let conn = rusqlite::Connection::open_with_flags(
            db_path,
            rusqlite::OpenFlags::SQLITE_OPEN_READ_ONLY,
        )
        .map_err(fastn_utils::SqlError::Connection)?;
        let mut stmt = conn.prepare(query).map_err(fastn_utils::SqlError::Query)?;

        let count = stmt.column_count();
        let rows = stmt
            .query(rusqlite::params_from_iter(params))
            .map_err(fastn_utils::SqlError::Query)?;
        fastn_utils::rows_to_json(rows, count)
    }

    pub async fn sql_execute(
        &self,
        db_url: &str,
        query: &str,
        params: Vec<ft_sys_shared::SqliteRawValue>,
    ) -> Result<Vec<Vec<serde_json::Value>>, fastn_utils::SqlError> {
        let db_path = initialize_sqlite_db(db_url).await?;
        let conn = rusqlite::Connection::open_with_flags(
            db_path,
            rusqlite::OpenFlags::SQLITE_OPEN_READ_WRITE,
        )
        .map_err(fastn_utils::SqlError::Connection)?;
        Ok(vec![vec![conn
            .execute(query, rusqlite::params_from_iter(params))
            .map_err(fastn_utils::SqlError::Execute)?
            .into()]])
    }

    pub async fn sql_batch(
        &self,
        db_url: &str,
        query: &str,
    ) -> Result<Vec<Vec<serde_json::Value>>, fastn_utils::SqlError> {
        let db_path = initialize_sqlite_db(db_url).await?;
        let conn = rusqlite::Connection::open_with_flags(
            db_path,
            rusqlite::OpenFlags::SQLITE_OPEN_READ_WRITE,
        )
        .map_err(fastn_utils::SqlError::Connection)?;

        conn.execute_batch(query)
            .map_err(fastn_utils::SqlError::Execute)?;

        // we are sending 1 as processor has to return some value, this means this
        // processor can only be used against integer type, and returned integer is
        // always 1.
        Ok(vec![vec![1.into()]])
    }

    pub fn root(&self) -> fastn_ds::Path {
        self.root.clone()
    }

    pub fn home(&self) -> fastn_ds::Path {
        fastn_ds::Path { path: home() }
    }

    pub async fn read_content(&self, path: &fastn_ds::Path, _session_id: &Option<String>) -> Result<Vec<u8>, ReadError> {
        use tokio::io::AsyncReadExt;

        tracing::debug!("read_content {}", &path);

        let mut file = tokio::fs::File::open(self.root.join(&path.path).path)
            .await
            .map_err(|e| {
                if e.kind() == std::io::ErrorKind::NotFound {
                    ReadError::NotFound(path.to_string())
                } else {
                    ReadError::IOError(e, path.to_string())
                }
            })?;
        let mut contents = vec![];
        file.read_to_end(&mut contents)
            .await
            .map_err(|e| ReadError::IOError(e, path.to_string()))?;
        Ok(contents)
    }

    pub async fn read_to_string(&self, path: &fastn_ds::Path, session_id: &Option<String>) -> Result<String, ReadStringError> {
        self.read_content(path, session_id)
            .await
            .map_err(ReadStringError::ReadError)
            .and_then(|v| {
                String::from_utf8(v).map_err(|e| ReadStringError::UTF8Error(e, path.to_string()))
            })
    }

    pub async fn copy(&self, from: &fastn_ds::Path, to: &fastn_ds::Path) -> Result<(), WriteError> {
        tracing::debug!("copy from {} to {}", from, to);

        tokio::fs::copy(&from.path, &to.path).await?;
        Ok(())
    }

    pub async fn write_content(
        &self,
        path: &fastn_ds::Path,
        data: &[u8],
    ) -> Result<(), WriteError> {
        use tokio::io::AsyncWriteExt;

        tracing::debug!("write_content {}", &path);

        let full_path = self.root.join(&path.path);

        // Create the directory if it doesn't exist
        if let Some(parent) = full_path.parent() {
            if !parent.path.exists() {
                tokio::fs::create_dir_all(parent.path).await?;
            }
        }

        let mut file = tokio::fs::File::create(full_path.path).await?;
        file.write_all(data).await?;
        Ok(())
    }

    pub async fn read_dir(&self, path: &fastn_ds::Path) -> std::io::Result<tokio::fs::ReadDir> {
        // Todo: Return type should be ftd::interpreter::Result<Vec<fastn_ds::Dir>> not ftd::interpreter::Result<tokio::fs::ReadDir>
        tracing::debug!("read_dir {}", &path);

        tokio::fs::read_dir(&path.path).await
    }

    pub async fn rename(
        &self,
        from: &fastn_ds::Path,
        to: &fastn_ds::Path,
    ) -> Result<(), RenameError> {
        Ok(tokio::fs::rename(&from.path, &to.path).await?)
    }

    pub async fn remove(&self, path: &fastn_ds::Path) -> Result<(), RemoveError> {
        if !path.path.exists() {
            return Ok(());
        }
        if path.path.is_file() {
            tokio::fs::remove_file(&path.path).await?;
        } else if path.path.is_dir() {
            tokio::fs::remove_dir_all(&path.path).await?
        } else if path.path.is_symlink() {
            todo!("symlinks are not handled yet")
        }
        Ok(())
    }

    pub async fn get_all_file_path(
        &self,
        path: &fastn_ds::Path,
        ignore_paths: &[String],
    ) -> Vec<fastn_ds::Path> {
        let path = &path.path;
        let mut ignore_path = ignore::WalkBuilder::new(path);
        // ignore_paths.hidden(false); // Allow the linux hidden files to be evaluated
        ignore_path.overrides(package_ignores(ignore_paths, path).unwrap());
        ignore_path
            .build()
            .flatten()
            .filter_map(|x| {
                let path = camino::Utf8PathBuf::from_path_buf(x.into_path()).unwrap();
                if path.is_dir() {
                    None
                } else {
                    Some(fastn_ds::Path { path })
                }
            }) //todo: improve error message
            .collect::<Vec<fastn_ds::Path>>()
    }

    pub async fn exists(&self, path: &fastn_ds::Path, _session_id: &Option<String>) -> bool {
        path.path.exists()
    }

    pub async fn env_bool(&self, key: &str, default: bool) -> Result<bool, BoolEnvironmentError> {
        match self.env(key).await {
            Ok(t) if t.eq("true") => Ok(true),
            Ok(t) if t.eq("false") => Ok(false),
            Ok(value) => Err(BoolEnvironmentError::InvalidValue(value.to_string())),
            Err(EnvironmentError::NotSet(_)) => Ok(default),
        }
    }

    pub async fn env(&self, key: &str) -> Result<String, EnvironmentError> {
        std::env::var(key).map_err(|_| EnvironmentError::NotSet(key.to_string()))
    }

    pub async fn handle_wasm<T>(
        &self,
        wasm_url: String,
        req: &T,
        mountpoint: String,
        session_id: &Option<String>,
    ) -> Result<ft_sys_shared::Request, HttpError>
    where
        T: RequestType,
    {
        let headers: Vec<(String, Vec<u8>)> = {
            let mut headers: Vec<(String, Vec<u8>)> = req
                .headers()
                .iter()
                .map(|(k, v)| (k.as_str().to_string(), v.as_bytes().to_vec()))
                .collect();
            headers.push((
                fastn_utils::FASTN_MOUNTPOINT.to_string(),
                mountpoint.into_bytes(),
            ));
            headers
        };

        let wasm_file = wasm_url.strip_prefix("wasm+proxy://").unwrap();
        let wasm_file = wasm_file.split_once(".wasm").unwrap().0;
<<<<<<< HEAD
        let module = self.get_wasm(format!("{wasm_file}.wasm").as_str(), session_id).await?;
=======
        let module = self.get_wasm(format!("{wasm_file}.wasm").as_str()).await?;
        let db_url = self
            .env("DATABASE_URL")
            .await
            .unwrap_or_else(|_| "sqlite:///fastn.sqlite".to_string());

        let db_path = initialize_sqlite_db(db_url.as_str()).await?;
>>>>>>> a59b0bd8

        Ok(fastn_ds::wasm::process_http_request(
            ft_sys_shared::Request {
                uri: wasm_url,
                method: req.method().to_string(),
                headers,
                body: req.body().to_vec(),
            },
            module,
            self.pg_pools.clone(),
            db_path,
        )
        .await?)
    }

    // This method will connect client request to the out of the world
    #[tracing::instrument(skip(req, extra_headers))]
    pub async fn http<T>(
        &self,
        url: url::Url,
        req: &T,
        extra_headers: &std::collections::HashMap<String, String>,
    ) -> Result<fastn_ds::HttpResponse, HttpError>
    where
        T: RequestType,
    {
        let headers = req.headers();

        // GitHub doesn't allow trailing slash in GET requests
        let url = if req.query_string().is_empty() {
            url.as_str().trim_end_matches('/').to_string()
        } else {
            format!(
                "{}/?{}",
                url.as_str().trim_end_matches('/'),
                req.query_string()
            )
        };

        let mut proxy_request = reqwest::Request::new(
            match req.method() {
                "GET" => reqwest::Method::GET,
                "POST" => reqwest::Method::POST,
                "PUT" => reqwest::Method::PUT,
                "DELETE" => reqwest::Method::DELETE,
                "PATCH" => reqwest::Method::PATCH,
                "HEAD" => reqwest::Method::HEAD,
                "OPTIONS" => reqwest::Method::OPTIONS,
                "TRACE" => reqwest::Method::TRACE,
                "CONNECT" => reqwest::Method::CONNECT,
                _ => reqwest::Method::GET,
            },
            reqwest::Url::parse(url.as_str())?,
        );

        headers.clone_into(proxy_request.headers_mut());

        for (header_key, header_value) in extra_headers {
            proxy_request.headers_mut().insert(
                reqwest::header::HeaderName::from_bytes(header_key.as_bytes()).unwrap(),
                reqwest::header::HeaderValue::from_str(header_value.as_str()).unwrap(),
            );
        }

        proxy_request.headers_mut().insert(
            reqwest::header::USER_AGENT,
            reqwest::header::HeaderValue::from_static("fastn"),
        );

        if let Some(cookies) = req.cookies_string() {
            proxy_request.headers_mut().insert(
                reqwest::header::COOKIE,
                reqwest::header::HeaderValue::from_str(cookies.as_str()).unwrap(),
            );
        }

        if let Some(ip) = req.get_ip() {
            proxy_request.headers_mut().insert(
                reqwest::header::FORWARDED,
                reqwest::header::HeaderValue::from_str(ip.as_str()).unwrap(),
            );
        }

        for header in fastn_ds::utils::ignore_headers() {
            proxy_request.headers_mut().remove(header);
        }

        tracing::info!(
            url = ?proxy_request.url(),
            method = ?proxy_request.method(),
            headers = ?proxy_request.headers(),
            body = ?proxy_request.body(),
        );

        *proxy_request.body_mut() = Some(req.body().to_vec().into());
        let response = fastn_ds::http::DEFAULT_CLIENT
            .execute(proxy_request)
            .await?;

        tracing::info!(status = ?response.status(),headers = ?response.headers());

        Ok(fastn_ds::reqwest_util::to_http_response(response).await?)
    }
}

async fn initialize_sqlite_db(db_url: &str) -> Result<String, fastn_utils::SqlError> {
    let db_path = match db_url.strip_prefix("sqlite:///") {
        Some(db) => db.to_string(),
        None => return Err(fastn_utils::SqlError::UnknownDB),
    };

    // Create SQLite file if it doesn't exist
    if !std::path::Path::new(&db_path).exists() {
        tokio::fs::File::create(&db_path).await.unwrap();
    }

    Ok(db_path)
}

#[derive(thiserror::Error, PartialEq, Debug)]
pub enum BoolEnvironmentError {
    #[error("Invalid value found for boolean: {0}")]
    InvalidValue(String),
}

#[derive(thiserror::Error, PartialEq, Debug)]
pub enum EnvironmentError {
    /// The environment variable is not set.
    /// Contains the name of the environment variable.
    #[error("environment variable not set: {0}")]
    NotSet(String),
}

fn home() -> camino::Utf8PathBuf {
    let home = match dirs::home_dir() {
        Some(h) => h,
        None => {
            eprintln!("Impossible to get your home directory");
            std::process::exit(1);
        }
    };
    camino::Utf8PathBuf::from_path_buf(home).expect("Issue while reading your home directory")
}

pub fn insert_or_update<K, V>(map: &scc::HashMap<K, V>, key: K, value: V)
where
    K: std::hash::Hash,
    K: std::cmp::Eq,
{
    match map.entry(key) {
        scc::hash_map::Entry::Occupied(mut ov) => {
            ov.insert(value);
        }
        scc::hash_map::Entry::Vacant(vv) => {
            vv.insert_entry(value);
        }
    }
}<|MERGE_RESOLUTION|>--- conflicted
+++ resolved
@@ -468,17 +468,13 @@
 
         let wasm_file = wasm_url.strip_prefix("wasm+proxy://").unwrap();
         let wasm_file = wasm_file.split_once(".wasm").unwrap().0;
-<<<<<<< HEAD
         let module = self.get_wasm(format!("{wasm_file}.wasm").as_str(), session_id).await?;
-=======
-        let module = self.get_wasm(format!("{wasm_file}.wasm").as_str()).await?;
         let db_url = self
             .env("DATABASE_URL")
             .await
             .unwrap_or_else(|_| "sqlite:///fastn.sqlite".to_string());
 
         let db_path = initialize_sqlite_db(db_url.as_str()).await?;
->>>>>>> a59b0bd8
 
         Ok(fastn_ds::wasm::process_http_request(
             ft_sys_shared::Request {
