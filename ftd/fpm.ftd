-- record package-data:
caption name:
optional body about:
optional string zip:
optional string language:
optional string translation-of:
string list translation:
optional string canonical-url:




-- record dependency-data:
caption name:
optional string version:
optional body notes:
string list implements:


-- dependency-data list dependency:



-- string list auto-import:



-- record font-data:
caption name:
optional string woff:
optional string woff2:
optional string truetype:
optional string opentype:
optional string embedded-opentype:
optional string svg:
optional string unicode-range:
optional string display:
optional string style:
optional string weight:



-- font-data list font:



-- record snapshot-data:
caption filename:
integer timestamp:



-- snapshot-data list snapshot:



-- record track-data:
caption filename:
optional string package:
optional string version:
optional integer other-timestamp:
integer self-timestamp:
optional integer last-merged-version:



-- track-data list track:



-- string list ignore:



-- record translation-status-summary-data:
optional integer never-marked:
optional integer missing:
optional integer out-dated:
optional integer upto-date:
optional string last-modified-on:



-- optional translation-status-summary-data translation-status-summary:



-- record ui-data:
string last-modified-on:
string never-synced:
string show-translation-status:
string other-available-languages:
string current-language:
string translation-not-available:
string unapproved-heading:
string show-unapproved-version:
string show-latest-version:
string show-outdated-version:
string out-dated-heading:
string out-dated-body:
string language-detail-page:
string language-detail-page-body:
string total-number-of-documents:
string document:
string status:
string missing:
string never-marked:
string out-dated:
string upto-date:
string welcome-fpm-page:
string welcome-fpm-page-subtitle:
string language:



-- optional string theme-color:
$always-include$: true



-- integer mobile-breakpoint: 768
$always-include$: true



-- boolean is-translation-package: false
-- boolean has-translations: false
-- boolean mobile: true
-- boolean dark-mode: false
-- boolean system-dark-mode: false
-- boolean follow-system-dark-mode: true
\-- string document-id: 
-- optional string diff:
-- optional string translation-status:
-- optional string last-marked-on:
-- optional string original-latest:
-- optional string translated-latest:
-- optional string last-marked-on-rfc3339:
-- optional string original-latest-rfc3339:
-- optional string translated-latest-rfc3339:
-- optional string language:
-- optional string number-of-documents:
-- optional string last-modified-on:
-- optional string current-document-last-modified-on:
\-- string translation-status-url:
\-- string title:
\-- string package-name:
-- optional string package-zip:
\-- string home-url:



-- record toc-item:
optional string title:
optional string url:
optional string font-icon:
optional string img-src:
boolean is-heading:
boolean is-disabled:
toc-item list children:



-- toc-item list language-toc:

<<<<<<< HEAD

-- record build-info:
string cli-version:
string cli-git-commit-hash:
string cli-created-on:
string build-created-on:
string ftd-version:
=======
-- string list missing-files:
-- string list never-marked-files:
-- string list outdated-files:
-- string list upto-date-files:


\ Translation status for the original language package

-- record all-language-status-data:
string language:
string url:
integer never-marked:
integer missing:
integer out-dated:
integer upto-date:
optional string last-modified-on:

-- all-language-status-data list all-language-translation-status:
>>>>>>> 5c43c8a8
<|MERGE_RESOLUTION|>--- conflicted
+++ resolved
@@ -163,7 +163,6 @@
 
 -- toc-item list language-toc:
 
-<<<<<<< HEAD
 
 -- record build-info:
 string cli-version:
@@ -171,7 +170,8 @@
 string cli-created-on:
 string build-created-on:
 string ftd-version:
-=======
+
+
 -- string list missing-files:
 -- string list never-marked-files:
 -- string list outdated-files:
@@ -190,4 +190,3 @@
 optional string last-modified-on:
 
 -- all-language-status-data list all-language-translation-status:
->>>>>>> 5c43c8a8
