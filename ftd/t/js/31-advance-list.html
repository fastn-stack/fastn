--- conflicted
+++ resolved
@@ -86,7 +86,6 @@
   }
 }
 global["main"] = main;
-<<<<<<< HEAD
 fastn_utils.createNestedObject(global, "foo__ns", fastn.recordInstance({
   name: ftd.empty,
   score: 0
@@ -104,14 +103,6 @@
   } finally {
     __fastn_package_name__ = __fastn_super_package_name__;
   }
-=======
-let foo__insert = function (args) {
-  let __args__ = {
-    a: fastn.mutableList([]),
-    ...args
-  };
-  return (ftd.append(__args__.a, __args__.v));
->>>>>>> f67679eb
 }
 global["foo__insert"] = foo__insert;
 fastn_utils.createNestedObject(global, "foo__name_scores", fastn.mutableList([fastn.recordInstance({
