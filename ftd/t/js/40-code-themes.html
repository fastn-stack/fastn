--- conflicted
+++ resolved
@@ -172,7 +172,6 @@
         let global = {
 };
 let main = function (parent) {
-<<<<<<< HEAD
   let __fastn_super_package_name__ = __fastn_package_name__;
   __fastn_package_name__ = "";
   try {
@@ -329,180 +328,6 @@
     ]), inherited);
   } finally {
     __fastn_package_name__ = __fastn_super_package_name__;
-=======
-  let parenti0 = fastn_dom.createKernel(parent, fastn_dom.ElementKind.Column);
-  parenti0.setProperty(fastn_dom.PropertyKind.Width, fastn_dom.Resizing.FillContainer, inherited);
-  parenti0.setProperty(fastn_dom.PropertyKind.Spacing, fastn_dom.Spacing.Fixed(fastn_dom.Length.Px(10)), inherited);
-  parenti0.setProperty(fastn_dom.PropertyKind.Children, fastn.mutableList([function (root, inherited) {
-    let rooti0 = fastn_dom.createKernel(root, fastn_dom.ElementKind.Code);
-    rooti0.setProperty(fastn_dom.PropertyKind.Code, "-- import: foo\n\n-- component bar:\n\n-- ftd.text: Hello\npadding.px: 10 ;; <hl>\n\nThis is One Theme Dark ;; <hl>\n\n-- end: bar\n\n-- amitu: Hello World! 😀\n\n-- amitu:\n\nyou can also write multiline messages easily!\n\nno quotes. and **markdown** is *supported*.\n\n\n-- ftd.column:\npadding.px: 10 ;; <hl>\nspacing.fixed.px: 50 ;; <hl>\nheight.fixed.px: 200 ;; <hl>\nwidth.fixed.px: 300 ;; <hl>\noverflow-y: scroll\nborder-color: $red-yellow\nborder-style: solid\nborder-width.px: 2", inherited);
-    rooti0.setProperty(fastn_dom.PropertyKind.CodeLanguage, "ftd", inherited);
-    rooti0.setProperty(fastn_dom.PropertyKind.CodeTheme, "fastn-theme.light", inherited);
-    rooti0.setProperty(fastn_dom.PropertyKind.CodeShowLineNumber, false, inherited);
-    rooti0.setProperty(fastn_dom.PropertyKind.Role, inherited.get("types").get("copy_small"), inherited);
-  },
-  function (root, inherited) {
-    let rooti0 = fastn_dom.createKernel(root, fastn_dom.ElementKind.Code);
-    rooti0.setProperty(fastn_dom.PropertyKind.Code, "-- import: foo\n\n-- component bar:\n\n-- ftd.text: Hello\npadding.px: 10 ;; <hl>\n\nThis is One Theme Dark ;; <hl>\n\n-- end: bar\n\n-- amitu: Hello World! 😀\n\n-- amitu:\n\nyou can also write multiline messages easily!\n\nno quotes. and **markdown** is *supported*.\n\n-- ftd.column:\npadding.px: 10 ;; <hl>\nspacing.fixed.px: 50 ;; <hl>\nheight.fixed.px: 200 ;; <hl>\nwidth.fixed.px: 300 ;; <hl>\noverflow-y: scroll\nborder-color: $red-yellow\nborder-style: solid\nborder-width.px: 2", inherited);
-    rooti0.setProperty(fastn_dom.PropertyKind.CodeLanguage, "ftd", inherited);
-    rooti0.setProperty(fastn_dom.PropertyKind.CodeTheme, "fastn-theme.dark", inherited);
-    rooti0.setProperty(fastn_dom.PropertyKind.CodeShowLineNumber, false, inherited);
-    rooti0.setProperty(fastn_dom.PropertyKind.Role, inherited.get("types").get("copy_small"), inherited);
-  },
-  function (root, inherited) {
-    let rooti0 = fastn_dom.createKernel(root, fastn_dom.ElementKind.Code);
-    rooti0.setProperty(fastn_dom.PropertyKind.Code, "-- ftd.text:\npadding.px: 10\n\nThis is fire Theme Light", inherited);
-    rooti0.setProperty(fastn_dom.PropertyKind.CodeLanguage, "ftd", inherited);
-    rooti0.setProperty(fastn_dom.PropertyKind.CodeTheme, "fire.light", inherited);
-    rooti0.setProperty(fastn_dom.PropertyKind.CodeShowLineNumber, false, inherited);
-  },
-  function (root, inherited) {
-    let rooti0 = fastn_dom.createKernel(root, fastn_dom.ElementKind.Code);
-    rooti0.setProperty(fastn_dom.PropertyKind.Code, "-- ftd.text:\npadding.px: 10\n\nThis is Material Theme Dark", inherited);
-    rooti0.setProperty(fastn_dom.PropertyKind.CodeLanguage, "ftd", inherited);
-    rooti0.setProperty(fastn_dom.PropertyKind.CodeTheme, "material-theme.dark", inherited);
-    rooti0.setProperty(fastn_dom.PropertyKind.CodeShowLineNumber, false, inherited);
-  },
-  function (root, inherited) {
-    let rooti0 = fastn_dom.createKernel(root, fastn_dom.ElementKind.Code);
-    rooti0.setProperty(fastn_dom.PropertyKind.Code, "-- ftd.text:\npadding.px: 10\n\nThis is Material Theme Light", inherited);
-    rooti0.setProperty(fastn_dom.PropertyKind.CodeLanguage, "ftd", inherited);
-    rooti0.setProperty(fastn_dom.PropertyKind.CodeTheme, "material-theme.light", inherited);
-    rooti0.setProperty(fastn_dom.PropertyKind.CodeShowLineNumber, false, inherited);
-  },
-  function (root, inherited) {
-    let rooti0 = fastn_dom.createKernel(root, fastn_dom.ElementKind.Code);
-    rooti0.setProperty(fastn_dom.PropertyKind.Code, "-- ftd.text:\npadding.px: 10\n\nThis is One Theme Dark", inherited);
-    rooti0.setProperty(fastn_dom.PropertyKind.CodeLanguage, "ftd", inherited);
-    rooti0.setProperty(fastn_dom.PropertyKind.CodeTheme, "one-theme.dark", inherited);
-    rooti0.setProperty(fastn_dom.PropertyKind.CodeShowLineNumber, false, inherited);
-  },
-  function (root, inherited) {
-    let rooti0 = fastn_dom.createKernel(root, fastn_dom.ElementKind.Code);
-    rooti0.setProperty(fastn_dom.PropertyKind.Code, "-- ftd.text:\npadding.px: 10\n\nThis is One Theme Light", inherited);
-    rooti0.setProperty(fastn_dom.PropertyKind.CodeLanguage, "ftd", inherited);
-    rooti0.setProperty(fastn_dom.PropertyKind.CodeTheme, "one-theme.light", inherited);
-    rooti0.setProperty(fastn_dom.PropertyKind.CodeShowLineNumber, false, inherited);
-  },
-  function (root, inherited) {
-    let rooti0 = fastn_dom.createKernel(root, fastn_dom.ElementKind.Code);
-    rooti0.setProperty(fastn_dom.PropertyKind.Code, "-- ftd.text:\npadding.px: 10\n\nThis is Gruvbox Theme Dark", inherited);
-    rooti0.setProperty(fastn_dom.PropertyKind.CodeLanguage, "ftd", inherited);
-    rooti0.setProperty(fastn_dom.PropertyKind.CodeTheme, "gruvbox-theme.dark", inherited);
-    rooti0.setProperty(fastn_dom.PropertyKind.CodeShowLineNumber, false, inherited);
-  },
-  function (root, inherited) {
-    let rooti0 = fastn_dom.createKernel(root, fastn_dom.ElementKind.Code);
-    rooti0.setProperty(fastn_dom.PropertyKind.Code, "-- ftd.text:\npadding.px: 10\n\nThis is Gruvbox Theme Light", inherited);
-    rooti0.setProperty(fastn_dom.PropertyKind.CodeLanguage, "ftd", inherited);
-    rooti0.setProperty(fastn_dom.PropertyKind.CodeTheme, "gruvbox-theme.light", inherited);
-    rooti0.setProperty(fastn_dom.PropertyKind.CodeShowLineNumber, false, inherited);
-  },
-  function (root, inherited) {
-    let rooti0 = fastn_dom.createKernel(root, fastn_dom.ElementKind.Code);
-    rooti0.setProperty(fastn_dom.PropertyKind.Code, "-- ftd.text:\npadding.px: 10\n\nThis is Coldark Theme Light", inherited);
-    rooti0.setProperty(fastn_dom.PropertyKind.CodeLanguage, "ftd", inherited);
-    rooti0.setProperty(fastn_dom.PropertyKind.CodeTheme, "coldark-theme.light", inherited);
-    rooti0.setProperty(fastn_dom.PropertyKind.CodeShowLineNumber, false, inherited);
-  },
-  function (root, inherited) {
-    let rooti0 = fastn_dom.createKernel(root, fastn_dom.ElementKind.Code);
-    rooti0.setProperty(fastn_dom.PropertyKind.Code, "-- ftd.text:\npadding.px: 10\n\nThis is Coldark Theme Dark", inherited);
-    rooti0.setProperty(fastn_dom.PropertyKind.CodeLanguage, "ftd", inherited);
-    rooti0.setProperty(fastn_dom.PropertyKind.CodeTheme, "coldark-theme.dark", inherited);
-    rooti0.setProperty(fastn_dom.PropertyKind.CodeShowLineNumber, false, inherited);
-  },
-  function (root, inherited) {
-    let rooti0 = fastn_dom.createKernel(root, fastn_dom.ElementKind.Code);
-    rooti0.setProperty(fastn_dom.PropertyKind.Code, "-- ftd.text:\npadding.px: 10\n\nThis is Duotone Theme Light", inherited);
-    rooti0.setProperty(fastn_dom.PropertyKind.CodeLanguage, "ftd", inherited);
-    rooti0.setProperty(fastn_dom.PropertyKind.CodeTheme, "duotone-theme.light", inherited);
-    rooti0.setProperty(fastn_dom.PropertyKind.CodeShowLineNumber, false, inherited);
-  },
-  function (root, inherited) {
-    let rooti0 = fastn_dom.createKernel(root, fastn_dom.ElementKind.Code);
-    rooti0.setProperty(fastn_dom.PropertyKind.Code, "-- ftd.text:\npadding.px: 10\n\nThis is Duotone Theme Dark", inherited);
-    rooti0.setProperty(fastn_dom.PropertyKind.CodeLanguage, "ftd", inherited);
-    rooti0.setProperty(fastn_dom.PropertyKind.CodeTheme, "duotone-theme.dark", inherited);
-    rooti0.setProperty(fastn_dom.PropertyKind.CodeShowLineNumber, false, inherited);
-  },
-  function (root, inherited) {
-    let rooti0 = fastn_dom.createKernel(root, fastn_dom.ElementKind.Code);
-    rooti0.setProperty(fastn_dom.PropertyKind.Code, "-- ftd.text:\npadding.px: 10\n\nThis is Duotone Theme Earth", inherited);
-    rooti0.setProperty(fastn_dom.PropertyKind.CodeLanguage, "ftd", inherited);
-    rooti0.setProperty(fastn_dom.PropertyKind.CodeTheme, "duotone-theme.earth", inherited);
-    rooti0.setProperty(fastn_dom.PropertyKind.CodeShowLineNumber, false, inherited);
-  },
-  function (root, inherited) {
-    let rooti0 = fastn_dom.createKernel(root, fastn_dom.ElementKind.Code);
-    rooti0.setProperty(fastn_dom.PropertyKind.Code, "-- ftd.text:\npadding.px: 10\n\nThis is Duotone Theme Forest", inherited);
-    rooti0.setProperty(fastn_dom.PropertyKind.CodeLanguage, "ftd", inherited);
-    rooti0.setProperty(fastn_dom.PropertyKind.CodeTheme, "duotone-theme.forest", inherited);
-    rooti0.setProperty(fastn_dom.PropertyKind.CodeShowLineNumber, false, inherited);
-  },
-  function (root, inherited) {
-    let rooti0 = fastn_dom.createKernel(root, fastn_dom.ElementKind.Code);
-    rooti0.setProperty(fastn_dom.PropertyKind.Code, "-- ftd.text:\npadding.px: 10\n\nThis is Duotone Theme Sea", inherited);
-    rooti0.setProperty(fastn_dom.PropertyKind.CodeLanguage, "ftd", inherited);
-    rooti0.setProperty(fastn_dom.PropertyKind.CodeTheme, "duotone-theme.sea", inherited);
-    rooti0.setProperty(fastn_dom.PropertyKind.CodeShowLineNumber, false, inherited);
-  },
-  function (root, inherited) {
-    let rooti0 = fastn_dom.createKernel(root, fastn_dom.ElementKind.Code);
-    rooti0.setProperty(fastn_dom.PropertyKind.Code, "-- ftd.text:\npadding.px: 10\n\nThis is Duotone Theme Space", inherited);
-    rooti0.setProperty(fastn_dom.PropertyKind.CodeLanguage, "ftd", inherited);
-    rooti0.setProperty(fastn_dom.PropertyKind.CodeTheme, "duotone-theme.space", inherited);
-    rooti0.setProperty(fastn_dom.PropertyKind.CodeShowLineNumber, false, inherited);
-  },
-  function (root, inherited) {
-    let rooti0 = fastn_dom.createKernel(root, fastn_dom.ElementKind.Code);
-    rooti0.setProperty(fastn_dom.PropertyKind.Code, "-- ftd.text:\npadding.px: 10\n\nThis is VS Theme Light", inherited);
-    rooti0.setProperty(fastn_dom.PropertyKind.CodeLanguage, "ftd", inherited);
-    rooti0.setProperty(fastn_dom.PropertyKind.CodeTheme, "vs-theme.light", inherited);
-    rooti0.setProperty(fastn_dom.PropertyKind.CodeShowLineNumber, false, inherited);
-  },
-  function (root, inherited) {
-    let rooti0 = fastn_dom.createKernel(root, fastn_dom.ElementKind.Code);
-    rooti0.setProperty(fastn_dom.PropertyKind.Code, "-- ftd.text:\npadding.px: 10\n\nThis is VS Theme Dark", inherited);
-    rooti0.setProperty(fastn_dom.PropertyKind.CodeLanguage, "ftd", inherited);
-    rooti0.setProperty(fastn_dom.PropertyKind.CodeTheme, "vs-theme.dark", inherited);
-    rooti0.setProperty(fastn_dom.PropertyKind.CodeShowLineNumber, false, inherited);
-  },
-  function (root, inherited) {
-    let rooti0 = fastn_dom.createKernel(root, fastn_dom.ElementKind.Code);
-    rooti0.setProperty(fastn_dom.PropertyKind.Code, "-- ftd.text:\npadding.px: 10\n\nThis is Dracula Theme", inherited);
-    rooti0.setProperty(fastn_dom.PropertyKind.CodeLanguage, "ftd", inherited);
-    rooti0.setProperty(fastn_dom.PropertyKind.CodeTheme, "dracula-theme", inherited);
-    rooti0.setProperty(fastn_dom.PropertyKind.CodeShowLineNumber, false, inherited);
-  },
-  function (root, inherited) {
-    let rooti0 = fastn_dom.createKernel(root, fastn_dom.ElementKind.Code);
-    rooti0.setProperty(fastn_dom.PropertyKind.Code, "-- ftd.text:\npadding.px: 10\n\nThis is Coy Theme", inherited);
-    rooti0.setProperty(fastn_dom.PropertyKind.CodeLanguage, "ftd", inherited);
-    rooti0.setProperty(fastn_dom.PropertyKind.CodeTheme, "coy-theme", inherited);
-    rooti0.setProperty(fastn_dom.PropertyKind.CodeShowLineNumber, false, inherited);
-  },
-  function (root, inherited) {
-    let rooti0 = fastn_dom.createKernel(root, fastn_dom.ElementKind.Code);
-    rooti0.setProperty(fastn_dom.PropertyKind.Code, "-- ftd.text:\npadding.px: 10\n\nThis is Laserwave Theme", inherited);
-    rooti0.setProperty(fastn_dom.PropertyKind.CodeLanguage, "ftd", inherited);
-    rooti0.setProperty(fastn_dom.PropertyKind.CodeTheme, "laserwave-theme", inherited);
-    rooti0.setProperty(fastn_dom.PropertyKind.CodeShowLineNumber, false, inherited);
-  },
-  function (root, inherited) {
-    let rooti0 = fastn_dom.createKernel(root, fastn_dom.ElementKind.Code);
-    rooti0.setProperty(fastn_dom.PropertyKind.Code, "-- ftd.text:\npadding.px: 10\n\nThis is NightOwl Theme", inherited);
-    rooti0.setProperty(fastn_dom.PropertyKind.CodeLanguage, "ftd", inherited);
-    rooti0.setProperty(fastn_dom.PropertyKind.CodeTheme, "nightowl-theme", inherited);
-    rooti0.setProperty(fastn_dom.PropertyKind.CodeShowLineNumber, false, inherited);
-  },
-  function (root, inherited) {
-    let rooti0 = fastn_dom.createKernel(root, fastn_dom.ElementKind.Code);
-    rooti0.setProperty(fastn_dom.PropertyKind.Code, "-- ftd.text:\npadding.px: 10\n\nThis is ZTouch Theme", inherited);
-    rooti0.setProperty(fastn_dom.PropertyKind.CodeLanguage, "ftd", inherited);
-    rooti0.setProperty(fastn_dom.PropertyKind.CodeTheme, "ztouch-theme", inherited);
-    rooti0.setProperty(fastn_dom.PropertyKind.CodeShowLineNumber, false, inherited);
->>>>>>> f67679eb
   }
 }
 global["main"] = main;
