<html>
<head>
    <meta charset="UTF-8">
    
    <meta content="fastn" name="generator">
    
    
    <script>
        let __fastn_package_name__ = "foo";
    </script>

    <script src="fastn-js.js"></script>

    <style>
       
    </style>
</head>
<meta name="viewport" content="width=device-width, initial-scale=1, maximum-scale=1, user-scalable=0">
<body data-id="1"><div data-id="2" class="ft_column __w-1 __h-2"><div data-id="3" class="ft_column __w-3 __bw-4 __bs-5 __bc-6 __c-7 __g-8"><div data-id="4" class="__tt-9">capitalize</div><div data-id="5" class="__tt-10">LOWER</div><div data-id="6" class="__tt-11">upper</div></div><div data-id="7" class="ft_row __w-12 __p-13 __mt-14 __mb-15 __bgc-16"><div data-id="8" class="__c-17 __text-indent-18">This is some indented text.

<<<<<<< HEAD
It only applies spacing at the beginning of the first line.</div></div><div data-id="9" class="ft_row __c-19 __g-20"><div data-id="10" class="__w-21 __p-22 __bw-23 __br-24 __ta-25">this is **text-align: center** text. a bit longer text so you can see what's going on.</div><div data-id="11" class="__w-26 __p-27 __bw-28 __br-29 __ta-30">this is **text-align: start** text. a bit longer text so you can see what's
going on.</div><div data-id="12" class="__w-31 __p-32 __bw-33 __br-34 __ta-35">this is **text-align: end** text. a bit longer text so you can see what's going
on.</div><div data-id="13" class="__w-36 __p-37 __bw-38 __br-39 __ta-40">this is **text-align: justify** text. a bit longer text so you can see what's going on.</div></div><div data-id="14" class="ft_column __w-41 __m-42"><div data-id="15" class="__bw-43 __bs-44 __wlc-45 __d-46 __o-47 __wbo-48">Lorem Ipsum is simply dummy text of the printing and typesetting industry.
Lorem Ipsum has been the industry's standard dummy text ever since the 1500s,
=======
It only applies spacing at the beginning of the first line.</div></div><div data-id="9" class="ft_row __c-19 __g-20"><div data-id="10" class="__w-21 __p-22 __bw-23 __br-24 __ta-25">this is **text-align: center** text. a bit longer text so you can see what&#39;s going on.</div><div data-id="11" class="__w-26 __p-27 __bw-28 __br-29 __ta-30">this is **text-align: start** text. a bit longer text so you can see what&#39;s
going on.</div><div data-id="12" class="__w-31 __p-32 __bw-33 __br-34 __ta-35">this is **text-align: end** text. a bit longer text so you can see what&#39;s going
on.</div><div data-id="13" class="__w-36 __p-37 __bw-38 __br-39 __ta-40">this is **text-align: justify** text. a bit longer text so you can see what&#39;s going on.</div></div><div data-id="14" class="ft_column __w-41 __m-42"><div data-id="15" class="__bw-43 __bs-44 __wlc-45 __d-46 __o-47 __wbo-48">Lorem Ipsum is simply dummy text of the printing and typesetting industry.
Lorem Ipsum has been the industry&#39;s standard dummy text ever since the 1500s,
>>>>>>> b0e4392e
when an unknown printer took a galley of type and scrambled it to make a
type specimen book. It has survived not only five centuries, but also the
leap into electronic typesetting, remaining essentially unchanged. It was
popularised in the 1960s with the release of Letraset sheets containing
Lorem Ipsum passages, and more recently with desktop publishing software
like Aldus PageMaker including versions of Lorem Ipsum.</div></div><div data-id="16" class="__d-49">This has block display</div></div></body><style id="styles">
    .__w-1 { width: 100%; }
	.__h-2 { height: 100%; }
	.__w-3 { width: 100%; }
	.__bw-4 { border-width: 2px; }
	.__bs-5 { border-style: double; }
	.__bc-6 { border-color: blue; }
	.__c-7 { color: red !important; }
	.__g-8 { gap: 10px; }
	.__tt-9 { text-transform: capitalize; }
	.__tt-10 { text-transform: lowercase; }
	.__tt-11 { text-transform: uppercase; }
	.__w-12 { width: 100%; }
	.__p-13 { padding: 10px; }
	.__mt-14 { margin-top: 5px; }
	.__mb-15 { margin-bottom: 5px; }
	.__bgc-16 { background-color: black; }
	.__c-17 { color: yellow !important; }
	.__text-indent-18 { text-indent: 30px; }
	.__c-19 { color: blue !important; }
	.__g-20 { gap: 10px; }
	.__w-21 { width: 30%; }
	.__p-22 { padding: 5px; }
	.__bw-23 { border-width: 1px; }
	.__br-24 { border-radius: 3px; }
	.__ta-25 { text-align: center; }
	.__w-26 { width: 30%; }
	.__p-27 { padding: 5px; }
	.__bw-28 { border-width: 1px; }
	.__br-29 { border-radius: 3px; }
	.__ta-30 { text-align: start; }
	.__w-31 { width: 30%; }
	.__p-32 { padding: 5px; }
	.__bw-33 { border-width: 1px; }
	.__br-34 { border-radius: 3px; }
	.__ta-35 { text-align: end; }
	.__w-36 { width: 30%; }
	.__p-37 { padding: 5px; }
	.__bw-38 { border-width: 1px; }
	.__br-39 { border-radius: 3px; }
	.__ta-40 { text-align: justify; }
	.__w-41 { width: 50%; }
	.__m-42 { margin: 10px; }
	.__bw-43 { border-width: 5px; }
	.__bs-44 { border-style: double; }
	.__wlc-45 { -webkit-line-clamp: 2; }
	.__d-46 { display: -webkit-box; }
	.__o-47 { overflow: hidden; }
	.__wbo-48 { -webkit-box-orient: vertical; }
	.__d-49 { display: block; }
    </style>
<script>
    (function() {
        let global = {
};
let main = function (parent) {
  let __fastn_super_package_name__ = __fastn_package_name__;
  __fastn_package_name__ = "foo";
  try {
    let parenti0 = fastn_dom.createKernel(parent, fastn_dom.ElementKind.Column);
    parenti0.setProperty(fastn_dom.PropertyKind.Width, fastn_dom.Resizing.FillContainer, inherited);
    parenti0.setProperty(fastn_dom.PropertyKind.BorderWidth, fastn_dom.Length.Px(2), inherited);
    parenti0.setProperty(fastn_dom.PropertyKind.BorderStyle, fastn_dom.BorderStyle.Double, inherited);
    parenti0.setProperty(fastn_dom.PropertyKind.BorderColor, fastn.recordInstance({
      dark: "blue",
      light: "blue"
    }), inherited);
    parenti0.setProperty(fastn_dom.PropertyKind.Color, fastn.recordInstance({
      dark: "red",
      light: "red"
    }), inherited);
    parenti0.setProperty(fastn_dom.PropertyKind.Spacing, fastn_dom.Spacing.Fixed(fastn_dom.Length.Px(10)), inherited);
    parenti0.setProperty(fastn_dom.PropertyKind.Children, fastn.mutableList([function (root, inherited) {
      let rooti0 = fastn_dom.createKernel(root, fastn_dom.ElementKind.Text);
      rooti0.setProperty(fastn_dom.PropertyKind.StringValue, "capitalize", inherited);
      rooti0.setProperty(fastn_dom.PropertyKind.TextTransform, fastn_dom.TextTransform.Capitalize, inherited);
    },
    function (root, inherited) {
      let rooti0 = fastn_dom.createKernel(root, fastn_dom.ElementKind.Text);
      rooti0.setProperty(fastn_dom.PropertyKind.StringValue, "LOWER", inherited);
      rooti0.setProperty(fastn_dom.PropertyKind.TextTransform, fastn_dom.TextTransform.Lowercase, inherited);
    },
    function (root, inherited) {
      let rooti0 = fastn_dom.createKernel(root, fastn_dom.ElementKind.Text);
      rooti0.setProperty(fastn_dom.PropertyKind.StringValue, "upper", inherited);
      rooti0.setProperty(fastn_dom.PropertyKind.TextTransform, fastn_dom.TextTransform.Uppercase, inherited);
    }
    ]), inherited);
    let parenti1 = fastn_dom.createKernel(parent, fastn_dom.ElementKind.Row);
    parenti1.setProperty(fastn_dom.PropertyKind.Width, fastn_dom.Resizing.FillContainer, inherited);
    parenti1.setProperty(fastn_dom.PropertyKind.Padding, fastn_dom.Length.Px(10), inherited);
    parenti1.setProperty(fastn_dom.PropertyKind.MarginVertical, fastn_dom.Length.Px(5), inherited);
    parenti1.setProperty(fastn_dom.PropertyKind.Background, fastn_dom.BackgroundStyle.Solid(fastn.recordInstance({
      dark: "black",
      light: "black"
    })), inherited);
    parenti1.setProperty(fastn_dom.PropertyKind.Children, fastn.mutableList([function (root, inherited) {
      let rooti0 = fastn_dom.createKernel(root, fastn_dom.ElementKind.Text);
      rooti0.setProperty(fastn_dom.PropertyKind.StringValue, "This is some indented text.\n\nIt only applies spacing at the beginning of the first line.", inherited);
      rooti0.setProperty(fastn_dom.PropertyKind.Color, fastn.recordInstance({
        dark: "yellow",
        light: "yellow"
      }), inherited);
      rooti0.setProperty(fastn_dom.PropertyKind.TextIndent, fastn_dom.Length.Px(30), inherited);
    }
    ]), inherited);
    let parenti2 = fastn_dom.createKernel(parent, fastn_dom.ElementKind.Row);
    parenti2.setProperty(fastn_dom.PropertyKind.Color, fastn.recordInstance({
      dark: "blue",
      light: "blue"
    }), inherited);
    parenti2.setProperty(fastn_dom.PropertyKind.Spacing, fastn_dom.Spacing.Fixed(fastn_dom.Length.Px(10)), inherited);
    parenti2.setProperty(fastn_dom.PropertyKind.Children, fastn.mutableList([function (root, inherited) {
      let rooti0 = fastn_dom.createKernel(root, fastn_dom.ElementKind.Text);
      rooti0.setProperty(fastn_dom.PropertyKind.StringValue, "this is **text-align: center** text. a bit longer text so you can see what's going on.", inherited);
      rooti0.setProperty(fastn_dom.PropertyKind.Width, fastn_dom.Resizing.Fixed(fastn_dom.Length.Percent(30)), inherited);
      rooti0.setProperty(fastn_dom.PropertyKind.Padding, fastn_dom.Length.Px(5), inherited);
      rooti0.setProperty(fastn_dom.PropertyKind.BorderWidth, fastn_dom.Length.Px(1), inherited);
      rooti0.setProperty(fastn_dom.PropertyKind.BorderRadius, fastn_dom.Length.Px(3), inherited);
      rooti0.setProperty(fastn_dom.PropertyKind.TextAlign, fastn_dom.TextAlign.Center, inherited);
    },
    function (root, inherited) {
      let rooti0 = fastn_dom.createKernel(root, fastn_dom.ElementKind.Text);
      rooti0.setProperty(fastn_dom.PropertyKind.StringValue, "this is **text-align: start** text. a bit longer text so you can see what's\ngoing on.", inherited);
      rooti0.setProperty(fastn_dom.PropertyKind.Width, fastn_dom.Resizing.Fixed(fastn_dom.Length.Percent(30)), inherited);
      rooti0.setProperty(fastn_dom.PropertyKind.Padding, fastn_dom.Length.Px(5), inherited);
      rooti0.setProperty(fastn_dom.PropertyKind.BorderWidth, fastn_dom.Length.Px(1), inherited);
      rooti0.setProperty(fastn_dom.PropertyKind.BorderRadius, fastn_dom.Length.Px(3), inherited);
      rooti0.setProperty(fastn_dom.PropertyKind.TextAlign, fastn_dom.TextAlign.Start, inherited);
    },
    function (root, inherited) {
      let rooti0 = fastn_dom.createKernel(root, fastn_dom.ElementKind.Text);
      rooti0.setProperty(fastn_dom.PropertyKind.StringValue, "this is **text-align: end** text. a bit longer text so you can see what's going\non.", inherited);
      rooti0.setProperty(fastn_dom.PropertyKind.Width, fastn_dom.Resizing.Fixed(fastn_dom.Length.Percent(30)), inherited);
      rooti0.setProperty(fastn_dom.PropertyKind.Padding, fastn_dom.Length.Px(5), inherited);
      rooti0.setProperty(fastn_dom.PropertyKind.BorderWidth, fastn_dom.Length.Px(1), inherited);
      rooti0.setProperty(fastn_dom.PropertyKind.BorderRadius, fastn_dom.Length.Px(3), inherited);
      rooti0.setProperty(fastn_dom.PropertyKind.TextAlign, fastn_dom.TextAlign.End, inherited);
    },
    function (root, inherited) {
      let rooti0 = fastn_dom.createKernel(root, fastn_dom.ElementKind.Text);
      rooti0.setProperty(fastn_dom.PropertyKind.StringValue, "this is **text-align: justify** text. a bit longer text so you can see what's going on.", inherited);
      rooti0.setProperty(fastn_dom.PropertyKind.Width, fastn_dom.Resizing.Fixed(fastn_dom.Length.Percent(30)), inherited);
      rooti0.setProperty(fastn_dom.PropertyKind.Padding, fastn_dom.Length.Px(5), inherited);
      rooti0.setProperty(fastn_dom.PropertyKind.BorderWidth, fastn_dom.Length.Px(1), inherited);
      rooti0.setProperty(fastn_dom.PropertyKind.BorderRadius, fastn_dom.Length.Px(3), inherited);
      rooti0.setProperty(fastn_dom.PropertyKind.TextAlign, fastn_dom.TextAlign.Justify, inherited);
    }
    ]), inherited);
    let parenti3 = fastn_dom.createKernel(parent, fastn_dom.ElementKind.Column);
    parenti3.setProperty(fastn_dom.PropertyKind.Width, fastn_dom.Resizing.Fixed(fastn_dom.Length.Percent(50)), inherited);
    parenti3.setProperty(fastn_dom.PropertyKind.Margin, fastn_dom.Length.Px(10), inherited);
    parenti3.setProperty(fastn_dom.PropertyKind.Children, fastn.mutableList([function (root, inherited) {
      let rooti0 = fastn_dom.createKernel(root, fastn_dom.ElementKind.Text);
      rooti0.setProperty(fastn_dom.PropertyKind.StringValue, "Lorem Ipsum is simply dummy text of the printing and typesetting industry.\nLorem Ipsum has been the industry's standard dummy text ever since the 1500s,\nwhen an unknown printer took a galley of type and scrambled it to make a\ntype specimen book. It has survived not only five centuries, but also the\nleap into electronic typesetting, remaining essentially unchanged. It was\npopularised in the 1960s with the release of Letraset sheets containing\nLorem Ipsum passages, and more recently with desktop publishing software\nlike Aldus PageMaker including versions of Lorem Ipsum.", inherited);
      rooti0.setProperty(fastn_dom.PropertyKind.BorderWidth, fastn_dom.Length.Px(5), inherited);
      rooti0.setProperty(fastn_dom.PropertyKind.BorderStyle, fastn_dom.BorderStyle.Double, inherited);
      rooti0.setProperty(fastn_dom.PropertyKind.LineClamp, 2, inherited);
    }
    ]), inherited);
    let parenti4 = fastn_dom.createKernel(parent, fastn_dom.ElementKind.Text);
    parenti4.setProperty(fastn_dom.PropertyKind.StringValue, "This has block display", inherited);
    parenti4.setProperty(fastn_dom.PropertyKind.Display, fastn_dom.Display.Block, inherited);
  } finally {
    __fastn_package_name__ = __fastn_super_package_name__;
  }
}
global["main"] = main;
fastn_dom.codeData.availableThemes["coldark-theme.dark"] = "../../theme_css/coldark-theme.dark.css";
fastn_dom.codeData.availableThemes["coldark-theme.light"] = "../../theme_css/coldark-theme.light.css";
fastn_dom.codeData.availableThemes["coy-theme"] = "../../theme_css/coy-theme.css";
fastn_dom.codeData.availableThemes["dracula-theme"] = "../../theme_css/dracula-theme.css";
fastn_dom.codeData.availableThemes["duotone-theme.dark"] = "../../theme_css/duotone-theme.dark.css";
fastn_dom.codeData.availableThemes["duotone-theme.earth"] = "../../theme_css/duotone-theme.earth.css";
fastn_dom.codeData.availableThemes["duotone-theme.forest"] = "../../theme_css/duotone-theme.forest.css";
fastn_dom.codeData.availableThemes["duotone-theme.light"] = "../../theme_css/duotone-theme.light.css";
fastn_dom.codeData.availableThemes["duotone-theme.sea"] = "../../theme_css/duotone-theme.sea.css";
fastn_dom.codeData.availableThemes["duotone-theme.space"] = "../../theme_css/duotone-theme.space.css";
fastn_dom.codeData.availableThemes["fastn-theme.dark"] = "../../theme_css/fastn-theme.dark.css";
fastn_dom.codeData.availableThemes["fastn-theme.light"] = "../../theme_css/fastn-theme.light.css";
fastn_dom.codeData.availableThemes["fire.light"] = "../../theme_css/fire.light.css";
fastn_dom.codeData.availableThemes["gruvbox-theme.dark"] = "../../theme_css/gruvbox-theme.dark.css";
fastn_dom.codeData.availableThemes["gruvbox-theme.light"] = "../../theme_css/gruvbox-theme.light.css";
fastn_dom.codeData.availableThemes["laserwave-theme"] = "../../theme_css/laserwave-theme.css";
fastn_dom.codeData.availableThemes["material-theme.dark"] = "../../theme_css/material-theme.dark.css";
fastn_dom.codeData.availableThemes["material-theme.light"] = "../../theme_css/material-theme.light.css";
fastn_dom.codeData.availableThemes["nightowl-theme"] = "../../theme_css/nightowl-theme.css";
fastn_dom.codeData.availableThemes["one-theme.dark"] = "../../theme_css/one-theme.dark.css";
fastn_dom.codeData.availableThemes["one-theme.light"] = "../../theme_css/one-theme.light.css";
fastn_dom.codeData.availableThemes["vs-theme.dark"] = "../../theme_css/vs-theme.dark.css";
fastn_dom.codeData.availableThemes["vs-theme.light"] = "../../theme_css/vs-theme.light.css";
fastn_dom.codeData.availableThemes["ztouch-theme"] = "../../theme_css/ztouch-theme.css";

        let main_wrapper = function (parent) {
            let parenti0 = fastn_dom.createKernel(parent, fastn_dom.ElementKind.Column);
            parenti0.setProperty(fastn_dom.PropertyKind.Width, fastn_dom.Resizing.FillContainer, inherited);
            parenti0.setProperty(fastn_dom.PropertyKind.Height, fastn_dom.Resizing.FillContainer, inherited);
            main(parenti0);
        }
        fastn_virtual.hydrate(main_wrapper);
        ftd.post_init();
    })();

    window.onload = function() {
        fastn_utils.resetFullHeight();
        fastn_utils.setFullHeight();
    };

</script>
</html><|MERGE_RESOLUTION|>--- conflicted
+++ resolved
@@ -18,17 +18,10 @@
 <meta name="viewport" content="width=device-width, initial-scale=1, maximum-scale=1, user-scalable=0">
 <body data-id="1"><div data-id="2" class="ft_column __w-1 __h-2"><div data-id="3" class="ft_column __w-3 __bw-4 __bs-5 __bc-6 __c-7 __g-8"><div data-id="4" class="__tt-9">capitalize</div><div data-id="5" class="__tt-10">LOWER</div><div data-id="6" class="__tt-11">upper</div></div><div data-id="7" class="ft_row __w-12 __p-13 __mt-14 __mb-15 __bgc-16"><div data-id="8" class="__c-17 __text-indent-18">This is some indented text.
 
-<<<<<<< HEAD
-It only applies spacing at the beginning of the first line.</div></div><div data-id="9" class="ft_row __c-19 __g-20"><div data-id="10" class="__w-21 __p-22 __bw-23 __br-24 __ta-25">this is **text-align: center** text. a bit longer text so you can see what's going on.</div><div data-id="11" class="__w-26 __p-27 __bw-28 __br-29 __ta-30">this is **text-align: start** text. a bit longer text so you can see what's
-going on.</div><div data-id="12" class="__w-31 __p-32 __bw-33 __br-34 __ta-35">this is **text-align: end** text. a bit longer text so you can see what's going
-on.</div><div data-id="13" class="__w-36 __p-37 __bw-38 __br-39 __ta-40">this is **text-align: justify** text. a bit longer text so you can see what's going on.</div></div><div data-id="14" class="ft_column __w-41 __m-42"><div data-id="15" class="__bw-43 __bs-44 __wlc-45 __d-46 __o-47 __wbo-48">Lorem Ipsum is simply dummy text of the printing and typesetting industry.
-Lorem Ipsum has been the industry's standard dummy text ever since the 1500s,
-=======
 It only applies spacing at the beginning of the first line.</div></div><div data-id="9" class="ft_row __c-19 __g-20"><div data-id="10" class="__w-21 __p-22 __bw-23 __br-24 __ta-25">this is **text-align: center** text. a bit longer text so you can see what&#39;s going on.</div><div data-id="11" class="__w-26 __p-27 __bw-28 __br-29 __ta-30">this is **text-align: start** text. a bit longer text so you can see what&#39;s
 going on.</div><div data-id="12" class="__w-31 __p-32 __bw-33 __br-34 __ta-35">this is **text-align: end** text. a bit longer text so you can see what&#39;s going
 on.</div><div data-id="13" class="__w-36 __p-37 __bw-38 __br-39 __ta-40">this is **text-align: justify** text. a bit longer text so you can see what&#39;s going on.</div></div><div data-id="14" class="ft_column __w-41 __m-42"><div data-id="15" class="__bw-43 __bs-44 __wlc-45 __d-46 __o-47 __wbo-48">Lorem Ipsum is simply dummy text of the printing and typesetting industry.
 Lorem Ipsum has been the industry&#39;s standard dummy text ever since the 1500s,
->>>>>>> b0e4392e
 when an unknown printer took a galley of type and scrambled it to make a
 type specimen book. It has survived not only five centuries, but also the
 leap into electronic typesetting, remaining essentially unchanged. It was
