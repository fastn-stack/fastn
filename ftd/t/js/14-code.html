<html>
<head>
    <meta charset="UTF-8">
    
    
    
    <script>
        let __fastn_package_name__ = "foo";
    </script>

    <script src="fastn-js.js"></script>

    <style>
       
    </style>
</head>
<meta name="viewport" content="width=device-width, initial-scale=1, maximum-scale=1, user-scalable=0">
<body data-id="1"><div data-id="2" class="ft_column __w-1 __h-2"><div data-id="3" class="ft_column __w-3 __bgc-4"><pre data-id="4" data-line="2-5" class="language-ftd fastn-theme-dark __rl-5"><code data-id="5" class="language-ftd fastn-theme-dark">-- ftd.column:
padding.px: 10 
spacing.fixed.px: 50 
height.fixed.px: 200 
width.fixed.px: 300 
overflow-y: scroll
border-color: $red-yellow
border-style: solid
border-width.px: 2

-- ftd.text: The blue planet below is sticky

-- ftd.text: Blue planet
color: black
background.solid: deepskyblue
sticky: true
width.fixed.px: 120
text-align: center
left.px: 50
top.px: 0

-- ftd.text:
padding.px: 10

Far out in the uncharted backwaters of the unfashionable end of the western
spiral arm of the Galaxy lies a small unregarded blue planet.
Orbiting this at a distance of roughly ninety-two million miles is an
utterly insignificant little planet whose ape-descended life
forms are so amazingly primitive that they still think fastn code written
by humans is still a pretty neat idea of escalating knowledge throughout the
universe.

-- end: ftd.column
</code></pre><pre data-id="6" data-line="2-5" class="language-ftd fastn-theme-dark line-numbers"><code data-id="7" class="language-ftd fastn-theme-dark">-- ftd.column:
padding.px: 10 
spacing.fixed.px: 50 
height.fixed.px: 200 
width.fixed.px: 300 
overflow-y: scroll
border-color: $red-yellow
border-style: solid
border-width.px: 2

-- ftd.text: The blue planet below is sticky

-- ftd.text: Blue planet
color: black
background.solid: deepskyblue
sticky: true
width.fixed.px: 120
text-align: center
left.px: 50
top.px: 0

-- ftd.text:
padding.px: 10

Far out in the uncharted backwaters of the unfashionable end of the western
spiral arm of the Galaxy lies a small unregarded blue planet.
Orbiting this at a distance of roughly ninety-two million miles is an
utterly insignificant little planet whose ape-descended life
forms are so amazingly primitive that they still think fastn code written
by humans is still a pretty neat idea of escalating knowledge throughout the
universe.

-- end: ftd.column
</code></pre></div><div data-id="8" class="ft_column"><comment data-id="9"></comment><pre data-id="10" class="language-ftd fastn-theme-light __w-1"><code data-id="11" class="language-ftd fastn-theme-light">-- ftd.text:
color: red

Hello World
</code></pre><comment data-id="12"></comment></div><div data-id="13" class="__cur-6">Dark Mode</div><div data-id="14" class="__cur-6">Light Mode</div><div data-id="15" class="__cur-6">System Mode</div></div></body><style id="styles">
    .__w-1 { width: 100%; }
	.__h-2 { height: 100%; }
	.__w-3 { width: fit-content; }
	.__bgc-4 { background-color: #0d260d; }
	.__rl-5 {  font-family: sans-serif; font-size: 14px; font-weight: 400; line-height: 24px; }
	body.mobile .__rl-5 {  font-family: sans-serif; font-size: 12px; font-weight: 400; line-height: 16px; }
	.__cur-6 { cursor: pointer; }
    </style>
<script>
    (function() {
        let global = {
};
let main = function (parent) {
<<<<<<< HEAD
  let __fastn_super_package_name__ = __fastn_package_name__;
  __fastn_package_name__ = "";
  try {
    let parenti0 = foo__code(parent, inherited, {
      text: "-- ftd.text:\ncolor: red\n\nHello World"
    });
    let parenti1 = fastn_dom.createKernel(parent, fastn_dom.ElementKind.Text);
    parenti1.setProperty(fastn_dom.PropertyKind.StringValue, "Dark Mode", inherited);
    parenti1.addEventHandler(fastn_dom.Event.Click, function () {
      foo__set_dark({
      }, parenti1);
    });
    let parenti2 = fastn_dom.createKernel(parent, fastn_dom.ElementKind.Text);
    parenti2.setProperty(fastn_dom.PropertyKind.StringValue, "Light Mode", inherited);
    parenti2.addEventHandler(fastn_dom.Event.Click, function () {
      foo__set_light({
      }, parenti2);
    });
    let parenti3 = fastn_dom.createKernel(parent, fastn_dom.ElementKind.Text);
    parenti3.setProperty(fastn_dom.PropertyKind.StringValue, "System Mode", inherited);
    parenti3.addEventHandler(fastn_dom.Event.Click, function () {
      foo__set_system({
      }, parenti3);
    });
  } finally {
    __fastn_package_name__ = __fastn_super_package_name__;
  }
=======
  let parenti0 = fastn_dom.createKernel(parent, fastn_dom.ElementKind.Column);
  parenti0.setProperty(fastn_dom.PropertyKind.Width, fastn_dom.Resizing.HugContent, inherited);
  parenti0.setProperty(fastn_dom.PropertyKind.Background, fastn_dom.BackgroundStyle.Solid(fastn.recordInstance({
    dark: "#0d260d",
    light: "#0d260d"
  })), inherited);
  parenti0.setProperty(fastn_dom.PropertyKind.Children, fastn.mutableList([function (root, inherited) {
    let rooti0 = fastn_dom.createKernel(root, fastn_dom.ElementKind.Code);
    rooti0.setProperty(fastn_dom.PropertyKind.Code, "-- ftd.column:\npadding.px: 10 ;; <hl>\nspacing.fixed.px: 50 ;; <hl>\nheight.fixed.px: 200 ;; <hl>\nwidth.fixed.px: 300 ;; <hl>\noverflow-y: scroll\nborder-color: $red-yellow\nborder-style: solid\nborder-width.px: 2\n\n-- ftd.text: The blue planet below is sticky\n\n-- ftd.text: Blue planet\ncolor: black\nbackground.solid: deepskyblue\nsticky: true\nwidth.fixed.px: 120\ntext-align: center\nleft.px: 50\ntop.px: 0\n\n-- ftd.text:\npadding.px: 10\n\nFar out in the uncharted backwaters of the unfashionable end of the western\nspiral arm of the Galaxy lies a small unregarded blue planet.\nOrbiting this at a distance of roughly ninety-two million miles is an\nutterly insignificant little planet whose ape-descended life\nforms are so amazingly primitive that they still think fastn code written\nby humans is still a pretty neat idea of escalating knowledge throughout the\nuniverse.\n\n-- end: ftd.column", inherited);
    rooti0.setProperty(fastn_dom.PropertyKind.CodeLanguage, "ftd", inherited);
    rooti0.setProperty(fastn_dom.PropertyKind.CodeTheme, "fastn-theme.dark", inherited);
    rooti0.setProperty(fastn_dom.PropertyKind.CodeShowLineNumber, false, inherited);
    rooti0.setProperty(fastn_dom.PropertyKind.Role, inherited.get("types").get("copy_small"), inherited);
  },
  function (root, inherited) {
    let rooti0 = fastn_dom.createKernel(root, fastn_dom.ElementKind.Code);
    rooti0.setProperty(fastn_dom.PropertyKind.Code, "-- ftd.column:\npadding.px: 10 ;; <hl>\nspacing.fixed.px: 50 ;; <hl>\nheight.fixed.px: 200 ;; <hl>\nwidth.fixed.px: 300 ;; <hl>\noverflow-y: scroll\nborder-color: $red-yellow\nborder-style: solid\nborder-width.px: 2\n\n-- ftd.text: The blue planet below is sticky\n\n-- ftd.text: Blue planet\ncolor: black\nbackground.solid: deepskyblue\nsticky: true\nwidth.fixed.px: 120\ntext-align: center\nleft.px: 50\ntop.px: 0\n\n-- ftd.text:\npadding.px: 10\n\nFar out in the uncharted backwaters of the unfashionable end of the western\nspiral arm of the Galaxy lies a small unregarded blue planet.\nOrbiting this at a distance of roughly ninety-two million miles is an\nutterly insignificant little planet whose ape-descended life\nforms are so amazingly primitive that they still think fastn code written\nby humans is still a pretty neat idea of escalating knowledge throughout the\nuniverse.\n\n-- end: ftd.column", inherited);
    rooti0.setProperty(fastn_dom.PropertyKind.CodeLanguage, "ftd", inherited);
    rooti0.setProperty(fastn_dom.PropertyKind.CodeTheme, "fastn-theme.dark", inherited);
    rooti0.setProperty(fastn_dom.PropertyKind.CodeShowLineNumber, true, inherited);
  }
  ]), inherited);
  let parenti1 = foo__code(parent, inherited, {
    text: "-- ftd.text:\ncolor: red\n\nHello World"
  });
  let parenti2 = fastn_dom.createKernel(parent, fastn_dom.ElementKind.Text);
  parenti2.setProperty(fastn_dom.PropertyKind.StringValue, "Dark Mode", inherited);
  parenti2.addEventHandler(fastn_dom.Event.Click, function () {
    foo__set_dark({
    }, parenti2);
  });
  let parenti3 = fastn_dom.createKernel(parent, fastn_dom.ElementKind.Text);
  parenti3.setProperty(fastn_dom.PropertyKind.StringValue, "Light Mode", inherited);
  parenti3.addEventHandler(fastn_dom.Event.Click, function () {
    foo__set_light({
    }, parenti3);
  });
  let parenti4 = fastn_dom.createKernel(parent, fastn_dom.ElementKind.Text);
  parenti4.setProperty(fastn_dom.PropertyKind.StringValue, "System Mode", inherited);
  parenti4.addEventHandler(fastn_dom.Event.Click, function () {
    foo__set_system({
    }, parenti4);
  });
>>>>>>> f67679eb
}
global["main"] = main;
let foo__code = function (parent, inherited, args) {
  let __fastn_super_package_name__ = __fastn_package_name__;
  __fastn_package_name__ = "foo";
  try {
    let __args__ = {
    };
    inherited = fastn.recordInstance({
      ...__args__,
      ...inherited.getAllFields(),
      ...args
    });
    __args__ = {
      ...__args__,
      ...args
    };
    let parenti0 = fastn_dom.createKernel(parent, fastn_dom.ElementKind.Column);
    parenti0.setProperty(fastn_dom.PropertyKind.Children, fastn.mutableList([function (root, inherited) {
      fastn_dom.conditionalDom(root, [
        ftd.dark_mode
      ], function () {
        return (!fastn_utils.getter(ftd.dark_mode));
      }, function (root) {
        let rooti0 = fastn_dom.createKernel(root, fastn_dom.ElementKind.Code);
        rooti0.setProperty(fastn_dom.PropertyKind.Code, __args__.text, inherited);
        rooti0.setProperty(fastn_dom.PropertyKind.CodeLanguage, "ftd", inherited);
        rooti0.setProperty(fastn_dom.PropertyKind.CodeTheme, "fastn-theme.light", inherited);
        rooti0.setProperty(fastn_dom.PropertyKind.CodeShowLineNumber, false, inherited);
        rooti0.setProperty(fastn_dom.PropertyKind.Width, fastn_dom.Resizing.FillContainer, inherited);
        return rooti0;
      });
    },
    function (root, inherited) {
      fastn_dom.conditionalDom(root, [
        ftd.dark_mode
      ], function () {
        return fastn_utils.getter(ftd.dark_mode);
      }, function (root) {
        let rooti0 = fastn_dom.createKernel(root, fastn_dom.ElementKind.Code);
        rooti0.setProperty(fastn_dom.PropertyKind.Code, __args__.text, inherited);
        rooti0.setProperty(fastn_dom.PropertyKind.CodeLanguage, "ftd", inherited);
        rooti0.setProperty(fastn_dom.PropertyKind.CodeTheme, "fastn-theme.dark", inherited);
        rooti0.setProperty(fastn_dom.PropertyKind.CodeShowLineNumber, false, inherited);
        rooti0.setProperty(fastn_dom.PropertyKind.Width, fastn_dom.Resizing.FillContainer, inherited);
        return rooti0;
      });
    }
    ]), inherited);
    return parenti0;
  } finally {
    __fastn_package_name__ = __fastn_super_package_name__;
  }
}
global["foo__code"] = foo__code;
let foo__set_dark = function (args) {
  let __fastn_super_package_name__ = __fastn_package_name__;
  __fastn_package_name__ = "foo";
  try {
    let __args__ = args;
    return (enable_dark_mode());
  } finally {
    __fastn_package_name__ = __fastn_super_package_name__;
  }
}
global["foo__set_dark"] = foo__set_dark;
let foo__set_light = function (args) {
  let __fastn_super_package_name__ = __fastn_package_name__;
  __fastn_package_name__ = "foo";
  try {
    let __args__ = args;
    return (enable_light_mode());
  } finally {
    __fastn_package_name__ = __fastn_super_package_name__;
  }
}
global["foo__set_light"] = foo__set_light;
let foo__set_system = function (args)
{
  let __fastn_super_package_name__ = __fastn_package_name__;
  __fastn_package_name__ = "foo";
  try {
    let __args__ = args;
    return (enable_system_mode());
  } finally {
    __fastn_package_name__ = __fastn_super_package_name__;
  }
}
global["foo__set_system"] = foo__set_system;
fastn_dom.codeData.availableThemes["coldark-theme.dark"] = "../../theme_css/coldark-theme.dark.css";
fastn_dom.codeData.availableThemes["coldark-theme.light"] = "../../theme_css/coldark-theme.light.css";
fastn_dom.codeData.availableThemes["coy-theme"] = "../../theme_css/coy-theme.css";
fastn_dom.codeData.availableThemes["dracula-theme"] = "../../theme_css/dracula-theme.css";
fastn_dom.codeData.availableThemes["duotone-theme.dark"] = "../../theme_css/duotone-theme.dark.css";
fastn_dom.codeData.availableThemes["duotone-theme.earth"] = "../../theme_css/duotone-theme.earth.css";
fastn_dom.codeData.availableThemes["duotone-theme.forest"] = "../../theme_css/duotone-theme.forest.css";
fastn_dom.codeData.availableThemes["duotone-theme.light"] = "../../theme_css/duotone-theme.light.css";
fastn_dom.codeData.availableThemes["duotone-theme.sea"] = "../../theme_css/duotone-theme.sea.css";
fastn_dom.codeData.availableThemes["duotone-theme.space"] = "../../theme_css/duotone-theme.space.css";
fastn_dom.codeData.availableThemes["fastn-theme.dark"] = "../../theme_css/fastn-theme.dark.css";
fastn_dom.codeData.availableThemes["fastn-theme.light"] = "../../theme_css/fastn-theme.light.css";
fastn_dom.codeData.availableThemes["fire.light"] = "../../theme_css/fire.light.css";
fastn_dom.codeData.availableThemes["gruvbox-theme.dark"] = "../../theme_css/gruvbox-theme.dark.css";
fastn_dom.codeData.availableThemes["gruvbox-theme.light"] = "../../theme_css/gruvbox-theme.light.css";
fastn_dom.codeData.availableThemes["laserwave-theme"] = "../../theme_css/laserwave-theme.css";
fastn_dom.codeData.availableThemes["material-theme.dark"] = "../../theme_css/material-theme.dark.css";
fastn_dom.codeData.availableThemes["material-theme.light"] = "../../theme_css/material-theme.light.css";
fastn_dom.codeData.availableThemes["nightowl-theme"] = "../../theme_css/nightowl-theme.css";
fastn_dom.codeData.availableThemes["one-theme.dark"] = "../../theme_css/one-theme.dark.css";
fastn_dom.codeData.availableThemes["one-theme.light"] = "../../theme_css/one-theme.light.css";
fastn_dom.codeData.availableThemes["vs-theme.dark"] = "../../theme_css/vs-theme.dark.css";
fastn_dom.codeData.availableThemes["vs-theme.light"] = "../../theme_css/vs-theme.light.css";
fastn_dom.codeData.availableThemes["ztouch-theme"] = "../../theme_css/ztouch-theme.css";

        let main_wrapper = function (parent) {
            let parenti0 = fastn_dom.createKernel(parent, fastn_dom.ElementKind.Column);
            parenti0.setProperty(fastn_dom.PropertyKind.Width, fastn_dom.Resizing.FillContainer, inherited);
            parenti0.setProperty(fastn_dom.PropertyKind.Height, fastn_dom.Resizing.FillContainer, inherited);
            main(parenti0);
        }
        fastn_virtual.hydrate(main_wrapper);
        ftd.post_init();
    })();

    window.onload = function() {
        fastn_utils.resetFullHeight();
        fastn_utils.setFullHeight();
    };

</script>
</html><|MERGE_RESOLUTION|>--- conflicted
+++ resolved
@@ -99,7 +99,6 @@
         let global = {
 };
 let main = function (parent) {
-<<<<<<< HEAD
   let __fastn_super_package_name__ = __fastn_package_name__;
   __fastn_package_name__ = "";
   try {
@@ -127,51 +126,6 @@
   } finally {
     __fastn_package_name__ = __fastn_super_package_name__;
   }
-=======
-  let parenti0 = fastn_dom.createKernel(parent, fastn_dom.ElementKind.Column);
-  parenti0.setProperty(fastn_dom.PropertyKind.Width, fastn_dom.Resizing.HugContent, inherited);
-  parenti0.setProperty(fastn_dom.PropertyKind.Background, fastn_dom.BackgroundStyle.Solid(fastn.recordInstance({
-    dark: "#0d260d",
-    light: "#0d260d"
-  })), inherited);
-  parenti0.setProperty(fastn_dom.PropertyKind.Children, fastn.mutableList([function (root, inherited) {
-    let rooti0 = fastn_dom.createKernel(root, fastn_dom.ElementKind.Code);
-    rooti0.setProperty(fastn_dom.PropertyKind.Code, "-- ftd.column:\npadding.px: 10 ;; <hl>\nspacing.fixed.px: 50 ;; <hl>\nheight.fixed.px: 200 ;; <hl>\nwidth.fixed.px: 300 ;; <hl>\noverflow-y: scroll\nborder-color: $red-yellow\nborder-style: solid\nborder-width.px: 2\n\n-- ftd.text: The blue planet below is sticky\n\n-- ftd.text: Blue planet\ncolor: black\nbackground.solid: deepskyblue\nsticky: true\nwidth.fixed.px: 120\ntext-align: center\nleft.px: 50\ntop.px: 0\n\n-- ftd.text:\npadding.px: 10\n\nFar out in the uncharted backwaters of the unfashionable end of the western\nspiral arm of the Galaxy lies a small unregarded blue planet.\nOrbiting this at a distance of roughly ninety-two million miles is an\nutterly insignificant little planet whose ape-descended life\nforms are so amazingly primitive that they still think fastn code written\nby humans is still a pretty neat idea of escalating knowledge throughout the\nuniverse.\n\n-- end: ftd.column", inherited);
-    rooti0.setProperty(fastn_dom.PropertyKind.CodeLanguage, "ftd", inherited);
-    rooti0.setProperty(fastn_dom.PropertyKind.CodeTheme, "fastn-theme.dark", inherited);
-    rooti0.setProperty(fastn_dom.PropertyKind.CodeShowLineNumber, false, inherited);
-    rooti0.setProperty(fastn_dom.PropertyKind.Role, inherited.get("types").get("copy_small"), inherited);
-  },
-  function (root, inherited) {
-    let rooti0 = fastn_dom.createKernel(root, fastn_dom.ElementKind.Code);
-    rooti0.setProperty(fastn_dom.PropertyKind.Code, "-- ftd.column:\npadding.px: 10 ;; <hl>\nspacing.fixed.px: 50 ;; <hl>\nheight.fixed.px: 200 ;; <hl>\nwidth.fixed.px: 300 ;; <hl>\noverflow-y: scroll\nborder-color: $red-yellow\nborder-style: solid\nborder-width.px: 2\n\n-- ftd.text: The blue planet below is sticky\n\n-- ftd.text: Blue planet\ncolor: black\nbackground.solid: deepskyblue\nsticky: true\nwidth.fixed.px: 120\ntext-align: center\nleft.px: 50\ntop.px: 0\n\n-- ftd.text:\npadding.px: 10\n\nFar out in the uncharted backwaters of the unfashionable end of the western\nspiral arm of the Galaxy lies a small unregarded blue planet.\nOrbiting this at a distance of roughly ninety-two million miles is an\nutterly insignificant little planet whose ape-descended life\nforms are so amazingly primitive that they still think fastn code written\nby humans is still a pretty neat idea of escalating knowledge throughout the\nuniverse.\n\n-- end: ftd.column", inherited);
-    rooti0.setProperty(fastn_dom.PropertyKind.CodeLanguage, "ftd", inherited);
-    rooti0.setProperty(fastn_dom.PropertyKind.CodeTheme, "fastn-theme.dark", inherited);
-    rooti0.setProperty(fastn_dom.PropertyKind.CodeShowLineNumber, true, inherited);
-  }
-  ]), inherited);
-  let parenti1 = foo__code(parent, inherited, {
-    text: "-- ftd.text:\ncolor: red\n\nHello World"
-  });
-  let parenti2 = fastn_dom.createKernel(parent, fastn_dom.ElementKind.Text);
-  parenti2.setProperty(fastn_dom.PropertyKind.StringValue, "Dark Mode", inherited);
-  parenti2.addEventHandler(fastn_dom.Event.Click, function () {
-    foo__set_dark({
-    }, parenti2);
-  });
-  let parenti3 = fastn_dom.createKernel(parent, fastn_dom.ElementKind.Text);
-  parenti3.setProperty(fastn_dom.PropertyKind.StringValue, "Light Mode", inherited);
-  parenti3.addEventHandler(fastn_dom.Event.Click, function () {
-    foo__set_light({
-    }, parenti3);
-  });
-  let parenti4 = fastn_dom.createKernel(parent, fastn_dom.ElementKind.Text);
-  parenti4.setProperty(fastn_dom.PropertyKind.StringValue, "System Mode", inherited);
-  parenti4.addEventHandler(fastn_dom.Event.Click, function () {
-    foo__set_system({
-    }, parenti4);
-  });
->>>>>>> f67679eb
 }
 global["main"] = main;
 let foo__code = function (parent, inherited, args) {
