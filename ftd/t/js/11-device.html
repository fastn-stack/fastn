<html>
<head>
    <meta charset="UTF-8">
    
    
    
    <script>
        let __fastn_package_name__ = "foo";
    </script>

    <script src="fastn-js.js"></script>

    <style>
       
    </style>
</head>
<meta name="viewport" content="width=device-width, initial-scale=1, maximum-scale=1, user-scalable=0">
<body data-id="1"><div data-id="2" class="ft_column __w-1 __h-2"><div data-id="3">====Start====</div><comment data-id="4"></comment><comment data-id="6"></comment><div data-id="7" class="ft_column __cur-3"><div data-id="8">Hello from desktop</div><div data-id="9">Hello again from desktop</div></div><div data-id="10">====Middle====</div><comment data-id="11"></comment><div data-id="12">====End====</div></div></body><style id="styles">
    .__w-1 { width: 100%; }
	.__h-2 { height: 100%; }
	.__cur-3 { cursor: pointer; }
    </style>
<script>
    (function() {
        let global = {
};
let main = function (parent) {
<<<<<<< HEAD
  let __fastn_super_package_name__ = __fastn_package_name__;
  __fastn_package_name__ = "";
  try {
    let parenti0 = fastn_dom.createKernel(parent, fastn_dom.ElementKind.Text);
    parenti0.setProperty(fastn_dom.PropertyKind.StringValue, "====Start====", inherited);
    fastn_dom.conditionalDom(parent, [
      ftd.device
    ], function () {
      return (ftd.device.get() === "desktop");
    }, function (root) {
      let rooti1 = fastn_dom.createKernel(root, fastn_dom.ElementKind.Wrapper);
      rooti1.setProperty(fastn_dom.PropertyKind.Children, fastn.mutableList([function (root, inherited) {
        let rooti0 = fastn_dom.createKernel(root, fastn_dom.ElementKind.Text);
        rooti0.setProperty(fastn_dom.PropertyKind.StringValue, "Hello from desktop", inherited);
        return rooti0;
      },
      function (root, inherited) {
        let rooti0 = fastn_dom.createKernel(root, fastn_dom.ElementKind.Text);
        rooti0.setProperty(fastn_dom.PropertyKind.StringValue, "Hello again from desktop", inherited);
        return rooti0;
      }
      ]), inherited);
      return rooti1;
    });
    let parenti2 = fastn_dom.createKernel(parent, fastn_dom.ElementKind.Text);
    parenti2.setProperty(fastn_dom.PropertyKind.StringValue, "====Middle====", inherited);
    fastn_dom.conditionalDom(parent, [
      ftd.device
    ], function () {
      return (ftd.device.get() === "mobile");
    }, function (root) {
      let rooti3 = fastn_dom.createKernel(root, fastn_dom.ElementKind.Wrapper);
      rooti3.setProperty(fastn_dom.PropertyKind.Children, fastn.mutableList([function (root, inherited) {
        let rooti0 = fastn_dom.createKernel(root, fastn_dom.ElementKind.Text);
        rooti0.setProperty(fastn_dom.PropertyKind.StringValue, "Hello from mobile", inherited);
        return rooti0;
      },
      function (root, inherited) {
        let rooti0 = fastn_dom.createKernel(root, fastn_dom.ElementKind.Text);
        rooti0.setProperty(fastn_dom.PropertyKind.StringValue, "Hello again from mobile", inherited);
        return rooti0;
      }
      ]), inherited);
      return rooti3;
    });
    let parenti4 = fastn_dom.createKernel(parent, fastn_dom.ElementKind.Text);
    parenti4.setProperty(fastn_dom.PropertyKind.StringValue, "====End====", inherited);
  } finally {
    __fastn_package_name__ = __fastn_super_package_name__;
  }
=======
  let parenti0 = fastn_dom.createKernel(parent, fastn_dom.ElementKind.Text);
  parenti0.setProperty(fastn_dom.PropertyKind.StringValue, "====Start====", inherited);
  fastn_dom.conditionalDom(parent, [
    ftd.device
  ], function () {
    return (ftd.device.get() === "desktop");
  }, function (root) {
    let rooti1 = fastn_dom.createKernel(root, fastn_dom.ElementKind.Wrapper);
    rooti1.setProperty(fastn_dom.PropertyKind.Children, fastn.mutableList([function (root, inherited) {
      let rooti0 = foo__desktop_view(root, inherited);
      return rooti0;
    }
    ]), inherited);
    return rooti1;
  });
  let parenti2 = fastn_dom.createKernel(parent, fastn_dom.ElementKind.Text);
  parenti2.setProperty(fastn_dom.PropertyKind.StringValue, "====Middle====", inherited);
  fastn_dom.conditionalDom(parent, [
    ftd.device
  ], function () {
    return (ftd.device.get() === "mobile");
  }, function (root) {
    let rooti3 = fastn_dom.createKernel(root, fastn_dom.ElementKind.Wrapper);
    rooti3.setProperty(fastn_dom.PropertyKind.Children, fastn.mutableList([function (root, inherited) {
      let rooti0 = fastn_dom.createKernel(root, fastn_dom.ElementKind.Text);
      rooti0.setProperty(fastn_dom.PropertyKind.StringValue, "Hello from mobile", inherited);
      return rooti0;
    },
    function (root, inherited) {
      let rooti0 = fastn_dom.createKernel(root, fastn_dom.ElementKind.Text);
      rooti0.setProperty(fastn_dom.PropertyKind.StringValue, "Hello again from mobile", inherited);
      return rooti0;
    }
    ]), inherited);
    return rooti3;
  });
  let parenti4 = fastn_dom.createKernel(parent, fastn_dom.ElementKind.Text);
  parenti4.setProperty(fastn_dom.PropertyKind.StringValue, "====End====", inherited);
>>>>>>> f67679eb
}
global["main"] = main;
let foo__desktop_view = function (parent, inherited, args)
{
  let __args__ = {
    show: fastn.mutable(true),
  };
  inherited = fastn.recordInstance({
    ...__args__,
    ...inherited.getAllFields(),
    ...args
  });
  __args__ = {
    ...__args__,
    ...args
  };
  return fastn_dom.conditionalDom(parent, [
    __args__.show
  ], function () {
    return fastn_utils.getter(__args__.show);
  }, function (root) {
    let rooti0 = fastn_dom.createKernel(root, fastn_dom.ElementKind.Column);
    rooti0.addEventHandler(fastn_dom.Event.Click, function () {
      ftd.toggle({
        a: __args__.show,
      }, rooti0);
    });
    rooti0.setProperty(fastn_dom.PropertyKind.Children, fastn.mutableList([function (root, inherited) {
      let rooti0 = fastn_dom.createKernel(root, fastn_dom.ElementKind.Text);
      rooti0.setProperty(fastn_dom.PropertyKind.StringValue, "Hello from desktop", inherited);
    },
    function (root, inherited) {
      let rooti0 = fastn_dom.createKernel(root, fastn_dom.ElementKind.Text);
      rooti0.setProperty(fastn_dom.PropertyKind.StringValue, "Hello again from desktop", inherited);
    }
    ]), inherited);
    return rooti0;
  }).getParent();
}
global["foo__desktop_view"] = foo__desktop_view;
fastn_dom.codeData.availableThemes["coldark-theme.dark"] = "../../theme_css/coldark-theme.dark.css";
fastn_dom.codeData.availableThemes["coldark-theme.light"] = "../../theme_css/coldark-theme.light.css";
fastn_dom.codeData.availableThemes["coy-theme"] = "../../theme_css/coy-theme.css";
fastn_dom.codeData.availableThemes["dracula-theme"] = "../../theme_css/dracula-theme.css";
fastn_dom.codeData.availableThemes["duotone-theme.dark"] = "../../theme_css/duotone-theme.dark.css";
fastn_dom.codeData.availableThemes["duotone-theme.earth"] = "../../theme_css/duotone-theme.earth.css";
fastn_dom.codeData.availableThemes["duotone-theme.forest"] = "../../theme_css/duotone-theme.forest.css";
fastn_dom.codeData.availableThemes["duotone-theme.light"] = "../../theme_css/duotone-theme.light.css";
fastn_dom.codeData.availableThemes["duotone-theme.sea"] = "../../theme_css/duotone-theme.sea.css";
fastn_dom.codeData.availableThemes["duotone-theme.space"] = "../../theme_css/duotone-theme.space.css";
fastn_dom.codeData.availableThemes["fastn-theme.dark"] = "../../theme_css/fastn-theme.dark.css";
fastn_dom.codeData.availableThemes["fastn-theme.light"] = "../../theme_css/fastn-theme.light.css";
fastn_dom.codeData.availableThemes["fire.light"] = "../../theme_css/fire.light.css";
fastn_dom.codeData.availableThemes["gruvbox-theme.dark"] = "../../theme_css/gruvbox-theme.dark.css";
fastn_dom.codeData.availableThemes["gruvbox-theme.light"] = "../../theme_css/gruvbox-theme.light.css";
fastn_dom.codeData.availableThemes["laserwave-theme"] = "../../theme_css/laserwave-theme.css";
fastn_dom.codeData.availableThemes["material-theme.dark"] = "../../theme_css/material-theme.dark.css";
fastn_dom.codeData.availableThemes["material-theme.light"] = "../../theme_css/material-theme.light.css";
fastn_dom.codeData.availableThemes["nightowl-theme"] = "../../theme_css/nightowl-theme.css";
fastn_dom.codeData.availableThemes["one-theme.dark"] = "../../theme_css/one-theme.dark.css";
fastn_dom.codeData.availableThemes["one-theme.light"] = "../../theme_css/one-theme.light.css";
fastn_dom.codeData.availableThemes["vs-theme.dark"] = "../../theme_css/vs-theme.dark.css";
fastn_dom.codeData.availableThemes["vs-theme.light"] = "../../theme_css/vs-theme.light.css";
fastn_dom.codeData.availableThemes["ztouch-theme"] = "../../theme_css/ztouch-theme.css";

        let main_wrapper = function (parent) {
            let parenti0 = fastn_dom.createKernel(parent, fastn_dom.ElementKind.Column);
            parenti0.setProperty(fastn_dom.PropertyKind.Width, fastn_dom.Resizing.FillContainer, inherited);
            parenti0.setProperty(fastn_dom.PropertyKind.Height, fastn_dom.Resizing.FillContainer, inherited);
            main(parenti0);
        }
        fastn_virtual.hydrate(main_wrapper);
        ftd.post_init();
    })();

    window.onload = function() {
        fastn_utils.resetFullHeight();
        fastn_utils.setFullHeight();
    };

</script>
</html><|MERGE_RESOLUTION|>--- conflicted
+++ resolved
@@ -25,7 +25,6 @@
         let global = {
 };
 let main = function (parent) {
-<<<<<<< HEAD
   let __fastn_super_package_name__ = __fastn_package_name__;
   __fastn_package_name__ = "";
   try {
@@ -76,46 +75,6 @@
   } finally {
     __fastn_package_name__ = __fastn_super_package_name__;
   }
-=======
-  let parenti0 = fastn_dom.createKernel(parent, fastn_dom.ElementKind.Text);
-  parenti0.setProperty(fastn_dom.PropertyKind.StringValue, "====Start====", inherited);
-  fastn_dom.conditionalDom(parent, [
-    ftd.device
-  ], function () {
-    return (ftd.device.get() === "desktop");
-  }, function (root) {
-    let rooti1 = fastn_dom.createKernel(root, fastn_dom.ElementKind.Wrapper);
-    rooti1.setProperty(fastn_dom.PropertyKind.Children, fastn.mutableList([function (root, inherited) {
-      let rooti0 = foo__desktop_view(root, inherited);
-      return rooti0;
-    }
-    ]), inherited);
-    return rooti1;
-  });
-  let parenti2 = fastn_dom.createKernel(parent, fastn_dom.ElementKind.Text);
-  parenti2.setProperty(fastn_dom.PropertyKind.StringValue, "====Middle====", inherited);
-  fastn_dom.conditionalDom(parent, [
-    ftd.device
-  ], function () {
-    return (ftd.device.get() === "mobile");
-  }, function (root) {
-    let rooti3 = fastn_dom.createKernel(root, fastn_dom.ElementKind.Wrapper);
-    rooti3.setProperty(fastn_dom.PropertyKind.Children, fastn.mutableList([function (root, inherited) {
-      let rooti0 = fastn_dom.createKernel(root, fastn_dom.ElementKind.Text);
-      rooti0.setProperty(fastn_dom.PropertyKind.StringValue, "Hello from mobile", inherited);
-      return rooti0;
-    },
-    function (root, inherited) {
-      let rooti0 = fastn_dom.createKernel(root, fastn_dom.ElementKind.Text);
-      rooti0.setProperty(fastn_dom.PropertyKind.StringValue, "Hello again from mobile", inherited);
-      return rooti0;
-    }
-    ]), inherited);
-    return rooti3;
-  });
-  let parenti4 = fastn_dom.createKernel(parent, fastn_dom.ElementKind.Text);
-  parenti4.setProperty(fastn_dom.PropertyKind.StringValue, "====End====", inherited);
->>>>>>> f67679eb
 }
 global["main"] = main;
 let foo__desktop_view = function (parent, inherited, args)
