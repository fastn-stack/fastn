<!DOCTYPE html>
<html lang="en" style="height: 100%;">
<head>
<meta charset="UTF-8"><base href="/">
<meta name="viewport" content="width=device-width, initial-scale=1, maximum-scale=1, user-scalable=0">
<title></title>
<script type="ftd" id="ftd-data">
{
"foo#foo:foo-value:2": 3,
"foo#name": "FifthTry",
"foo#value": 3,
"ftd#breakpoint-width": {
"mobile": 768
},
"ftd#dark-mode": false,
"ftd#default-colors": {
"accent": {
"primary": {
"dark": "#2dd4bf",
"light": "#2dd4bf"
},
"secondary": {
"dark": "#4fb2df",
"light": "#4fb2df"
},
"tertiary": {
"dark": "#c5cbd7",
"light": "#c5cbd7"
}
},
"background": {
"base": {
"dark": "#18181b",
"light": "#e7e7e4"
},
"code": {
"dark": "#21222C",
"light": "#F5F5F5"
},
"overlay": {
"dark": "rgba(0, 0, 0, 0.8)",
"light": "rgba(0, 0, 0, 0.8)"
},
"step-1": {
"dark": "#141414",
"light": "#f3f3f3"
},
"step-2": {
"dark": "#585656",
"light": "#c9cece"
}
},
"border": {
"dark": "#434547",
"light": "#434547"
},
"border-strong": {
"dark": "#919192",
"light": "#919192"
},
"cta-danger": {
"base": {
"dark": "#1C1B1F",
"light": "#1C1B1F"
},
"border": {
"dark": "#1C1B1F",
"light": "#1C1B1F"
},
"border-disabled": {
"dark": "#feffff",
"light": "#feffff"
},
"disabled": {
"dark": "#1C1B1F",
"light": "#1C1B1F"
},
"focused": {
"dark": "#1C1B1F",
"light": "#1C1B1F"
},
"hover": {
"dark": "#1C1B1F",
"light": "#1C1B1F"
},
"pressed": {
"dark": "#1C1B1F",
"light": "#1C1B1F"
},
"text": {
"dark": "#1C1B1F",
"light": "#1C1B1F"
},
"text-disabled": {
"dark": "#feffff",
"light": "#feffff"
}
},
"cta-primary": {
"base": {
"dark": "#2dd4bf",
"light": "#2dd4bf"
},
"border": {
"dark": "#2b8074",
"light": "#2b8074"
},
"border-disabled": {
"dark": "#65b693",
"light": "#65b693"
},
"disabled": {
"dark": "rgba(44, 201, 181, 0.1)",
"light": "rgba(44, 201, 181, 0.1)"
},
"focused": {
"dark": "#2cbfac",
"light": "#2cbfac"
},
"hover": {
"dark": "#2c9f90",
"light": "#2c9f90"
},
"pressed": {
"dark": "#2cc9b5",
"light": "#2cc9b5"
},
"text": {
"dark": "#feffff",
"light": "#feffff"
},
"text-disabled": {
"dark": "#65b693",
"light": "#65b693"
}
},
"cta-secondary": {
"base": {
"dark": "#4fb2df",
"light": "#4fb2df"
},
"border": {
"dark": "#209fdb",
"light": "#209fdb"
},
"border-disabled": {
"dark": "#65b693",
"light": "#65b693"
},
"disabled": {
"dark": "rgba(79, 178, 223, 0.1)",
"light": "rgba(79, 178, 223, 0.1)"
},
"focused": {
"dark": "#4fb1df",
"light": "#4fb1df"
},
"hover": {
"dark": "#40afe1",
"light": "#40afe1"
},
"pressed": {
"dark": "#4fb2df",
"light": "#4fb2df"
},
"text": {
"dark": "#ffffff",
"light": "#584b42"
},
"text-disabled": {
"dark": "#65b693",
"light": "#65b693"
}
},
"cta-tertiary": {
"base": {
"dark": "#556375",
"light": "#556375"
},
"border": {
"dark": "#e2e4e7",
"light": "#e2e4e7"
},
"border-disabled": {
"dark": "#65b693",
"light": "#65b693"
},
"disabled": {
"dark": "rgba(85, 99, 117, 0.1)",
"light": "rgba(85, 99, 117, 0.1)"
},
"focused": {
"dark": "#e0e2e6",
"light": "#e0e2e6"
},
"hover": {
"dark": "#c7cbd1",
"light": "#c7cbd1"
},
"pressed": {
"dark": "#3b4047",
"light": "#3b4047"
},
"text": {
"dark": "#ffffff",
"light": "#ffffff"
},
"text-disabled": {
"dark": "#65b693",
"light": "#65b693"
}
},
"custom": {
"eight": {
"dark": "#d554b3",
"light": "#d554b3"
},
"five": {
"dark": "#eb57be",
"light": "#eb57be"
},
"four": {
"dark": "#7a65c7",
"light": "#7a65c7"
},
"nine": {
"dark": "#ec8943",
"light": "#ec8943"
},
"one": {
"dark": "#ed753a",
"light": "#ed753a"
},
"seven": {
"dark": "#7564be",
"light": "#7564be"
},
"six": {
"dark": "#ef8dd6",
"light": "#ef8dd6"
},
"ten": {
"dark": "#da7a4a",
"light": "#da7a4a"
},
"three": {
"dark": "#8fdcf8",
"light": "#8fdcf8"
},
"two": {
"dark": "#f3db5f",
"light": "#f3db5f"
}
},
"error": {
"base": {
"dark": "#311b1f",
"light": "#f5bdbb"
},
"border": {
"dark": "#df2b2b",
"light": "#df2b2b"
},
"text": {
"dark": "#c62a21",
"light": "#c62a21"
}
},
"info": {
"base": {
"dark": "#15223a",
"light": "#c4edfd"
},
"border": {
"dark": "#205694",
"light": "#205694"
},
"text": {
"dark": "#1f6feb",
"light": "#205694"
}
},
"scrim": {
"dark": "#007f9b",
"light": "#007f9b"
},
"shadow": {
"dark": "#007f9b",
"light": "#007f9b"
},
"success": {
"base": {
"dark": "#405508ad",
"light": "#e3f0c4"
},
"border": {
"dark": "#3d741f",
"light": "#3d741f"
},
"text": {
"dark": "#479f16",
"light": "#467b28"
}
},
"text": {
"dark": "#a8a29e",
"light": "#584b42"
},
"text-strong": {
"dark": "#ffffff",
"light": "#141414"
},
"warning": {
"base": {
"dark": "#544607a3",
"light": "#fbefba"
},
"border": {
"dark": "#966220",
"light": "#966220"
},
"text": {
"dark": "#d07f19",
"light": "#966220"
}
}
},
"ftd#default-types": {
"blockquote": {
"desktop": {
"font-family": "sans-serif",
"line-height": "21px",
"size": "16px",
"weight": 400
},
"mobile": {
"line-height": "21px",
"size": "16px",
"weight": 400
}
},
"button-large": {
"desktop": {
"font-family": "sans-serif",
"line-height": "24px",
"size": "18px",
"weight": 400
},
"mobile": {
"line-height": "24px",
"size": "18px",
"weight": 400
}
},
"button-medium": {
"desktop": {
"font-family": "sans-serif",
"line-height": "21px",
"size": "16px",
"weight": 400
},
"mobile": {
"line-height": "21px",
"size": "16px",
"weight": 400
}
},
"button-small": {
"desktop": {
"font-family": "sans-serif",
"line-height": "19px",
"size": "14px",
"weight": 400
},
"mobile": {
"line-height": "19px",
"size": "14px",
"weight": 400
}
},
"copy-large": {
"desktop": {
"font-family": "sans-serif",
"line-height": "34px",
"size": "22px",
"weight": 400
},
"mobile": {
"line-height": "28px",
"size": "18px",
"weight": 400
}
},
"copy-regular": {
"desktop": {
"font-family": "sans-serif",
"line-height": "30px",
"size": "18px",
"weight": 400
},
"mobile": {
"line-height": "24px",
"size": "16px",
"weight": 400
}
},
"copy-small": {
"desktop": {
"font-family": "sans-serif",
"line-height": "24px",
"size": "14px",
"weight": 400
},
"mobile": {
"line-height": "16px",
"size": "12px",
"weight": 400
}
},
"fine-print": {
"desktop": {
"font-family": "sans-serif",
"line-height": "16px",
"size": "12px",
"weight": 400
},
"mobile": {
"line-height": "16px",
"size": "12px",
"weight": 400
}
},
"heading-hero": {
"desktop": {
"font-family": "sans-serif",
"line-height": "104px",
"size": "80px",
"weight": 400
},
"mobile": {
"font-family": "sans-serif",
"line-height": "64px",
"size": "48px",
"weight": 400
}
},
"heading-large": {
"desktop": {
"font-family": "sans-serif",
"line-height": "65px",
"size": "50px",
"weight": 400
},
"mobile": {
"line-height": "54px",
"size": "36px",
"weight": 400
}
},
"heading-medium": {
"desktop": {
"font-family": "sans-serif",
"line-height": "57px",
"size": "38px",
"weight": 400
},
"mobile": {
"line-height": "40px",
"size": "26px",
"weight": 400
}
},
"heading-small": {
"desktop": {
"font-family": "sans-serif",
"line-height": "31px",
"size": "24px",
"weight": 400
},
"mobile": {
"line-height": "29px",
"size": "22px",
"weight": 400
}
},
"heading-tiny": {
"desktop": {
"font-family": "sans-serif",
"line-height": "26px",
"size": "20px",
"weight": 400
},
"mobile": {
"line-height": "24px",
"size": "18px",
"weight": 400
}
},
"label-large": {
"desktop": {
"font-family": "sans-serif",
"line-height": "19px",
"size": "14px",
"weight": 400
},
"mobile": {
"line-height": "19px",
"size": "14px",
"weight": 400
}
},
"label-small": {
"desktop": {
"font-family": "sans-serif",
"line-height": "16px",
"size": "12px",
"weight": 400
},
"mobile": {
"line-height": "16px",
"size": "12px",
"weight": 400
}
},
"link": {
"desktop": {
"font-family": "sans-serif",
"line-height": "19px",
"size": "14px",
"weight": 400
},
"mobile": {
"line-height": "19px",
"size": "14px",
"weight": 400
}
},
"source-code": {
"desktop": {
"font-family": "sans-serif",
"line-height": "30px",
"size": "18px",
"weight": 400
},
"mobile": {
"line-height": "21px",
"size": "16px",
"weight": 400
}
}
},
"ftd#device": "desktop",
"ftd#follow-system-dark-mode": true,
"ftd#font-code": "sans-serif",
"ftd#font-copy": "sans-serif",
"ftd#font-display": "sans-serif",
"ftd#system-dark-mode": false
}
</script>
<script type="ftd" id="ftd-external-children">
{}
</script>
<script>

</script>
<style>
*, :after, :before {
box-sizing: inherit;
}

*, pre, div {
padding: 0;
margin: 0;
gap: 0;
}


body, ol ol, ol ul, ul ol, ul ul {
margin:0
}
pre, table{
overflow:auto
}
html {
height: 100%;
width: 100%;
}

body {
height: 100%;
width: 100%;
}

input, code {
vertical-align: middle;
}
pre {
white-space: break-spaces;
word-wrap: break-word;
}
html {
-webkit-font-smoothing: antialiased;
text-rendering: optimizelegibility;
-webkit-text-size-adjust: 100%;
text-size-adjust: 100%;
}
iframe {
border: 0;
color-scheme: auto;
}

pre code {
overflow-x: auto;
display: block;
padding: 10px !important;
}

/* Common styles  */
.ft_common{
text-decoration: none;
box-sizing: border-box;
border-top-width: 0px;
border-bottom-width: 0px;
border-left-width: 0px;
border-right-width: 0px;
border-style: solid;
height: auto;
width: auto;
}

/* Common container attributes */
.ft_row, .ft_column {
display: flex;
align-items: start;
justify-content: start
}

.ft_row {
flex-direction: row;
}

.ft_column {
flex-direction: column;
}

.ft_md ul,
.ft_md ol{
margin: 10px 0;
}

.ft_md ul ul,
.ft_md ul ol,
.ft_md ol ul,
.ft_md ol ol {
margin: 0;
}

.ft_md ul li,
.ft_md ol li,
.ft_md ul ol li .ft_md ul ul li .ft_md ol ul li .ft_md ol ol li {
position: relative;
padding-left: 32px;
margin: 4px 0;
}

.ft_md ul {
list-style: none;
padding-left: 0;
}

.ft_md ol {
list-style: none;
padding-left: 0;
counter-reset: item;
}

.ft_md ol li:before,
.ft_md ol ol li:before,
.ft_md ul ol li:before {
content: counter(item);
counter-increment: item;
font-size: 11px;
line-height: 10px;
text-align: center;
padding: 4px 0;
height: 10px;
width: 18px;
border-radius: 10px;
position: absolute;
left: 0;
top: 5px;
}

.ft_md ul li::before,
.ft_md ul ul li::before,
.ft_md ol ul li::before {
content: "";
position: absolute;
width: 6px;
height: 6px;
left: 8px;
top: 10px;
border-radius: 50%;
background: #c1c8ce;
}

.ft_md a {
text-decoration: none;
color: #6262ee;
}

.ft_md a:visited {
text-decoration: none;
color: #ad71e4;
}



.ft_md a:hover {
text-decoration: none;
}

.ft_md code {
padding: 0.1rem 0.25rem;
border-radius: 4px;
background-color: #0000000d;
}

.ft_md blockquote {
padding: 0.25rem 1rem;
margin: 1rem 0;
border-radius: 3px;
}

.ft_md blockquote > blockquote {
margin: 0;
}

body.fpm-dark .ft_md a {
text-decoration: none;
}


body.fpm-dark .ft_md code {
padding: 0.1rem 0.25rem;
border-radius: 4px;
background-color: #ffffff1f;
}


p {
margin-block-end: 1em;
}


</style>

</head>
<body style="height: 100%; margin: 0;">

<div data-id="main" style="height: 100%; width: 100%" class="ft_common ft_column"><div data-id="0:main" onclick="window.ftd.handle_event(event, 'main', '[{&quot;name&quot;:&quot;foo__sum___main&quot;,&quot;values&quot;:[[&quot;a&quot;,{&quot;mutable&quot;:true,&quot;reference&quot;:&quot;foo#value&quot;}],[&quot;b&quot;,1]]}]', this)" style="cursor: pointer" class="ft_common ft_md">3</div><div data-id="1:main" onclick="window.ftd.handle_event(event, 'main', '[{&quot;name&quot;:&quot;foo__sum___main&quot;,&quot;values&quot;:[[&quot;a&quot;,{&quot;mutable&quot;:true,&quot;reference&quot;:&quot;foo#value&quot;}],[&quot;b&quot;,1]]}]', this)" style="cursor: pointer" class="ft_common ft_md">3</div><div data-id="2:main" onclick="window.ftd.handle_event(event, 'main', '[{&quot;name&quot;:&quot;foo__sum___main&quot;,&quot;values&quot;:[[&quot;a&quot;,{&quot;mutable&quot;:true,&quot;reference&quot;:&quot;foo#foo:foo-value:2&quot;}],[&quot;b&quot;,1]]}]', this)" style="cursor: pointer" class="ft_common ft_md">3</div><div data-id="3:main" onclick="window.ftd.handle_event(event, 'main', '[{&quot;name&quot;:&quot;foo__append___main&quot;,&quot;values&quot;:[[&quot;a&quot;,{&quot;mutable&quot;:true,&quot;reference&quot;:&quot;foo#name&quot;}],[&quot;b&quot;,&quot;FTD&quot;]]}]', this)" style="cursor: pointer" class="ft_common ft_md">FifthTry</div><div data-id="4:main" style="padding: 3px" class="ft_common ft_md">Why am I running? 🏃🏻‍♀️</div></div>


<script>
"use strict";
window.ftd = (function () {
let ftd_data = {};
let exports = {};
// Setting up default value on <input>
const inputElements = document.querySelectorAll('input[data-dv]');
for (let input_ele of inputElements) {
// @ts-ignore
input_ele.defaultValue = input_ele.dataset.dv;
}
exports.init = function (id, data) {
let element = document.getElementById(data);
if (!!element) {
ftd_data[id] = JSON.parse(element.innerText);
window.ftd.post_init();
}
};
exports.data = ftd_data;
function handle_function(evt, id, action, obj, function_arguments) {
console.log(id, action);
console.log(action.name);
let argument;
for (argument in action.values) {
if (action.values.hasOwnProperty(argument)) {
// @ts-ignore
let value = action.values[argument][1] !== undefined ? action.values[argument][1] : action.values[argument];
if (typeof value === 'object') {
let function_argument = value;
if (!!function_argument && !!function_argument.reference) {
let obj_value = null;
let obj_checked = null;
try {
obj_value = obj.value;
obj_checked = obj.checked;
}
catch (_a) {
obj_value = null;
obj_checked = null;
}
let value = resolve_reference(function_argument.reference, ftd_data[id], obj_value, obj_checked);
if (!!function_argument.mutable) {
function_argument.value = value;
function_arguments.push(function_argument);
}
else {
function_arguments.push(deepCopy(value));
}
}
}
else {
function_arguments.push(value);
}
}
}
return window[action.name](...function_arguments, function_arguments, ftd_data[id], id);
}
function handle_event(evt, id, action, obj) {
let function_arguments = [];
handle_function(evt, id, action, obj, function_arguments);
// @ts-ignore
if (function_arguments["CHANGE_VALUE"] !== false) {
change_value(function_arguments, ftd_data[id], id);
}
}
exports.handle_event = function (evt, id, event, obj) {
window.ftd.utils.reset_full_height();
console_log(id, event);
let actions = JSON.parse(event);
for (const action in actions) {
handle_event(evt, id, actions[action], obj);
}
window.ftd.utils.set_full_height();
};
exports.handle_function = function (evt, id, event, obj) {
console_log(id, event);
let actions = JSON.parse(event);
let function_arguments = [];
return handle_function(evt, id, actions, obj, function_arguments);
};
exports.get_value = function (id, variable) {
let data = ftd_data[id];
let [var_name, _] = get_name_and_remaining(variable);
if (data[var_name] === undefined && data[variable] === undefined) {
console_log(variable, "is not in data, ignoring");
return;
}
return get_data_value(data, variable);
};
exports.set_string_for_all = function (variable, value) {
for (let id in ftd_data) {
if (!ftd_data.hasOwnProperty(id)) {
continue;
}
// @ts-ignore
exports.set_value_by_id(id, variable, value);
}
};
exports.set_bool_for_all = function (variable, value) {
for (let id in ftd_data) {
if (!ftd_data.hasOwnProperty(id)) {
continue;
}
// @ts-ignore
exports.set_bool(id, variable, value);
}
};
exports.set_bool = function (id, variable, value) {
window.ftd.set_value_by_id(id, variable, value);
};
exports.set_value = function (variable, value) {
window.ftd.set_value_by_id("main", variable, value);
};
exports.set_value_by_id = function (id, variable, value) {
let data = ftd_data[id];
let [var_name, remaining] = data[variable] === undefined
? get_name_and_remaining(variable)
: [variable, null];
if (data[var_name] === undefined && data[variable] === undefined) {
console_log(variable, "is not in data, ignoring");
return;
}
window.ftd.delete_list(var_name, id);
if (!!window["set_value_" + id] && !!window["set_value_" + id][var_name]) {
window["set_value_" + id][var_name](data, value, remaining);
}
else {
set_data_value(data, variable, value);
}
window.ftd.create_list(var_name, id);
};
exports.is_empty = function (str) {
return (!str || str.length === 0);
};
exports.set_list = function (array, value, args, data, id) {
args["CHANGE_VALUE"] = false;
window.ftd.clear(array, args, data, id);
args[0].value = value;
change_value(args, data, id);
window.ftd.create_list(args[0].reference, id);
return array;
};
exports.create_list = function (array_name, id) {
if (!!window.dummy_data_main && !!window.dummy_data_main[array_name]) {
let data = ftd_data[id];
let dummys = window.dummy_data_main[array_name](data);
for (let i in dummys) {
let [htmls, data_id, start_index] = dummys[i];
for (let i in htmls) {
let nodes = stringToHTML(htmls[i]);
let main = document.querySelector(`[data-id="${data_id}"]`);
main === null || main === void 0 ? void 0 : main.insertBefore(nodes.children[0], main.children[start_index + parseInt(i)]);
/*for (var j = 0, len = nodes.childElementCount; j < len; ++j) {
main?.insertBefore(nodes.children[j], main.children[start_index + parseInt(i)]);
}*/
}
}
}
};
exports.append = function (array, value, args, data, id) {
array.push(value);
args["CHANGE_VALUE"] = false;
args[0].value = array;
change_value(args, data, id);
if (!!window.dummy_data_main && !!window.dummy_data_main[args[0].reference]) {
// @ts-ignore
let list = resolve_reference(args[0].reference, data);
let dummys = window.dummy_data_main[args[0].reference](data, "LAST");
for (let i in dummys) {
let [html, data_id, start_index] = dummys[i];
let nodes = stringToHTML(html);
let main = document.querySelector(`[data-id="${data_id}"]`);
for (var j = 0, len = nodes.childElementCount; j < len; ++j) {
// @ts-ignore
main.insertBefore(nodes.children[j], main.children[start_index + list.length - 1]);
}
}
}
return array;
};
exports.insert_at = function (array, value, idx, args, data, id) {
array.push(value);
args["CHANGE_VALUE"] = false;
args[0].value = array;
change_value(args, data, id);
if (!!window.dummy_data_main && !!window.dummy_data_main[args[0].reference]) {
// @ts-ignore
let list = resolve_reference(args[0].reference, data);
let dummys = window.dummy_data_main[args[0].reference](data, "LAST");
for (let i in dummys) {
let [html, data_id, start_index] = dummys[i];
let nodes = stringToHTML(html);
let main = document.querySelector(`[data-id="${data_id}"]`);
if (idx >= list.length) {
idx = list.length - 1;
}
else if (idx < 0) {
idx = 0;
}
// @ts-ignore
main.insertBefore(nodes.children[0], main.children[start_index + idx]);
}
}
return array;
};
exports.clear = function (array, args, data, id) {
args["CHANGE_VALUE"] = false;
// @ts-ignore
window.ftd.delete_list(args[0].reference, id);
args[0].value = [];
change_value(args, data, id);
return array;
};
exports.delete_list = function (array_name, id) {
if (!!window.dummy_data_main && !!window.dummy_data_main[array_name]) {
let data = ftd_data[id];
let length = resolve_reference(array_name, data, null, null).length;
let dummys = window.dummy_data_main[array_name](data);
for (let j in dummys) {
let [_, data_id, start_index] = dummys[j];
let main = document.querySelector(`[data-id="${data_id}"]`);
for (var i = length - 1 + start_index; i >= start_index; i--) {
main === null || main === void 0 ? void 0 : main.removeChild(main.children[i]);
}
}
}
};
exports.delete_at = function (array, idx, args, data, id) {
// @ts-ignore
let length = resolve_reference(args[0].reference, data).length;
if (idx >= length) {
idx = length - 1;
}
else if (idx < 0) {
idx = 0;
}
array.splice(idx, 1);
args["CHANGE_VALUE"] = false;
args[0].value = array;
change_value(args, data, id);
if (!!window.dummy_data_main && !!window.dummy_data_main[args[0].reference]) {
let dummys = window.dummy_data_main[args[0].reference](data);
for (let i in dummys) {
let [_, data_id, start_index] = dummys[i];
let main = document.querySelector(`[data-id="${data_id}"]`);
main === null || main === void 0 ? void 0 : main.removeChild(main.children[start_index + idx]);
}
}
return array;
};
exports.http = function (url, method, ...request_data) {
let method_name = method.trim().toUpperCase();
if (method_name == "GET") {
let query_parameters = new URLSearchParams();
// @ts-ignore
for (let [header, value] of Object.entries(request_data)) {
if (header != "url" && header != "function" && header != "method") {
let [key, val] = value.length == 2 ? value : [header, value];
query_parameters.set(key, val);
}
}
let query_string = query_parameters.toString();
if (query_string) {
let get_url = url + "?" + query_parameters.toString();
window.location.href = get_url;
}
else {
window.location.href = url;
}
return;
}
let json = request_data[0];
if (request_data.length !== 1 || (request_data[0].length === 2 && Array.isArray(request_data[0]))) {
let new_json = {};
// @ts-ignore
for (let [header, value] of Object.entries(request_data)) {
let [key, val] = value.length == 2 ? value : [header, value];
new_json[key] = val;
}
json = new_json;
}
let xhr = new XMLHttpRequest();
xhr.open(method_name, url);
xhr.setRequestHeader("Accept", "application/json");
xhr.setRequestHeader("Content-Type", "application/json");
xhr.onreadystatechange = function () {
if (xhr.readyState !== 4) {
// this means request is still underway
// https://developer.mozilla.org/en-US/docs/Web/API/XMLHttpRequest/readyState
return;
}
if (xhr.status > 500) {
console.log("Error in calling url: ", request_data.url, xhr.responseText);
return;
}
let response = JSON.parse(xhr.response);
if (!!response && !!response.redirect) {
// Warning: we don't handle header location redirect
window.location.href = response.redirect;
}
else if (!!response && !!response.reload) {
window.location.reload();
}
else {
let data = {};
if (!!response.errors) {
for (let key of Object.keys(response.errors)) {
let value = response.errors[key];
if (Array.isArray(value)) {
// django returns a list of strings
value = value.join(" ");
// also django does not append `-error`
key = key + "-error";
}
// @ts-ignore
data[key] = value;
}
}
if (!!response.data) {
if (!!data) {
console_log("both .errrors and .data are present in response, ignoring .data");
}
else {
data = response.data;
}
}
for (let ftd_variable of Object.keys(data)) {
// @ts-ignore
window.ftd.set_value(ftd_variable, data[ftd_variable]);
}
}
};
xhr.send(JSON.stringify(json));
};
// source: https://stackoverflow.com/questions/400212/ (cc-by-sa)
exports.copy_to_clipboard = function (text) {
if (!navigator.clipboard) {
fallbackCopyTextToClipboard(text);
return;
}
navigator.clipboard.writeText(text).then(function () {
console.log('Async: Copying to clipboard was successful!');
}, function (err) {
console.error('Async: Could not copy text: ', err);
});
};
exports.set_rive_boolean = function (canva_id, input, value, args, data, id) {
let canva_with_id = canva_id + ":" + id;
let rive_const = window.ftd.utils.function_name_to_js_function(canva_with_id);
const stateMachineName = window[rive_const].stateMachineNames[0];
const inputs = window[rive_const].stateMachineInputs(stateMachineName);
// @ts-ignore
const bumpTrigger = inputs.find(i => i.name === input);
bumpTrigger.value = value;
};
exports.toggle_rive_boolean = function (canva_id, input, args, data, id) {
let canva_with_id = canva_id + ":" + id;
let rive_const = window.ftd.utils.function_name_to_js_function(canva_with_id);
const stateMachineName = window[rive_const].stateMachineNames[0];
const inputs = window[rive_const].stateMachineInputs(stateMachineName);
// @ts-ignore
const trigger = inputs.find(i => i.name === input);
trigger.value = !trigger.value;
};
exports.set_rive_integer = function (canva_id, input, value, args, data, id) {
let canva_with_id = canva_id + ":" + id;
let rive_const = window.ftd.utils.function_name_to_js_function(canva_with_id);
const stateMachineName = window[rive_const].stateMachineNames[0];
const inputs = window[rive_const].stateMachineInputs(stateMachineName);
// @ts-ignore
const bumpTrigger = inputs.find(i => i.name === input);
bumpTrigger.value = value;
};
exports.fire_rive = function (canva_id, input, args, data, id) {
let canva_with_id = canva_id + ":" + id;
let rive_const = window.ftd.utils.function_name_to_js_function(canva_with_id);
const stateMachineName = window[rive_const].stateMachineNames[0];
const inputs = window[rive_const].stateMachineInputs(stateMachineName);
// @ts-ignore
const bumpTrigger = inputs.find(i => i.name === input);
bumpTrigger.fire();
};
exports.play_rive = function (canva_id, input, args, data, id) {
let canva_with_id = canva_id + ":" + id;
let rive_const = window.ftd.utils.function_name_to_js_function(canva_with_id);
window[rive_const].play(input);
};
exports.pause_rive = function (canva_id, input, args, data, id) {
let canva_with_id = canva_id + ":" + id;
let rive_const = window.ftd.utils.function_name_to_js_function(canva_with_id);
window[rive_const].pause(input);
};
exports.toggle_play_rive = function (canva_id, input, args, data, id) {
let canva_with_id = canva_id + ":" + id;
let rive_const = window.ftd.utils.function_name_to_js_function(canva_with_id);
let r = window[rive_const];
r.playingAnimationNames.includes(input)
? r.pause(input)
: r.play(input);
};
exports.component_data = function (component) {
let data = {};
for (let idx in component.getAttributeNames()) {
let argument = component.getAttributeNames()[idx];
// @ts-ignore
data[argument] = eval(component.getAttribute(argument));
}
return data;
};
exports.call_mutable_value_changes = function (key, id) {
if (!window.ftd[`mutable_value_${id}`]) {
return;
}
if (!!window.ftd[`mutable_value_${id}`][key]) {
let changes = window.ftd[`mutable_value_${id}`][key].changes;
for (let i in changes) {
changes[i]();
}
}
const pattern = new RegExp(`^${key}\\..+`);
const result = Object.keys(window.ftd[`mutable_value_${id}`])
.filter(key => pattern.test(key))
.reduce((acc, key) => {
acc[key] = window.ftd[`mutable_value_${id}`][key];
return acc;
}, {});
for (let i in result) {
let changes = result[i].changes;
for (let i in changes) {
changes[i]();
}
}
};
exports.call_immutable_value_changes = function (key, id) {
if (!window.ftd[`immutable_value_${id}`]) {
return;
}
if (!!window.ftd[`immutable_value_${id}`][key]) {
let changes = window.ftd[`immutable_value_${id}`][key].changes;
for (let i in changes) {
changes[i]();
}
}
const pattern = new RegExp(`^${key}\\..+`);
const result = Object.keys(window.ftd[`immutable_value_${id}`])
.filter(key => pattern.test(key))
.reduce((acc, key) => {
acc[key] = window.ftd[`immutable_value_${id}`][key];
return acc;
}, {});
for (let i in result) {
let changes = result[i].changes;
for (let i in changes) {
changes[i]();
}
}
};
return exports;
})();
window.ftd.post_init = function () {
const DARK_MODE = "ftd#dark-mode";
const SYSTEM_DARK_MODE = "ftd#system-dark-mode";
const FOLLOW_SYSTEM_DARK_MODE = "ftd#follow-system-dark-mode";
const DARK_MODE_COOKIE = "ftd-dark-mode";
const COOKIE_SYSTEM_LIGHT = "system-light";
const COOKIE_SYSTEM_DARK = "system-dark";
const COOKIE_DARK_MODE = "dark";
const COOKIE_LIGHT_MODE = "light";
const DARK_MODE_CLASS = "fpm-dark";
const MOBILE_CLASS = "ftd-mobile";
const XL_CLASS = "ftd-xl";
const FTD_DEVICE = "ftd#device";
const FTD_BREAKPOINT_WIDTH = "ftd#breakpoint-width";
let last_device;
function initialise_device() {
last_device = get_device();
console_log("last_device", last_device);
window.ftd.set_string_for_all(FTD_DEVICE, last_device);
}
window.onresize = function () {
let current = get_device();
if (current === last_device) {
return;
}
window.ftd.set_string_for_all(FTD_DEVICE, current);
last_device = current;
console_log("last_device", last_device);
};
/*function update_markdown_colors() {
// remove all colors from ftd.css: copy every deleted stuff in this function
let markdown_style_sheet = document.createElement('style');


markdown_style_sheet.innerHTML = `
.ft_md a {
color: ${window.ftd.get_value("main", MARKDOWN_COLOR + ".link.light")};
background-color: ${window.ftd.get_value("main", MARKDOWN_BACKGROUND_COLOR + ".link.light")};
}
body.fpm-dark .ft_md a {
color: ${window.ftd.get_value("main", MARKDOWN_COLOR + ".link.dark")};
background-color: ${window.ftd.get_value("main", MARKDOWN_BACKGROUND_COLOR + ".link.dark")};
}

.ft_md code {
color: ${window.ftd.get_value("main", MARKDOWN_COLOR + ".code.light")};
background-color: ${window.ftd.get_value("main", MARKDOWN_BACKGROUND_COLOR + ".code.light")};
}
body.fpm-dark .ft_md code {
color: ${window.ftd.get_value("main", MARKDOWN_COLOR + ".code.dark")};
background-color: ${window.ftd.get_value("main", MARKDOWN_BACKGROUND_COLOR + ".code.dark")};
}

.ft_md a:visited {
color: ${window.ftd.get_value("main", MARKDOWN_COLOR + ".link-visited.light")};
background-color: ${window.ftd.get_value("main", MARKDOWN_BACKGROUND_COLOR + ".link-visited.light")};
}
body.fpm-dark .ft_md a:visited {
color: ${window.ftd.get_value("main", MARKDOWN_COLOR + ".link-visited.dark")};
background-color: ${window.ftd.get_value("main", MARKDOWN_BACKGROUND_COLOR + ".link-visited.dark")};
}

.ft_md a code {
color: ${window.ftd.get_value("main", MARKDOWN_COLOR + ".link-code.light")};
background-color: ${window.ftd.get_value("main", MARKDOWN_BACKGROUND_COLOR + ".link-code.light")};
}
body.fpm-dark .ft_md a code {
color: ${window.ftd.get_value("main", MARKDOWN_COLOR + ".link-code.dark")};
background-color: ${window.ftd.get_value("main", MARKDOWN_BACKGROUND_COLOR + ".link-code.dark")};
}

.ft_md a:visited code {
color: ${window.ftd.get_value("main", MARKDOWN_COLOR + ".link-visited-code.light")};
background-color: ${window.ftd.get_value("main", MARKDOWN_BACKGROUND_COLOR + ".link-visited-code.light")};
}
body.fpm-dark .ft_md a:visited code {
color: ${window.ftd.get_value("main", MARKDOWN_COLOR + ".link-visited-code.dark")};
background-color: ${window.ftd.get_value("main", MARKDOWN_BACKGROUND_COLOR + ".link-visited-code.dark")};
}

.ft_md ul ol li:before {
color: ${window.ftd.get_value("main", MARKDOWN_COLOR + ".ul-ol-li-before.light")};
background-color: ${window.ftd.get_value("main", MARKDOWN_BACKGROUND_COLOR + ".ul-ol-li-before.light")};
}
body.fpm-dark .ft_md ul ol li:before {
color: ${window.ftd.get_value("main", MARKDOWN_COLOR + ".ul-ol-li-before.dark")};
background-color: ${window.ftd.get_value("main", MARKDOWN_BACKGROUND_COLOR + ".ul-ol-li-before.dark")};
}
`;

document.getElementsByTagName('head')[0].appendChild(markdown_style_sheet);
}*/
function get_device() {
// not at all sure about this functions logic.
let width = window.innerWidth;
// in future we may want to have more than one break points, and then
// we may also want the theme builders to decide where the breakpoints
// should go. we should be able to fetch fpm variables here, or maybe
// simply pass the width, user agent etc to fpm and let people put the
// checks on width user agent etc, but it would be good if we can
// standardize few breakpoints. or maybe we should do both, some
// standard breakpoints and pass the raw data.
// we would then rename this function to detect_device() which will
// return one of "desktop", "tablet", "mobile". and also maybe have
// another function detect_orientation(), "landscape" and "portrait" etc,
// and instead of setting `fpm#mobile: boolean` we set `fpm-ui#device`
// and `fpm#view-port-orientation` etc.
let mobile_breakpoint = window.ftd.get_value("main", FTD_BREAKPOINT_WIDTH + ".mobile");
if (width <= mobile_breakpoint) {
document.body.classList.add(MOBILE_CLASS);
if (document.body.classList.contains(XL_CLASS)) {
document.body.classList.remove(XL_CLASS);
}
return "mobile";
}
/*if (width > desktop_breakpoint) {
document.body.classList.add(XL_CLASS);
if (document.body.classList.contains(MOBILE_CLASS)) {
document.body.classList.remove(MOBILE_CLASS);
}
return "xl";
}*/
if (document.body.classList.contains(MOBILE_CLASS)) {
document.body.classList.remove(MOBILE_CLASS);
}
/*if (document.body.classList.contains(XL_CLASS)) {
document.body.classList.remove(XL_CLASS);
}*/
return "desktop";
}
/*
ftd.dark-mode behaviour:

ftd.dark-mode is a boolean, default false, it tells the UI to show
the UI in dark or light mode. Themes should use this variable to decide
which mode to show in UI.

ftd.follow-system-dark-mode, boolean, default true, keeps track if
we are reading the value of `dark-mode` from system preference, or user
has overridden the system preference.

These two variables must not be set by ftd code directly, but they must
use `$on-click$: message-host enable-dark-mode`, to ignore system
preference and use dark mode. `$on-click$: message-host
disable-dark-mode` to ignore system preference and use light mode and
`$on-click$: message-host follow-system-dark-mode` to ignore user
preference and start following system preference.

we use a cookie: `ftd-dark-mode` to store the preference. The cookie can
have three values:

cookie missing /          user wants us to honour system preference
system-light          and currently its light.

system-dark               follow system and currently its dark.

light:                    user prefers light

dark:                     user prefers light

We use cookie instead of localstorage so in future `fpm-repo` can see
users preferences up front and renders the HTML on service wide
following user's preference.

*/
window.enable_dark_mode = function () {
// TODO: coalesce the two set_bool-s into one so there is only one DOM
//       update
window.ftd.set_bool_for_all(DARK_MODE, true);
window.ftd.set_bool_for_all(FOLLOW_SYSTEM_DARK_MODE, false);
window.ftd.set_bool_for_all(SYSTEM_DARK_MODE, system_dark_mode());
document.body.classList.add(DARK_MODE_CLASS);
set_cookie(DARK_MODE_COOKIE, COOKIE_DARK_MODE);
};
window.enable_light_mode = function () {
// TODO: coalesce the two set_bool-s into one so there is only one DOM
//       update
window.ftd.set_bool_for_all(DARK_MODE, false);
window.ftd.set_bool_for_all(FOLLOW_SYSTEM_DARK_MODE, false);
window.ftd.set_bool_for_all(SYSTEM_DARK_MODE, system_dark_mode());
if (document.body.classList.contains(DARK_MODE_CLASS)) {
document.body.classList.remove(DARK_MODE_CLASS);
}
set_cookie(DARK_MODE_COOKIE, COOKIE_LIGHT_MODE);
};
window.enable_system_mode = function () {
// TODO: coalesce the two set_bool-s into one so there is only one DOM
//       update
window.ftd.set_bool_for_all(FOLLOW_SYSTEM_DARK_MODE, true);
window.ftd.set_bool_for_all(SYSTEM_DARK_MODE, system_dark_mode());
if (system_dark_mode()) {
window.ftd.set_bool_for_all(DARK_MODE, true);
document.body.classList.add(DARK_MODE_CLASS);
set_cookie(DARK_MODE_COOKIE, COOKIE_SYSTEM_DARK);
}
else {
window.ftd.set_bool_for_all(DARK_MODE, false);
if (document.body.classList.contains(DARK_MODE_CLASS)) {
document.body.classList.remove(DARK_MODE_CLASS);
}
set_cookie(DARK_MODE_COOKIE, COOKIE_SYSTEM_LIGHT);
}
};
function set_cookie(name, value) {
document.cookie = name + "=" + value + "; path=/";
}
function system_dark_mode() {
return !!(window.matchMedia && window.matchMedia('(prefers-color-scheme: dark)').matches);
}
function initialise_dark_mode() {
update_dark_mode();
start_watching_dark_mode_system_preference();
}
function get_cookie(name, def) {
// source: https://stackoverflow.com/questions/5639346/
let regex = document.cookie.match('(^|;)\\s*' + name + '\\s*=\\s*([^;]+)');
return regex !== null ? regex.pop() : def;
}
function update_dark_mode() {
let current_dark_mode_cookie = get_cookie(DARK_MODE_COOKIE, COOKIE_SYSTEM_LIGHT);
switch (current_dark_mode_cookie) {
case COOKIE_SYSTEM_LIGHT:
case COOKIE_SYSTEM_DARK:
window.enable_system_mode();
break;
case COOKIE_LIGHT_MODE:
window.enable_light_mode();
break;
case COOKIE_DARK_MODE:
window.enable_dark_mode();
break;
default:
console_log("cookie value is wrong", current_dark_mode_cookie);
window.enable_system_mode();
}
}
function start_watching_dark_mode_system_preference() {
window.matchMedia('(prefers-color-scheme: dark)').addEventListener("change", update_dark_mode);
}
initialise_dark_mode();
initialise_device();
window.ftd.utils.set_full_height();
// update_markdown_colors();
};
function console_log(...message) {
if (true) { // false
console.log(...message);
}
}
function isObject(obj) {
return obj != null && typeof obj === 'object' && obj === Object(obj);
}
function stringToHTML(str) {
var parser = new DOMParser();
var doc = parser.parseFromString(str, 'text/html');
return doc.body;
}
;
function get_name_and_remaining(name) {
let part1 = "";
let pattern_to_split_at = name;
let parent_split = split_once(name, "#");
if (parent_split.length === 2) {
part1 = parent_split[0] + "#";
pattern_to_split_at = parent_split[1];
}
parent_split = split_once(pattern_to_split_at, ".");
if (parent_split.length === 2) {
return [part1 + parent_split[0], parent_split[1]];
}
return [name, null];
}
function split_once(name, split_at) {
const i = name.indexOf(split_at);
if (i === -1) {
return [name];
}
return [name.slice(0, i), name.slice(i + 1)];
}
function deepCopy(object) {
if (isObject(object)) {
return JSON.parse(JSON.stringify(object));
}
return object;
}
function change_value(function_arguments, data, id) {
for (const a in function_arguments) {
if (isFunctionArgument(function_arguments[a])) {
if (!!function_arguments[a]["reference"]) {
let reference = function_arguments[a]["reference"];
let [var_name, remaining] = (!!data[reference]) ? [reference, null] : get_name_and_remaining(reference);
if (var_name === "ftd#dark-mode") {
if (!!function_arguments[a]["value"]) {
window.enable_dark_mode();
}
else {
window.enable_light_mode();
}
}
else if (!!window["set_value_" + id] && !!window["set_value_" + id][var_name]) {
window["set_value_" + id][var_name](data, function_arguments[a]["value"], remaining);
}
else {
set_data_value(data, reference, function_arguments[a]["value"]);
}
}
}
}
}
function isFunctionArgument(object) {
return object.value !== undefined;
}
String.prototype.format = function () {
var formatted = this;
for (var i = 0; i < arguments.length; i++) {
var regexp = new RegExp('\\{' + i + '\\}', 'gi');
formatted = formatted.replace(regexp, arguments[i]);
}
return formatted;
};
String.prototype.replace_format = function () {
var formatted = this;
if (arguments.length > 0) {
// @ts-ignore
for (let [header, value] of Object.entries(arguments[0])) {
var regexp = new RegExp('\\{(' + header + '(\\..*?)?)\\}', 'gi');
let matching = formatted.match(regexp);
for (let i in matching) {
try {
// @ts-ignore
formatted = formatted.replace(matching[i], resolve_reference(matching[i].substring(1, matching[i].length - 1), arguments[0]));
}
catch (e) {
continue;
}
}
}
}
return formatted;
};
function set_data_value(data, name, value) {
if (!!data[name]) {
data[name] = deepCopy(set(data[name], null, value));
return;
}
let [var_name, remaining] = get_name_and_remaining(name);
let initial_value = data[var_name];
data[var_name] = deepCopy(set(initial_value, remaining, value));
// tslint:disable-next-line:no-shadowed-variable
function set(initial_value, remaining, value) {
if (!remaining) {
return value;
}
let [p1, p2] = split_once(remaining, ".");
initial_value[p1] = set(initial_value[p1], p2, value);
return initial_value;
}
}
function resolve_reference(reference, data, value, checked) {
if (reference === "VALUE") {
return value;
}
if (reference === "CHECKED") {
return checked;
}
if (!!data[reference]) {
return deepCopy(data[reference]);
}
let [var_name, remaining] = get_name_and_remaining(reference);
let initial_value = data[var_name];
while (!!remaining) {
let [p1, p2] = split_once(remaining, ".");
initial_value = initial_value[p1];
remaining = p2;
}
return deepCopy(initial_value);
}
function get_data_value(data, name) {
return resolve_reference(name, data, null, null);
}
function JSONstringify(f) {
if (typeof f === 'object') {
return JSON.stringify(f);
}
else {
return f;
}
}
function download_text(filename, text) {
const blob = new Blob([text], { type: 'text/plain' });
const link = document.createElement('a');
link.href = window.URL.createObjectURL(blob);
link.download = filename;
link.click();
}
function len(data) {
return data.length;
}
function fallbackCopyTextToClipboard(text) {
var textArea = document.createElement("textarea");
textArea.value = text;
// Avoid scrolling to bottom
textArea.style.top = "0";
textArea.style.left = "0";
textArea.style.position = "fixed";
document.body.appendChild(textArea);
textArea.focus();
textArea.select();
try {
var successful = document.execCommand('copy');
var msg = successful ? 'successful' : 'unsuccessful';
console.log('Fallback: Copying text command was ' + msg);
}
catch (err) {
console.error('Fallback: Oops, unable to copy', err);
}
document.body.removeChild(textArea);
}
window.ftd.utils = {};
window.ftd.utils.set_full_height = function () {
document.body.style.height = `max(${document.documentElement.scrollHeight}px, 100%)`;
};
window.ftd.utils.reset_full_height = function () {
document.body.style.height = `100%`;
};
window.ftd.utils.function_name_to_js_function = function (s) {
let new_string = s;
let startsWithDigit = /^\d/.test(s);
if (startsWithDigit) {
new_string = "_" + s;
}
new_string = new_string.replace('#', "__").replace('-', "_")
.replace(':', "___")
.replace(',', "$")
.replace("\\\\", "/")
.replace('\\', "/")
.replace('/', "_").replace('.', "_");
return new_string;
};
window.ftd.utils.node_change_call = function (id, key, data) {
let node_function = `node_change_${id}`;
if (!!window[node_function] && !!window[node_function][key]) {
window[node_function][key](data);
}
};
window.ftd.utils.set_value_helper = function (data, key, remaining, new_value) {
if (!!remaining) {
set_data_value(data, key + "." + remaining, new_value);
}
else {
set_data_value(data, key, new_value);
}
};
window.ftd.dependencies = {};
window.ftd.dependencies.eval_background_size = function (bg) {
if (typeof bg === 'object' && !!bg && "size" in bg) {
let sz = bg.size;
if (typeof sz === 'object' && !!sz && "x" in sz && "y" in sz) {
return sz.x + " " + sz.y;
}
else {
return sz;
}
}
else {
return null;
}
};
window.ftd.dependencies.eval_background_position = function (bg) {
if (typeof bg === 'object' && !!bg && "position" in bg) {
let pos = bg.position;
if (typeof pos === 'object' && !!pos && "x" in pos && "y" in pos) {
return pos.x + " " + pos.y;
}
else {
return pos.replace("-", " ");
}
}
else {
return null;
}
};
window.ftd.dependencies.eval_background_repeat = function (bg) {
if (typeof bg === 'object' && !!bg && "repeat" in bg) {
return bg.repeat;
}
else {
return null;
}
};
window.ftd.dependencies.eval_background_color = function (bg, data) {
let img_src = bg;
if (!data["ftd#dark-mode"] && typeof img_src === 'object' && !!img_src && "light" in img_src) {
return img_src.light;
}
else if (data["ftd#dark-mode"] && typeof img_src === 'object' && !!img_src && "dark" in img_src) {
return img_src.dark;
}
else if (typeof img_src === 'string' && !!img_src) {
return img_src;
}
else {
return null;
}
};
window.ftd.dependencies.eval_background_image = function (bg, data) {
if (typeof bg === 'object' && !!bg && "src" in bg) {
let img_src = bg.src;
if (!data["ftd#dark-mode"] && typeof img_src === 'object' && !!img_src && "light" in img_src) {
return "url(" + img_src.light + ")";
}
else if (data["ftd#dark-mode"] && typeof img_src === 'object' && !!img_src && "dark" in img_src) {
return "url(" + img_src.dark + ")";
}
else {
return null;
}
}
else if (typeof bg === 'object' && !!bg && "colors" in bg) {
var colors = "";
var direction = "to bottom";
if ("direction" in bg) {
direction = bg.direction;
}
var colors_vec = bg.colors;
for (var c of colors_vec) {
if (typeof c === 'object' && !!c && "color" in c) {
let color_value = c.color;
if (typeof color_value === 'object' && !!color_value && "light" in color_value && "dark" in color_value) {
if (colors) {
colors = data["ftd#dark-mode"] ? `${colors}, ${color_value.dark}` : `${colors}, ${color_value.light}`;
}
else {
colors = data["ftd#dark-mode"] ? `${color_value.dark}` : `${color_value.light}`;
}
if ("start" in c)
colors = `${colors} ${c.start}`;
if ("end" in c)
colors = `${colors} ${c.end}`;
if ("mid" in c)
colors = `${colors}, ${c.mid}`;
}
}
}
<<<<<<< HEAD
var res = "linear-gradient(" + direction + ", " + colors + ")";
return res;
=======
return "linear-gradient(" + direction + ", " + colors + ")";
>>>>>>> 04e73504
}
else {
return null;
}
};
window.ftd.dependencies.eval_box_shadow = function (shadow, data) {
if (typeof shadow === 'object' && !!shadow) {
var inset, blur, spread, x_off, y_off, color;
inset = "";
blur = spread = x_off = y_off = "0px";
color = "black";
if ("inset" in shadow) {
if (shadow.inset)
inset = "inset";
}
if ("blur" in shadow)
blur = shadow.blur;
if ("spread" in shadow)
spread = shadow.spread;
if ("x-offset" in shadow)
x_off = shadow["x-offset"];
if ("y-offset" in shadow)
y_off = shadow["y-offset"];
if ("color" in shadow) {
if (data["ftd#dark-mode"]) {
color = shadow.color.dark;
}
else {
color = shadow.color.light;
}
}
// inset, color, x_offset, y_offset, blur, spread
let res = inset + " " + color + " " + x_off + " " + y_off + " " + blur + " " + spread;
res = res.trim();
return res;
}
else {
return null;
}
};
window.ftd.utils.add_extra_in_id = function (node_id) {
let element = document.querySelector(`[data-id=\"${node_id}\"]`);
if (element) {
changeElementId(element, "____device", true);
}
};
window.ftd.utils.remove_extra_from_id = function (node_id) {
let element = document.querySelector(`[data-id=\"${node_id}\"]`);
if (element) {
changeElementId(element, "____device", false);
}
};
function changeElementId(element, suffix, add) {
// check if the current ID is not empty
if (element.id) {
// set the new ID for the element
element.id = updatedID(element.id, add, suffix);
}
// get all the children nodes of the element
// @ts-ignore
const childrenNodes = element.children;
// loop through all the children nodes
for (let i = 0; i < childrenNodes.length; i++) {
// get the current child node
const currentNode = childrenNodes[i];
// recursively call this function for the current child node
changeElementId(currentNode, suffix, add);
}
}
function updatedID(str, flag, suffix) {
// check if the flag is set
if (flag) {
// append suffix to the string
return str + suffix;
}
else {
// remove suffix from the string (if it exists)
return str.replace(suffix, "");
}
}



function foo__append___main(a,b,args,data,id){
a.value = a.value+" "+b
}



function foo__sum___main(a,b,args,data,id){
let e = 1;
a.value = a.value+b+e;
}



function ftd__clean_code___main(a,lang,args,data,id){
return (ftd.clean_code(a,lang,args,data,id));
}



function ftd__copy_to_clipboard___main(a,args,data,id){
return (ftd.copy_to_clipboard(a,args,data,id));
}



function ftd__enable_dark_mode___main(args,data,id){
return (enable_dark_mode(args,data,id));
}



function ftd__enable_light_mode___main(args,data,id){
return (enable_light_mode(args,data,id));
}



function ftd__enable_system_mode___main(args,data,id){
return (enable_system_mode(args,data,id));
}



function ftd__fire_rive___main(rive,input,args,data,id){
return (ftd.fire_rive(rive,input,args,data,id));
}



function ftd__increment___main(a,args,data,id){
return (a.value += 1);
}



function ftd__increment_by___main(a,v,args,data,id){
return (a.value += v);
}



function ftd__pause_rive___main(rive,input,args,data,id){
return (ftd.pause_rive(rive,input,args,data,id));
}



function ftd__play_rive___main(rive,input,args,data,id){
return (ftd.play_rive(rive,input,args,data,id));
}



function ftd__set_bool___main(a,v,args,data,id){
a.value = v
}



function ftd__set_integer___main(a,v,args,data,id){
a.value = v
}



function ftd__set_rive_boolean___main(rive,input,value,args,data,id){
return (ftd.set_rive_boolean(rive,input,value,args,data,id));
}



function ftd__set_rive_integer___main(rive,input,value,args,data,id){
return (ftd.set_rive_integer(rive,input,value,args,data,id));
}



function ftd__set_string___main(a,v,args,data,id){
a.value = v
}



function ftd__toggle___main(a,args,data,id){
a.value = !a.value
}



function ftd__toggle_play_rive___main(rive,input,args,data,id){
return (ftd.toggle_play_rive(rive,input,args,data,id));
}



function ftd__toggle_rive_boolean___main(rive,input,args,data,id){
return (ftd.toggle_rive_boolean(rive,input,args,data,id));
}


window.node_change_main = {};
window.node_change_main["0:main__text"] = function(data) {
document.querySelector(`[data-id="0:main"]`).innerHTML = resolve_reference("foo#value", data);
}
window.node_change_main["1:main__text"] = function(data) {
document.querySelector(`[data-id="1:main"]`).innerHTML = resolve_reference("foo#value", data);
}
window.node_change_main["2:main__text"] = function(data) {
document.querySelector(`[data-id="2:main"]`).innerHTML = resolve_reference("foo#foo:foo-value:2", data);
}
window.node_change_main["3:main__text"] = function(data) {
document.querySelector(`[data-id="3:main"]`).innerHTML = resolve_reference("foo#name", data);
}
window.node_change_main["4:main__padding"] = function(data) {
document.querySelector(`[data-id="4:main"]`).style["padding"] = `{0}px`.format(JSON.stringify(resolve_reference("foo#value", data)));
}
window.set_value_main = {};
window.set_value_main["foo#foo:foo-value:2"] = function (data, new_value, remaining) {
window.ftd.utils.set_value_helper(data, "foo#foo:foo-value:2", remaining, new_value);

window.ftd.call_mutable_value_changes("foo#foo:foo-value:2", "main");
window.ftd.call_immutable_value_changes("foo#foo:foo-value:2", "main");
window.ftd.utils.node_change_call("main","2:main__text", data);
};

window.set_value_main["foo#name"] = function (data, new_value, remaining) {
window.ftd.utils.set_value_helper(data, "foo#name", remaining, new_value);

window.ftd.call_mutable_value_changes("foo#name", "main");
window.ftd.call_immutable_value_changes("foo#name", "main");
window.ftd.utils.node_change_call("main","3:main__text", data);
};

window.set_value_main["foo#value"] = function (data, new_value, remaining) {
window.ftd.utils.set_value_helper(data, "foo#value", remaining, new_value);

window.ftd.call_mutable_value_changes("foo#value", "main");
window.ftd.call_immutable_value_changes("foo#value", "main");
window.ftd.utils.node_change_call("main","0:main__text", data);
window.ftd.utils.node_change_call("main","1:main__text", data);
window.ftd.utils.node_change_call("main","4:main__padding", data);
};





window.ftd.init("main", "ftd-data", "ftd-external-children");
</script>

</body>
</html><|MERGE_RESOLUTION|>--- conflicted
+++ resolved
@@ -1759,17 +1759,13 @@
 colors = `${colors} ${c.start}`;
 if ("end" in c)
 colors = `${colors} ${c.end}`;
-if ("mid" in c)
-colors = `${colors}, ${c.mid}`;
-}
-}
-}
-<<<<<<< HEAD
+if ("stop-position" in c)
+colors = `${colors}, ${c["stop-position"]}`;
+}
+}
+}
 var res = "linear-gradient(" + direction + ", " + colors + ")";
 return res;
-=======
-return "linear-gradient(" + direction + ", " + colors + ")";
->>>>>>> 04e73504
 }
 else {
 return null;
