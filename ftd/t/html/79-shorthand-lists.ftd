--- conflicted
+++ resolved
@@ -14,17 +14,15 @@
 
 1, 2, 3, 4
 
-/-- ftd.text: $obj
+-- ftd.text: $obj
 $loop$: $new-persons as $obj
 
-/-- ftd.integer: $obj
+-- ftd.integer: $obj
 $loop$: $ages as $obj
 
 /-- show-lists:
 venues: Bangalore, Mumbai, Kolkata, Chennai
 days: 12, 34, 23, 10
-
--- check-border-style:
 
 -- component show-lists:
 string list venues:
@@ -40,28 +38,4 @@
 
 -- end: ftd.column
 
--- end: show-lists
-
--- component check-border-style:
-integer $counter: 0
-
--- ftd.column:
-<<<<<<< HEAD
-border-style: dotted
-=======
-border-style if { $check-border-style.counter % 4 == 0 } : dotted
-border-style if { $check-border-style.counter % 4 == 1 } : dotted, dashed
-border-style if { $check-border-style.counter % 4 == 2 } : dotted, inset
-border-style if { $check-border-style.counter % 4 == 3 } : dotted, inset, outset
->>>>>>> 24f20a9e
-border-width.px: 2
-padding.px: 10
-margin.px: 10
-$on-click$: $ftd.increment($a=$check-border-style.counter)
-
-
--- ftd.text: Hello World
-
--- end: ftd.column
-
--- end: check-border-style+-- end: show-lists