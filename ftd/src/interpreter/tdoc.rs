--- conflicted
+++ resolved
@@ -1440,20 +1440,7 @@
     > {
         use itertools::Itertools;
 
-<<<<<<< HEAD
         let name = ftd::p1::header::AccessModifier::remove_modifiers(name);
-
-        let name = name
-            .strip_prefix(ftd::interpreter::utils::REFERENCE)
-            .or_else(|| name.strip_prefix(ftd::interpreter::utils::CLONE))
-            .unwrap_or(name.as_str());
-
-        if let Ok(thing) = self.get_initial_thing(name, line_number) {
-            return Ok(ftd::interpreter::StateWithThing::new_thing(thing));
-        }
-
-        let name = self.resolve_name(name);
-=======
         let name = format!(
             "{}#{}{}",
             doc_name,
@@ -1463,7 +1450,6 @@
                 .map(|v| format!(".{}", v))
                 .unwrap_or_default()
         );
->>>>>>> cbcd6d71
 
         let state = if let Some(state) = {
             match &mut self.bag {
