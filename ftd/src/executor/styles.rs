#[derive(serde::Deserialize, Debug, PartialEq, Clone, serde::Serialize)]
pub enum Length {
    Px(i64),
    Percent(f64),
    Calc(String),
    Vh(f64),
    Vw(f64),
    Em(f64),
    Rem(f64),
    Responsive(Box<ResponsiveLength>),
}

impl Default for Length {
    fn default() -> Length {
        Length::Px(0)
    }
}

impl Length {
    fn from_optional_values(
        or_type_value: Option<(String, ftd::interpreter2::PropertyValue)>,
        doc: &ftd::executor::TDoc,
        line_number: usize,
    ) -> ftd::executor::Result<Option<Length>> {
        if let Some(value) = or_type_value {
            Ok(Some(Length::from_values(value, doc, line_number)?))
        } else {
            Ok(None)
        }
    }

    fn from_value(
        value: ftd::interpreter2::PropertyValue,
        doc: &ftd::executor::TDoc,
        line_number: usize,
    ) -> ftd::executor::Result<Length> {
        let binding = value.resolve(&doc.itdoc(), line_number)?;
        let value = binding.get_or_type(doc.name, line_number)?;
        let value = (value.1.to_owned(), value.2.to_owned());
        Length::from_values(value, doc, line_number)
    }

    fn from_values(
        or_type_value: (String, ftd::interpreter2::PropertyValue),
        doc: &ftd::executor::TDoc,
        line_number: usize,
    ) -> ftd::executor::Result<Length> {
        match or_type_value.0.as_str() {
            ftd::interpreter2::FTD_LENGTH_PERCENT => Ok(Length::Percent(
                or_type_value
                    .1
                    .clone()
                    .resolve(&doc.itdoc(), line_number)?
                    .decimal(doc.name, line_number)?,
            )),
            ftd::interpreter2::FTD_LENGTH_PX => Ok(Length::Px(
                or_type_value
                    .1
                    .clone()
                    .resolve(&doc.itdoc(), line_number)?
                    .integer(doc.name, line_number)?,
            )),
            ftd::interpreter2::FTD_LENGTH_CALC => Ok(Length::Calc(
                or_type_value
                    .1
                    .clone()
                    .resolve(&doc.itdoc(), line_number)?
                    .string(doc.name, line_number)?,
            )),
            ftd::interpreter2::FTD_LENGTH_VH => Ok(Length::Vh(
                or_type_value
                    .1
                    .clone()
                    .resolve(&doc.itdoc(), line_number)?
                    .decimal(doc.name, line_number)?,
            )),
            ftd::interpreter2::FTD_LENGTH_VW => Ok(Length::Vw(
                or_type_value
                    .1
                    .clone()
                    .resolve(&doc.itdoc(), line_number)?
                    .decimal(doc.name, line_number)?,
            )),
            ftd::interpreter2::FTD_LENGTH_EM => Ok(Length::Em(
                or_type_value
                    .1
                    .clone()
                    .resolve(&doc.itdoc(), line_number)?
                    .decimal(doc.name, line_number)?,
            )),
            ftd::interpreter2::FTD_LENGTH_REM => Ok(Length::Rem(
                or_type_value
                    .1
                    .clone()
                    .resolve(&doc.itdoc(), line_number)?
                    .decimal(doc.name, line_number)?,
            )),
            ftd::interpreter2::FTD_LENGTH_RESPONSIVE => Ok(Length::Responsive(Box::new(
                ResponsiveLength::from_value(or_type_value.1.clone(), doc, line_number)?,
            ))),
            t => ftd::executor::utils::parse_error(
                format!("Unknown variant `{}` for or-type `ftd.length`", t),
                doc.name,
                line_number,
            ),
        }
    }

    pub(crate) fn optional_length(
        properties: &[ftd::interpreter2::Property],
        arguments: &[ftd::interpreter2::Argument],
        doc: &ftd::executor::TDoc,
        line_number: usize,
        key: &str,
        inherited_variables: &ftd::VecMap<(String, Vec<usize>)>,
        component_name: &str,
    ) -> ftd::executor::Result<ftd::executor::Value<Option<Length>>> {
        let or_type_value = ftd::executor::value::optional_or_type(
            key,
            component_name,
            properties,
            arguments,
            doc,
            line_number,
            ftd::interpreter2::FTD_LENGTH,
            inherited_variables,
        )?;

        Ok(ftd::executor::Value::new(
            Length::from_optional_values(or_type_value.value, doc, line_number)?,
            or_type_value.line_number,
            or_type_value.properties,
        ))
    }

    #[allow(clippy::too_many_arguments)]
    pub(crate) fn length_with_default(
        properties: &[ftd::interpreter2::Property],
        arguments: &[ftd::interpreter2::Argument],
        doc: &ftd::executor::TDoc,
        line_number: usize,
        key: &str,
        default: Length,
        inherited_variables: &ftd::VecMap<(String, Vec<usize>)>,
        component_name: &str,
    ) -> ftd::executor::Result<ftd::executor::Value<Length>> {
        let or_type_value = ftd::executor::value::optional_or_type(
            key,
            component_name,
            properties,
            arguments,
            doc,
            line_number,
            ftd::interpreter2::FTD_LENGTH,
            inherited_variables,
        )?;

        Ok(ftd::executor::Value::new(
            Length::from_optional_values(or_type_value.value, doc, line_number)?.unwrap_or(default),
            or_type_value.line_number,
            or_type_value.properties,
        ))
    }

    pub fn to_css_string(&self) -> String {
        match self {
            Length::Px(px) => format!("{}px", px),
            Length::Percent(p) => format!("{}%", p),
            Length::Calc(calc) => format!("calc({})", calc),
            Length::Vh(vh) => format!("{}vh", vh),
            Length::Vw(vw) => format!("{}vw", vw),
            Length::Em(em) => format!("{}em", em),
            Length::Rem(rem) => format!("{}rem", rem),
            Length::Responsive(r) => r.desktop.to_css_string(),
        }
    }

    pub fn get_pattern_from_variant_str(
        variant: &str,
        doc_id: &str,
        line_number: usize,
    ) -> ftd::executor::Result<&'static str> {
        match variant {
            ftd::interpreter2::FTD_LENGTH_PX
            | ftd::interpreter2::FTD_LENGTH_PERCENT
            | ftd::interpreter2::FTD_LENGTH_CALC
            | ftd::interpreter2::FTD_LENGTH_VH
            | ftd::interpreter2::FTD_LENGTH_VW
            | ftd::interpreter2::FTD_LENGTH_EM
            | ftd::interpreter2::FTD_LENGTH_REM => Ok("{0}"),
            t => ftd::executor::utils::parse_error(
                format!("Unknown variant found for ftd.length: `{}`", t),
                doc_id,
                line_number,
            ),
        }
    }

    pub fn set_pattern_from_variant_str(
        variant: &str,
        doc_id: &str,
        line_number: usize,
    ) -> ftd::executor::Result<&'static str> {
        match variant {
            ftd::interpreter2::FTD_LENGTH_PX => Ok("{0}px"),
            ftd::interpreter2::FTD_LENGTH_PERCENT => Ok("{0}%"),
            ftd::interpreter2::FTD_LENGTH_CALC => Ok("calc({0})"),
            ftd::interpreter2::FTD_LENGTH_VH => Ok("{0}vh"),
            ftd::interpreter2::FTD_LENGTH_VW => Ok("{0}vw"),
            ftd::interpreter2::FTD_LENGTH_EM => Ok("{0}em"),
            ftd::interpreter2::FTD_LENGTH_REM => Ok("{0}rem"),
            t => ftd::executor::utils::parse_error(
                format!("Unknown variant found for ftd.length: `{}`", t),
                doc_id,
                line_number,
            ),
        }
    }

    pub fn set_value_from_variant(
        variant: &str,
        value: &str,
        doc_id: &str,
        line_number: usize,
    ) -> ftd::executor::Result<String> {
        match variant {
            ftd::interpreter2::FTD_LENGTH_PX => Ok(format!("{}px", value)),
            ftd::interpreter2::FTD_LENGTH_PERCENT => Ok(format!("{}%", value)),
            ftd::interpreter2::FTD_LENGTH_CALC => Ok(format!("calc({})", value)),
            ftd::interpreter2::FTD_LENGTH_VH => Ok(format!("{}vh", value)),
            ftd::interpreter2::FTD_LENGTH_VW => Ok(format!("{}vw", value)),
            ftd::interpreter2::FTD_LENGTH_EM => Ok(format!("{}em", value)),
            ftd::interpreter2::FTD_LENGTH_REM => Ok(format!("{}rem", value)),
            t => ftd::executor::utils::parse_error(
                format!("Unknown variant found for ftd.length: `{}`", t),
                doc_id,
                line_number,
            ),
        }
    }
}

#[derive(serde::Deserialize, Debug, Default, PartialEq, Clone, serde::Serialize)]
pub struct LengthPair {
    pub x: Length,
    pub y: Length,
}

impl LengthPair {
    fn from_value(
        value: ftd::interpreter2::PropertyValue,
        doc: &ftd::executor::TDoc,
        line_number: usize,
    ) -> ftd::executor::Result<LengthPair> {
        let value = value.resolve(&doc.itdoc(), line_number)?;
        let fields = match value.inner() {
            Some(ftd::interpreter2::Value::Record { name, fields })
                if name.eq(ftd::interpreter2::FTD_LENGTH_PAIR)
                    || name.eq(ftd::interpreter2::FTD_BACKGROUND_SIZE_LENGTH)
                    || name.eq(ftd::interpreter2::FTD_BACKGROUND_POSITION_LENGTH) =>
            {
                fields
            }
            t => {
                return ftd::executor::utils::parse_error(
                    format!(
                        "Expected value of type record `{}`, found: {:?}",
                        ftd::interpreter2::FTD_LENGTH_PAIR,
                        t
                    ),
                    doc.name,
                    line_number,
                )
            }
        };
        LengthPair::from_values(fields, doc, line_number)
    }

    fn from_values(
        values: ftd::Map<ftd::interpreter2::PropertyValue>,
        doc: &ftd::executor::TDoc,
        line_number: usize,
    ) -> ftd::executor::Result<LengthPair> {
        let x = {
            let value = values.get("x").ok_or(ftd::executor::Error::ParseError {
                message: "`x` field in ftd.length-pair not found".to_string(),
                doc_id: doc.name.to_string(),
                line_number,
            })?;
            Length::from_value(value.to_owned(), doc, line_number)?
        };

        let y = {
            let value = values.get("y").ok_or(ftd::executor::Error::ParseError {
                message: "`y` field in ftd.length-pair not found".to_string(),
                doc_id: doc.name.to_string(),
                line_number,
            })?;
            Length::from_value(value.to_owned(), doc, line_number)?
        };

        Ok(LengthPair { x, y })
    }

    pub fn to_css_string(&self) -> String {
        format!("{} {}", self.x.to_css_string(), self.y.to_css_string())
    }
}

#[derive(serde::Deserialize, Debug, Default, PartialEq, Clone, serde::Serialize)]
pub struct ResponsiveLength {
    pub desktop: Length,
    pub mobile: Length,
}

impl ResponsiveLength {
    fn from_value(
        value: ftd::interpreter2::PropertyValue,
        doc: &ftd::executor::TDoc,
        line_number: usize,
    ) -> ftd::executor::Result<ResponsiveLength> {
        let value = value.resolve(&doc.itdoc(), line_number)?;
        let fields = match value.inner() {
            Some(ftd::interpreter2::Value::Record { name, fields })
                if name.eq(ftd::interpreter2::FTD_RESPONSIVE_LENGTH) =>
            {
                fields
            }
            t => {
                return ftd::executor::utils::parse_error(
                    format!(
                        "Expected value of type record `{}`, found: {:?}",
                        ftd::interpreter2::FTD_RESPONSIVE_LENGTH,
                        t
                    ),
                    doc.name,
                    line_number,
                )
            }
        };
        ResponsiveLength::from_values(fields, doc, line_number)
    }

    fn from_values(
        values: ftd::Map<ftd::interpreter2::PropertyValue>,
        doc: &ftd::executor::TDoc,
        line_number: usize,
    ) -> ftd::executor::Result<ResponsiveLength> {
        let desktop = {
            let value = values
                .get("desktop")
                .ok_or(ftd::executor::Error::ParseError {
                    message: "`desktop` field in ftd.responsive-type not found".to_string(),
                    doc_id: doc.name.to_string(),
                    line_number,
                })?;
            Length::from_value(value.to_owned(), doc, line_number)?
        };

        let mobile = {
            if let Some(value) = values.get("mobile") {
                Length::from_value(value.to_owned(), doc, line_number)?
            } else {
                desktop.clone()
            }
        };

        Ok(ResponsiveLength { desktop, mobile })
    }
}

#[derive(serde::Deserialize, Default, Debug, PartialEq, Clone, serde::Serialize)]
pub enum Alignment {
    #[default]
    TopLeft,
    TopCenter,
    TopRight,
    Left,
    Center,
    Right,
    BottomLeft,
    BottomCenter,
    BottomRight,
}

impl Alignment {
    fn from_optional_values(
        or_type_value: Option<(String, ftd::interpreter2::PropertyValue)>,
        doc: &ftd::executor::TDoc,
        line_number: usize,
    ) -> ftd::executor::Result<Option<Self>> {
        if let Some(value) = or_type_value {
            Ok(Some(Alignment::from_values(value, doc, line_number)?))
        } else {
            Ok(None)
        }
    }

    fn from_values(
        or_type_value: (String, ftd::interpreter2::PropertyValue),
        doc: &ftd::executor::TDoc,
        line_number: usize,
    ) -> ftd::executor::Result<Self> {
        match or_type_value.0.as_str() {
            ftd::interpreter2::FTD_ALIGN_TOP_LEFT => Ok(Alignment::TopLeft),
            ftd::interpreter2::FTD_ALIGN_TOP_CENTER => Ok(Alignment::TopCenter),
            ftd::interpreter2::FTD_ALIGN_TOP_RIGHT => Ok(Alignment::TopRight),
            ftd::interpreter2::FTD_ALIGN_LEFT => Ok(Alignment::Left),
            ftd::interpreter2::FTD_ALIGN_CENTER => Ok(Alignment::Center),
            ftd::interpreter2::FTD_ALIGN_RIGHT => Ok(Alignment::Right),
            ftd::interpreter2::FTD_ALIGN_BOTTOM_LEFT => Ok(Alignment::BottomLeft),
            ftd::interpreter2::FTD_ALIGN_BOTTOM_CENTER => Ok(Alignment::BottomCenter),
            ftd::interpreter2::FTD_ALIGN_BOTTOM_RIGHT => Ok(Alignment::BottomRight),
            t => ftd::executor::utils::parse_error(
                format!("Unknown variant `{}` for or-type `ftd.alignment`", t),
                doc.name,
                line_number,
            ),
        }
    }

    #[allow(clippy::too_many_arguments)]
    pub(crate) fn alignment_with_default(
        properties: &[ftd::interpreter2::Property],
        arguments: &[ftd::interpreter2::Argument],
        doc: &ftd::executor::TDoc,
        line_number: usize,
        key: &str,
        default: ftd::executor::Alignment,
        inherited_variables: &ftd::VecMap<(String, Vec<usize>)>,
        component_name: &str,
    ) -> ftd::executor::Result<ftd::executor::Value<Alignment>> {
        let or_type_value = ftd::executor::value::optional_or_type(
            key,
            component_name,
            properties,
            arguments,
            doc,
            line_number,
            ftd::interpreter2::FTD_ALIGN,
            inherited_variables,
        )?;

        Ok(ftd::executor::Value::new(
            Alignment::from_optional_values(or_type_value.value, doc, line_number)?
                .unwrap_or(default),
            or_type_value.line_number,
            or_type_value.properties,
        ))
    }

    #[allow(dead_code)]
    pub(crate) fn optional_alignment(
        properties: &[ftd::interpreter2::Property],
        arguments: &[ftd::interpreter2::Argument],
        doc: &ftd::executor::TDoc,
        line_number: usize,
        key: &str,
        inherited_variables: &ftd::VecMap<(String, Vec<usize>)>,
        component_name: &str,
    ) -> ftd::executor::Result<ftd::executor::Value<Option<Alignment>>> {
        let or_type_value = ftd::executor::value::optional_or_type(
            key,
            component_name,
            properties,
            arguments,
            doc,
            line_number,
            ftd::interpreter2::FTD_ALIGN,
            inherited_variables,
        )?;

        Ok(ftd::executor::Value::new(
            Alignment::from_optional_values(or_type_value.value, doc, line_number)?,
            or_type_value.line_number,
            or_type_value.properties,
        ))
    }

    pub fn to_css_justify_content(&self, is_horizontal_direction: bool) -> String {
        if is_horizontal_direction {
            match self {
                Alignment::TopLeft | Alignment::Left | Alignment::BottomLeft => "start".to_string(),
                Alignment::TopCenter | Alignment::Center | Alignment::BottomCenter => {
                    "center".to_string()
                }
                Alignment::TopRight | Alignment::Right | Alignment::BottomRight => {
                    "end".to_string()
                }
            }
        } else {
            match self {
                Alignment::TopLeft | Alignment::TopCenter | Alignment::TopRight => {
                    "start".to_string()
                }
                Alignment::Left | Alignment::Center | Alignment::Right => "center".to_string(),
                Alignment::BottomLeft | Alignment::BottomCenter | Alignment::BottomRight => {
                    "end".to_string()
                }
            }
        }
    }

    pub fn to_css_align_items(&self, is_horizontal_direction: bool) -> String {
        if is_horizontal_direction {
            match self {
                Alignment::TopLeft | Alignment::TopCenter | Alignment::TopRight => {
                    "start".to_string()
                }
                Alignment::Left | Alignment::Center | Alignment::Right => "center".to_string(),
                Alignment::BottomLeft | Alignment::BottomCenter | Alignment::BottomRight => {
                    "end".to_string()
                }
            }
        } else {
            match self {
                Alignment::TopLeft | Alignment::Left | Alignment::BottomLeft => "start".to_string(),
                Alignment::TopCenter | Alignment::Center | Alignment::BottomCenter => {
                    "center".to_string()
                }
                Alignment::TopRight | Alignment::Right | Alignment::BottomRight => {
                    "end".to_string()
                }
            }
        }
    }

    pub fn justify_content_pattern(is_horizontal_direction: bool) -> (String, bool) {
        if is_horizontal_direction {
            (
                format!(
                    indoc::indoc! {"
                        if ({{0}} == \"{top_left}\" || {{0}} == \"{left}\" || {{0}} == \"{bottom_left}\") {{
                            \"start\"
                        }} else if ({{0}} == \"{top_center}\" || {{0}} == \"{center}\" || {{0}} == \"{bottom_center}\") {{
                            \"center\"
                        }} else if ({{0}} == \"{top_right}\" || {{0}} == \"{right}\" || {{0}} == \"{bottom_right}\") {{
                            \"end\"
                        }} else {{
                            null
                        }}
                    "},
                    top_left = ftd::interpreter2::FTD_ALIGN_TOP_LEFT,
                    top_center = ftd::interpreter2::FTD_ALIGN_TOP_CENTER,
                    top_right = ftd::interpreter2::FTD_ALIGN_TOP_RIGHT,
                    left = ftd::interpreter2::FTD_ALIGN_LEFT,
                    center = ftd::interpreter2::FTD_ALIGN_CENTER,
                    right = ftd::interpreter2::FTD_ALIGN_RIGHT,
                    bottom_left = ftd::interpreter2::FTD_ALIGN_BOTTOM_LEFT,
                    bottom_center = ftd::interpreter2::FTD_ALIGN_BOTTOM_CENTER,
                    bottom_right = ftd::interpreter2::FTD_ALIGN_BOTTOM_RIGHT,
                ),
                true,
            )
        } else {
            (
                format!(
                    indoc::indoc! {"
                if ({{0}} == \"{top_left}\" || {{0}} == \"{top_center}\" || {{0}} == \"{top_right}\") {{
                    \"start\"
                }} else if ({{0}} == \"{left}\" || {{0}} == \"{center}\" || {{0}} == \"{right}\") {{
                    \"center\"
                }} else if ({{0}} == \"{bottom_left}\" || {{0}} == \"{bottom_center}\" || {{0}} == \"{bottom_right}\") {{
                    \"end\"
                }} else {{
                    null
                }}
                "},
                    top_left = ftd::interpreter2::FTD_ALIGN_TOP_LEFT,
                    top_center = ftd::interpreter2::FTD_ALIGN_TOP_CENTER,
                    top_right = ftd::interpreter2::FTD_ALIGN_TOP_RIGHT,
                    left = ftd::interpreter2::FTD_ALIGN_LEFT,
                    center = ftd::interpreter2::FTD_ALIGN_CENTER,
                    right = ftd::interpreter2::FTD_ALIGN_RIGHT,
                    bottom_left = ftd::interpreter2::FTD_ALIGN_BOTTOM_LEFT,
                    bottom_center = ftd::interpreter2::FTD_ALIGN_BOTTOM_CENTER,
                    bottom_right = ftd::interpreter2::FTD_ALIGN_BOTTOM_RIGHT,
                ),
                true,
            )
        }
    }

    pub fn align_item_pattern(is_horizontal_direction: bool) -> (String, bool) {
        if is_horizontal_direction {
            (
                format!(
                    indoc::indoc! {"
               if ({{0}} == \"{top_left}\" || {{0}} == \"{top_center}\" || {{0}} == \"{top_right}\") {{
                    \"start\"
                }} else if ({{0}} == \"{left}\" || {{0}} == \"{center}\" || {{0}} == \"{right}\") {{
                    \"center\"
                }} else if ({{0}} == \"{bottom_left}\" || {{0}} == \"{bottom_center}\" || {{0}} == \"{bottom_right}\") {{
                    \"end\"
                }} else {{
                    null
                }}
                "},
                    top_left = ftd::interpreter2::FTD_ALIGN_TOP_LEFT,
                    top_center = ftd::interpreter2::FTD_ALIGN_TOP_CENTER,
                    top_right = ftd::interpreter2::FTD_ALIGN_TOP_RIGHT,
                    left = ftd::interpreter2::FTD_ALIGN_LEFT,
                    center = ftd::interpreter2::FTD_ALIGN_CENTER,
                    right = ftd::interpreter2::FTD_ALIGN_RIGHT,
                    bottom_left = ftd::interpreter2::FTD_ALIGN_BOTTOM_LEFT,
                    bottom_center = ftd::interpreter2::FTD_ALIGN_BOTTOM_CENTER,
                    bottom_right = ftd::interpreter2::FTD_ALIGN_BOTTOM_RIGHT,
                ),
                true,
            )
        } else {
            (
                format!(
                    indoc::indoc! {"
                        if ({{0}} == \"{top_left}\" || {{0}} == \"{left}\" || {{0}} == \"{bottom_left}\") {{
                            \"start\"
                        }} else if ({{0}} == \"{top_center}\" || {{0}} == \"{center}\" || {{0}} == \"{bottom_center}\") {{
                            \"center\"
                        }} else if ({{0}} == \"{top_right}\" || {{0}} == \"{right}\" || {{0}} == \"{bottom_right}\") {{
                            \"end\"
                        }} else {{
                            null
                        }}
                    "},
                    top_left = ftd::interpreter2::FTD_ALIGN_TOP_LEFT,
                    top_center = ftd::interpreter2::FTD_ALIGN_TOP_CENTER,
                    top_right = ftd::interpreter2::FTD_ALIGN_TOP_RIGHT,
                    left = ftd::interpreter2::FTD_ALIGN_LEFT,
                    center = ftd::interpreter2::FTD_ALIGN_CENTER,
                    right = ftd::interpreter2::FTD_ALIGN_RIGHT,
                    bottom_left = ftd::interpreter2::FTD_ALIGN_BOTTOM_LEFT,
                    bottom_center = ftd::interpreter2::FTD_ALIGN_BOTTOM_CENTER,
                    bottom_right = ftd::interpreter2::FTD_ALIGN_BOTTOM_RIGHT,
                ),
                true,
            )
        }
    }
}

#[derive(serde::Deserialize, Default, Debug, PartialEq, Clone, serde::Serialize)]
pub enum Resizing {
    HugContent,
    FillContainer,
    #[default]
    Auto,
    Fixed(ftd::executor::Length),
}

impl Resizing {
    fn from_optional_values(
        or_type_value: Option<(String, ftd::interpreter2::PropertyValue)>,
        doc: &ftd::executor::TDoc,
        line_number: usize,
    ) -> ftd::executor::Result<Option<Self>> {
        if let Some(value) = or_type_value {
            Ok(Some(Resizing::from_values(value, doc, line_number)?))
        } else {
            Ok(None)
        }
    }

    fn from_values(
        or_type_value: (String, ftd::interpreter2::PropertyValue),
        doc: &ftd::executor::TDoc,
        line_number: usize,
    ) -> ftd::executor::Result<Self> {
        match or_type_value.0.as_str() {
            t if t.starts_with(ftd::interpreter2::FTD_RESIZING_FIXED) => {
                let value = or_type_value.1.clone().resolve(&doc.itdoc(), line_number)?;
                let (_, variant, value) = value.get_or_type(doc.name, line_number)?;
                Ok(Resizing::Fixed(Length::from_values(
                    (variant.to_owned(), value.to_owned()),
                    doc,
                    line_number,
                )?))
            }
            ftd::interpreter2::FTD_RESIZING_HUG_CONTENT => Ok(Resizing::HugContent),
            ftd::interpreter2::FTD_RESIZING_AUTO => Ok(Resizing::Auto),
            ftd::interpreter2::FTD_RESIZING_FILL_CONTAINER => Ok(Resizing::FillContainer),
            t => ftd::executor::utils::parse_error(
                format!("Unknown variant `{}` for or-type `ftd.resizing`", t),
                doc.name,
                line_number,
            ),
        }
    }

    pub(crate) fn optional_resizing(
        properties: &[ftd::interpreter2::Property],
        arguments: &[ftd::interpreter2::Argument],
        doc: &ftd::executor::TDoc,
        line_number: usize,
        key: &str,
        inherited_variables: &ftd::VecMap<(String, Vec<usize>)>,
        component_name: &str,
    ) -> ftd::executor::Result<ftd::executor::Value<Option<Resizing>>> {
        let or_type_value = ftd::executor::value::optional_or_type(
            key,
            component_name,
            properties,
            arguments,
            doc,
            line_number,
            ftd::interpreter2::FTD_RESIZING,
            inherited_variables,
        )?;

        Ok(ftd::executor::Value::new(
            Resizing::from_optional_values(or_type_value.value, doc, line_number)?,
            or_type_value.line_number,
            or_type_value.properties,
        ))
    }

    #[allow(clippy::too_many_arguments)]
    pub(crate) fn resizing_with_default(
        properties: &[ftd::interpreter2::Property],
        arguments: &[ftd::interpreter2::Argument],
        doc: &ftd::executor::TDoc,
        line_number: usize,
        key: &str,
        default: Resizing,
        inherited_variables: &ftd::VecMap<(String, Vec<usize>)>,
        component_name: &str,
    ) -> ftd::executor::Result<ftd::executor::Value<Resizing>> {
        let or_type_value = ftd::executor::value::optional_or_type(
            key,
            component_name,
            properties,
            arguments,
            doc,
            line_number,
            ftd::interpreter2::FTD_RESIZING,
            inherited_variables,
        )?;

        Ok(ftd::executor::Value::new(
            Resizing::from_optional_values(or_type_value.value, doc, line_number)?
                .unwrap_or(default),
            or_type_value.line_number,
            or_type_value.properties,
        ))
    }

    pub fn to_css_string(&self) -> String {
        match self {
            Resizing::HugContent => "fit-content".to_string(),
            Resizing::FillContainer => "100%".to_string(),
            Resizing::Fixed(l) => l.to_css_string(),
            Resizing::Auto => "auto".to_string(),
        }
    }

    pub fn get_pattern_from_variant_str(
        variant: &str,
        full_variant: &str,
        doc_id: &str,
        line_number: usize,
    ) -> ftd::executor::Result<(&'static str, bool)> {
        match variant {
            ftd::interpreter2::FTD_RESIZING_FIXED => {
                let remaining = full_variant
                    .trim_start_matches(format!("{}.", variant).as_str())
                    .to_string();
                let variant = format!("{}.{}", ftd::interpreter2::FTD_LENGTH, remaining);
                Ok((
                    Length::get_pattern_from_variant_str(variant.as_str(), doc_id, line_number)?,
                    false,
                ))
            }
            ftd::interpreter2::FTD_RESIZING_FILL_CONTAINER => Ok(("100%", false)),
            ftd::interpreter2::FTD_RESIZING_HUG_CONTENT => Ok(("fit-content", false)),
            ftd::interpreter2::FTD_RESIZING_AUTO => Ok(("auto", false)),
            t => ftd::executor::utils::parse_error(
                format!("Unknown variant found for ftd.resizing: `{}`", t),
                doc_id,
                line_number,
            ),
        }
    }

    pub fn set_pattern_from_variant_str(
        variant: &str,
        full_variant: &str,
        doc_id: &str,
        line_number: usize,
    ) -> ftd::executor::Result<&'static str> {
        match variant {
            ftd::interpreter2::FTD_RESIZING_FIXED => {
                let remaining = full_variant
                    .trim_start_matches(format!("{}.", variant).as_str())
                    .to_string();
                let variant = format!("{}.{}", ftd::interpreter2::FTD_LENGTH, remaining);
                Length::set_pattern_from_variant_str(variant.as_str(), doc_id, line_number)
            }
            ftd::interpreter2::FTD_RESIZING_FILL_CONTAINER => Ok("100%"),
            ftd::interpreter2::FTD_RESIZING_HUG_CONTENT => Ok("fit-content"),
            ftd::interpreter2::FTD_RESIZING_AUTO => Ok("auto"),
            t => ftd::executor::utils::parse_error(
                format!("Unknown variant found for ftd.resizing: `{}`", t),
                doc_id,
                line_number,
            ),
        }
    }

    pub fn set_value_from_variant(
        variant: &str,
        full_variant: &str,
        doc_id: &str,
        value: &str,
        line_number: usize,
    ) -> ftd::executor::Result<String> {
        match variant {
            ftd::interpreter2::FTD_RESIZING_FIXED => {
                let remaining = full_variant
                    .trim_start_matches(format!("{}.", variant).as_str())
                    .to_string();
                let variant = format!("{}.{}", ftd::interpreter2::FTD_LENGTH, remaining);
                Length::set_value_from_variant(variant.as_str(), value, doc_id, line_number)
            }
            ftd::interpreter2::FTD_RESIZING_FILL_CONTAINER => Ok("100%".to_string()),
            ftd::interpreter2::FTD_RESIZING_HUG_CONTENT => Ok("fit-content".to_string()),
            ftd::interpreter2::FTD_RESIZING_AUTO => Ok("auto".to_string()),
            t => ftd::executor::utils::parse_error(
                format!("Unknown variant found for ftd.resizing: `{}`", t),
                doc_id,
                line_number,
            ),
        }
    }
}
#[derive(serde::Deserialize, Debug, Default, PartialEq, Clone, serde::Serialize)]
pub struct BackgroundImage {
    pub src: ftd::executor::Value<ftd::executor::ImageSrc>,
    pub repeat: ftd::executor::Value<Option<ftd::executor::BackgroundRepeat>>,
    pub size: ftd::executor::Value<Option<ftd::executor::BackgroundSize>>,
    pub position: ftd::executor::Value<Option<ftd::executor::BackgroundPosition>>,
}

impl BackgroundImage {
    fn from_value(
        value: ftd::interpreter2::PropertyValue,
        doc: &ftd::executor::TDoc,
        line_number: usize,
    ) -> ftd::executor::Result<ftd::executor::BackgroundImage> {
        let value = value.resolve(&doc.itdoc(), line_number)?;
        let fields = match value.inner() {
            Some(ftd::interpreter2::Value::Record { name, fields })
                if name.eq(ftd::interpreter2::FTD_BG_IMAGE) =>
            {
                fields
            }
            t => {
                return ftd::executor::utils::parse_error(
                    format!(
                        "Expected value of type record `{}`, found: {:?}",
                        ftd::interpreter2::FTD_BG_IMAGE,
                        t
                    ),
                    doc.name,
                    line_number,
                )
            }
        };
        ftd::executor::BackgroundImage::from_values(fields, doc, line_number)
    }

    fn from_values(
        values: ftd::Map<ftd::interpreter2::PropertyValue>,
        doc: &ftd::executor::TDoc,
        line_number: usize,
    ) -> ftd::executor::Result<ftd::executor::BackgroundImage> {
        let get_property_value = |field_name: &str| {
            values
                .get(field_name)
                .ok_or_else(|| ftd::executor::Error::ParseError {
                    message: format!("`{}` field in ftd.background-image not found", field_name),
                    doc_id: doc.name.to_string(),
                    line_number,
                })
        };

        let src = ftd::executor::Value::new(
            ftd::executor::ImageSrc::from_value(
                get_property_value("src")?.clone(),
                doc,
                line_number,
            )?,
            Some(line_number),
            vec![get_property_value("src")?
                .into_property(ftd::interpreter2::PropertySource::header("src"))],
        );

        let repeat = ftd::executor::Value::new(
            ftd::executor::BackgroundRepeat::from_optional_value(
                get_property_value("repeat")?.clone(),
                doc,
                line_number,
            )?,
            Some(line_number),
            vec![get_property_value("repeat")?
                .into_property(ftd::interpreter2::PropertySource::header("repeat"))],
        );

        let size = ftd::executor::Value::new(
            ftd::executor::BackgroundSize::from_optional_value(
                get_property_value("size")?.clone(),
                doc,
                line_number,
            )?,
            Some(line_number),
            vec![get_property_value("size")?
                .into_property(ftd::interpreter2::PropertySource::header("size"))],
        );

        let position = ftd::executor::Value::new(
            ftd::executor::BackgroundPosition::from_optional_value(
                get_property_value("position")?.clone(),
                doc,
                line_number,
            )?,
            Some(line_number),
            vec![get_property_value("position")?
                .into_property(ftd::interpreter2::PropertySource::header("position"))],
        );

        Ok(ftd::executor::BackgroundImage {
            src,
            repeat,
            size,
            position,
        })
    }

    pub fn to_image_src_css_string(&self) -> String {
        format!("url({})", self.src.value.light.value)
    }

    pub fn to_repeat_css_string(&self) -> String {
        match self.repeat.value.as_ref() {
            Some(s) => s.to_css_string(),
            None => ftd::interpreter2::FTD_IGNORE_KEY.to_string(),
        }
    }

    pub fn to_size_css_string(&self) -> String {
        match self.size.value.as_ref() {
            Some(s) => s.to_css_string(),
            None => ftd::interpreter2::FTD_IGNORE_KEY.to_string(),
        }
    }

    pub fn to_position_css_string(&self) -> String {
        match self.position.value.as_ref() {
            Some(s) => s.to_css_string(),
            None => ftd::interpreter2::FTD_IGNORE_KEY.to_string(),
        }
    }
}

#[derive(serde::Deserialize, Debug, PartialEq, Clone, serde::Serialize)]
pub enum Background {
    Solid(ftd::executor::Color),
    Image(ftd::executor::BackgroundImage),
}

impl Background {
    fn from_optional_values(
        or_type_value: Option<(String, ftd::interpreter2::PropertyValue)>,
        doc: &ftd::executor::TDoc,
        line_number: usize,
    ) -> ftd::executor::Result<Option<Self>> {
        if let Some(value) = or_type_value {
            Ok(Some(ftd::executor::Background::from_values(
                value,
                doc,
                line_number,
            )?))
        } else {
            Ok(None)
        }
    }

    fn from_values(
        or_type_value: (String, ftd::interpreter2::PropertyValue),
        doc: &ftd::executor::TDoc,
        line_number: usize,
    ) -> ftd::executor::Result<Self> {
        match or_type_value.0.as_str() {
            ftd::interpreter2::FTD_BACKGROUND_SOLID => Ok(ftd::executor::Background::Solid(
                Color::from_value(or_type_value.1, doc, line_number)?,
            )),
            ftd::interpreter2::FTD_BACKGROUND_IMAGE => Ok(ftd::executor::Background::Image(
                ftd::executor::BackgroundImage::from_value(or_type_value.1, doc, line_number)?,
            )),
            t => ftd::executor::utils::parse_error(
                format!("Unknown variant `{}` for or-type `ftd.length`", t),
                doc.name,
                line_number,
            ),
        }
    }

    pub(crate) fn optional_background(
        properties: &[ftd::interpreter2::Property],
        arguments: &[ftd::interpreter2::Argument],
        doc: &ftd::executor::TDoc,
        line_number: usize,
        key: &str,
        inherited_variables: &ftd::VecMap<(String, Vec<usize>)>,
<<<<<<< HEAD
    ) -> ftd::executor::Result<ftd::executor::Value<Option<Self>>> {
=======
        component_name: &str,
    ) -> ftd::executor::Result<ftd::executor::Value<Option<Background>>> {
>>>>>>> 3810e933
        let or_type_value = ftd::executor::value::optional_or_type(
            key,
            component_name,
            properties,
            arguments,
            doc,
            line_number,
            ftd::interpreter2::FTD_BACKGROUND,
            inherited_variables,
        )?;

        Ok(ftd::executor::Value::new(
            ftd::executor::Background::from_optional_values(or_type_value.value, doc, line_number)?,
            or_type_value.line_number,
            or_type_value.properties,
        ))
    }

    pub fn to_solid_css_string(&self) -> String {
        match self {
            ftd::executor::Background::Solid(c) => c.light.value.to_css_string(),
            ftd::executor::Background::Image(_) => ftd::interpreter2::FTD_IGNORE_KEY.to_string(),
        }
    }

    pub fn to_image_src_css_string(&self) -> String {
        match self {
            ftd::executor::Background::Solid(_) => ftd::interpreter2::FTD_IGNORE_KEY.to_string(),
            ftd::executor::Background::Image(i) => i.to_image_src_css_string(),
        }
    }

    pub fn to_image_repeat_css_string(&self) -> String {
        match self {
            ftd::executor::Background::Solid(_) => ftd::interpreter2::FTD_IGNORE_KEY.to_string(),
            ftd::executor::Background::Image(i) => i.to_repeat_css_string(),
        }
    }

    pub fn to_image_size_css_string(&self) -> String {
        match self {
            ftd::executor::Background::Solid(_) => ftd::interpreter2::FTD_IGNORE_KEY.to_string(),
            ftd::executor::Background::Image(i) => i.to_size_css_string(),
        }
    }

    pub fn to_image_position_css_string(&self) -> String {
        match self {
            ftd::executor::Background::Solid(_) => ftd::interpreter2::FTD_IGNORE_KEY.to_string(),
            ftd::executor::Background::Image(i) => i.to_position_css_string(),
        }
    }

    pub fn to_css_string(&self) -> String {
        match self {
            ftd::executor::Background::Solid(c) => c.light.value.to_css_string(),
            ftd::executor::Background::Image(i) => i.to_image_src_css_string(),
        }
    }

    pub fn background_image_pattern() -> (String, bool) {
        (
            r#"
                let bg = {0};
                if (typeof bg === 'object' && "src" in bg) {
                    let img_src = bg.src;
                    if(!data["ftd#dark-mode"] && typeof img_src === 'object' && "light" in img_src) {
                        "url(" + img_src.light + ")"
                    }
                    else if(data["ftd#dark-mode"] && typeof img_src === 'object' && "dark" in img_src){
                        "url(" + img_src.dark + ")"
                    }
                    else {
                        null
                    }
                } else {
                    null
                }
            "#.to_string(),
            true,
        )
    }

    pub fn background_repeat_pattern() -> (String, bool) {
        (
            r#"
                let bg = {0};
                if (typeof bg === 'object' && "repeat" in bg) {
                    bg.repeat
                } else {
                    null
                }
            "#
            .to_string(),
            true,
        )
    }

    pub fn background_size_pattern() -> (String, bool) {
        (
            r#"
                let bg = {0};
                if (typeof bg === 'object' && "size" in bg) {
                    let sz = bg.size;
                    if (typeof sz === 'object' && "x" in sz && "y" in sz) {
                        sz.x + " " + sz.y
                    }
                    else {
                        sz
                    }
                } else {
                    null
                }
            "#
            .to_string(),
            true,
        )
    }

    pub fn background_position_pattern() -> (String, bool) {
        (
            r#"
                let bg = {0};
                if (typeof bg === 'object' && "position" in bg) {
                    let pos = bg.position;
                    if (typeof pos === 'object' && "x" in pos && "y" in pos) {
                        pos.x + " " + pos.y
                    }
                    else {
                        pos.replace("-", " ")
                    }
                } else {
                    null
                }
            "#
            .to_string(),
            true,
        )
    }
}

#[derive(serde::Deserialize, Debug, PartialEq, Clone, serde::Serialize)]
pub enum BackgroundRepeat {
    Repeat,
    RepeatX,
    RepeatY,
    NoRepeat,
    Space,
    Round,
}

impl BackgroundRepeat {
    fn from_optional_value(
        value: ftd::interpreter2::PropertyValue,
        doc: &ftd::executor::TDoc,
        line_number: usize,
    ) -> ftd::executor::Result<Option<ftd::executor::BackgroundRepeat>> {
        match value.value(doc.name, line_number)? {
            ftd::interpreter2::Value::Optional { data, .. } if data.is_none() => Ok(None),
            _ => Ok(Some(ftd::executor::BackgroundRepeat::from_value(
                value,
                doc,
                line_number,
            )?)),
        }
    }

    fn from_value(
        value: ftd::interpreter2::PropertyValue,
        doc: &ftd::executor::TDoc,
        line_number: usize,
    ) -> ftd::executor::Result<ftd::executor::BackgroundRepeat> {
        let binding = value.resolve(&doc.itdoc(), line_number)?;
        let value = binding.get_or_type(doc.name, line_number)?;
        let value = (value.1.to_owned(), value.2.to_owned());
        ftd::executor::BackgroundRepeat::from_values(value, doc, line_number)
    }

    fn from_values(
        or_type_value: (String, ftd::interpreter2::PropertyValue),
        doc: &ftd::executor::TDoc,
        line_number: usize,
    ) -> ftd::executor::Result<ftd::executor::BackgroundRepeat> {
        match or_type_value.0.as_str() {
            ftd::interpreter2::FTD_BACKGROUND_REPEAT_BOTH_REPEAT => {
                Ok(ftd::executor::BackgroundRepeat::Repeat)
            }
            ftd::interpreter2::FTD_BACKGROUND_REPEAT_X_REPEAT => {
                Ok(ftd::executor::BackgroundRepeat::RepeatX)
            }
            ftd::interpreter2::FTD_BACKGROUND_REPEAT_Y_REPEAT => {
                Ok(ftd::executor::BackgroundRepeat::RepeatY)
            }
            ftd::interpreter2::FTD_BACKGROUND_REPEAT_NO_REPEAT => {
                Ok(ftd::executor::BackgroundRepeat::NoRepeat)
            }
            ftd::interpreter2::FTD_BACKGROUND_REPEAT_SPACE => {
                Ok(ftd::executor::BackgroundRepeat::Space)
            }
            ftd::interpreter2::FTD_BACKGROUND_REPEAT_ROUND => {
                Ok(ftd::executor::BackgroundRepeat::Round)
            }
            t => ftd::executor::utils::parse_error(
                format!(
                    "Unknown variant `{}` for or-type `ftd.background-repeat`",
                    t
                ),
                doc.name,
                line_number,
            ),
        }
    }

    pub fn to_css_string(&self) -> String {
        match self {
            ftd::executor::BackgroundRepeat::Repeat => "repeat".to_string(),
            ftd::executor::BackgroundRepeat::RepeatX => "repeat-x".to_string(),
            ftd::executor::BackgroundRepeat::RepeatY => "repeat-y".to_string(),
            ftd::executor::BackgroundRepeat::NoRepeat => "no-repeat".to_string(),
            ftd::executor::BackgroundRepeat::Space => "space".to_string(),
            ftd::executor::BackgroundRepeat::Round => "round".to_string(),
        }
    }
}

#[derive(serde::Deserialize, Debug, PartialEq, Clone, serde::Serialize)]
pub enum BackgroundSize {
    Auto,
    Cover,
    Contain,
    Length(LengthPair),
}

impl BackgroundSize {
    fn from_optional_value(
        value: ftd::interpreter2::PropertyValue,
        doc: &ftd::executor::TDoc,
        line_number: usize,
    ) -> ftd::executor::Result<Option<ftd::executor::BackgroundSize>> {
        match value.value(doc.name, line_number)? {
            ftd::interpreter2::Value::Optional { data, .. } if data.is_none() => Ok(None),
            _ => Ok(Some(ftd::executor::BackgroundSize::from_value(
                value,
                doc,
                line_number,
            )?)),
        }
    }

    fn from_value(
        value: ftd::interpreter2::PropertyValue,
        doc: &ftd::executor::TDoc,
        line_number: usize,
    ) -> ftd::executor::Result<ftd::executor::BackgroundSize> {
        let binding = value.resolve(&doc.itdoc(), line_number)?;
        let value = binding.get_or_type(doc.name, line_number)?;
        let value = (value.1.to_owned(), value.2.to_owned());
        ftd::executor::BackgroundSize::from_values(value, doc, line_number)
    }

    fn from_values(
        or_type_value: (String, ftd::interpreter2::PropertyValue),
        doc: &ftd::executor::TDoc,
        line_number: usize,
    ) -> ftd::executor::Result<ftd::executor::BackgroundSize> {
        match or_type_value.0.as_str() {
            ftd::interpreter2::FTD_BACKGROUND_SIZE_AUTO => Ok(ftd::executor::BackgroundSize::Auto),
            ftd::interpreter2::FTD_BACKGROUND_SIZE_COVER => {
                Ok(ftd::executor::BackgroundSize::Cover)
            }
            ftd::interpreter2::FTD_BACKGROUND_SIZE_CONTAIN => {
                Ok(ftd::executor::BackgroundSize::Contain)
            }
            ftd::interpreter2::FTD_BACKGROUND_SIZE_LENGTH => {
                Ok(ftd::executor::BackgroundSize::Length(
                    LengthPair::from_value(or_type_value.1, doc, line_number)?,
                ))
            }
            t => ftd::executor::utils::parse_error(
                format!("Unknown variant `{}` for or-type `ftd.background-size`", t),
                doc.name,
                line_number,
            ),
        }
    }

    pub fn to_css_string(&self) -> String {
        match self {
            ftd::executor::BackgroundSize::Auto => "auto".to_string(),
            ftd::executor::BackgroundSize::Cover => "cover".to_string(),
            ftd::executor::BackgroundSize::Contain => "contain".to_string(),
            ftd::executor::BackgroundSize::Length(l) => l.to_css_string(),
        }
    }
}

#[derive(serde::Deserialize, Debug, PartialEq, Clone, serde::Serialize)]
pub enum BackgroundPosition {
    Left,
    Center,
    Right,
    LeftTop,
    LeftCenter,
    LeftBottom,
    CenterTop,
    CenterCenter,
    CenterBottom,
    RightTop,
    RightCenter,
    RightBottom,
    Length(LengthPair),
}

impl BackgroundPosition {
    fn from_optional_value(
        value: ftd::interpreter2::PropertyValue,
        doc: &ftd::executor::TDoc,
        line_number: usize,
    ) -> ftd::executor::Result<Option<ftd::executor::BackgroundPosition>> {
        match value.value(doc.name, line_number)? {
            ftd::interpreter2::Value::Optional { data, .. } if data.is_none() => Ok(None),
            _ => Ok(Some(ftd::executor::BackgroundPosition::from_value(
                value,
                doc,
                line_number,
            )?)),
        }
    }

    fn from_value(
        value: ftd::interpreter2::PropertyValue,
        doc: &ftd::executor::TDoc,
        line_number: usize,
    ) -> ftd::executor::Result<ftd::executor::BackgroundPosition> {
        let binding = value.resolve(&doc.itdoc(), line_number)?;
        let value = binding.get_or_type(doc.name, line_number)?;
        let value = (value.1.to_owned(), value.2.to_owned());
        ftd::executor::BackgroundPosition::from_values(value, doc, line_number)
    }

    fn from_values(
        or_type_value: (String, ftd::interpreter2::PropertyValue),
        doc: &ftd::executor::TDoc,
        line_number: usize,
    ) -> ftd::executor::Result<ftd::executor::BackgroundPosition> {
        match or_type_value.0.as_str() {
            ftd::interpreter2::FTD_BACKGROUND_POSITION_LEFT => {
                Ok(ftd::executor::BackgroundPosition::Left)
            }
            ftd::interpreter2::FTD_BACKGROUND_POSITION_CENTER => {
                Ok(ftd::executor::BackgroundPosition::Center)
            }
            ftd::interpreter2::FTD_BACKGROUND_POSITION_RIGHT => {
                Ok(ftd::executor::BackgroundPosition::Right)
            }
            ftd::interpreter2::FTD_BACKGROUND_POSITION_LEFT_TOP => {
                Ok(ftd::executor::BackgroundPosition::LeftTop)
            }
            ftd::interpreter2::FTD_BACKGROUND_POSITION_LEFT_CENTER => {
                Ok(ftd::executor::BackgroundPosition::LeftCenter)
            }
            ftd::interpreter2::FTD_BACKGROUND_POSITION_LEFT_BOTTOM => {
                Ok(ftd::executor::BackgroundPosition::LeftBottom)
            }
            ftd::interpreter2::FTD_BACKGROUND_POSITION_CENTER_TOP => {
                Ok(ftd::executor::BackgroundPosition::CenterTop)
            }
            ftd::interpreter2::FTD_BACKGROUND_POSITION_CENTER_CENTER => {
                Ok(ftd::executor::BackgroundPosition::CenterCenter)
            }
            ftd::interpreter2::FTD_BACKGROUND_POSITION_CENTER_BOTTOM => {
                Ok(ftd::executor::BackgroundPosition::CenterBottom)
            }
            ftd::interpreter2::FTD_BACKGROUND_POSITION_RIGHT_TOP => {
                Ok(ftd::executor::BackgroundPosition::RightTop)
            }
            ftd::interpreter2::FTD_BACKGROUND_POSITION_RIGHT_CENTER => {
                Ok(ftd::executor::BackgroundPosition::RightCenter)
            }
            ftd::interpreter2::FTD_BACKGROUND_POSITION_RIGHT_BOTTOM => {
                Ok(ftd::executor::BackgroundPosition::RightBottom)
            }
            ftd::interpreter2::FTD_BACKGROUND_POSITION_LENGTH => {
                Ok(ftd::executor::BackgroundPosition::Length(
                    LengthPair::from_value(or_type_value.1, doc, line_number)?,
                ))
            }
            t => ftd::executor::utils::parse_error(
                format!(
                    "Unknown variant `{}` for or-type `ftd.background-position`",
                    t
                ),
                doc.name,
                line_number,
            ),
        }
    }

    pub fn to_css_string(&self) -> String {
        match self {
            ftd::executor::BackgroundPosition::Left => "left".to_string(),
            ftd::executor::BackgroundPosition::Center => "center".to_string(),
            ftd::executor::BackgroundPosition::Right => "right".to_string(),
            ftd::executor::BackgroundPosition::LeftTop => "left top".to_string(),
            ftd::executor::BackgroundPosition::LeftCenter => "left center".to_string(),
            ftd::executor::BackgroundPosition::LeftBottom => "left bottom".to_string(),
            ftd::executor::BackgroundPosition::CenterTop => "center top".to_string(),
            ftd::executor::BackgroundPosition::CenterCenter => "center center".to_string(),
            ftd::executor::BackgroundPosition::CenterBottom => "center bottom".to_string(),
            ftd::executor::BackgroundPosition::RightTop => "right top".to_string(),
            ftd::executor::BackgroundPosition::RightCenter => "right center".to_string(),
            ftd::executor::BackgroundPosition::RightBottom => "right bottom".to_string(),
            ftd::executor::BackgroundPosition::Length(l) => l.to_css_string(),
        }
    }
}

#[derive(serde::Deserialize, Debug, Default, PartialEq, Clone, serde::Serialize)]
pub struct Shadow {
    pub x_offset: ftd::executor::Value<Length>,
    pub y_offset: ftd::executor::Value<Length>,
    pub blur: ftd::executor::Value<Length>,
    pub spread: ftd::executor::Value<Length>,
    pub inset: ftd::executor::Value<bool>,
    pub color: ftd::executor::Value<Color>,
}

impl Shadow {
    fn from_values(
        values: ftd::Map<ftd::interpreter2::PropertyValue>,
        doc: &ftd::executor::TDoc,
        line_number: usize,
    ) -> ftd::executor::Result<ftd::executor::Shadow> {
        let get_property_value = |field_name: &str| {
            values
                .get(field_name)
                .ok_or_else(|| ftd::executor::Error::ParseError {
                    message: format!("`{}` field in ftd.shadow not found", field_name),
                    doc_id: doc.name.to_string(),
                    line_number,
                })
        };

        let x_offset = ftd::executor::Value::new(
            Length::from_value(get_property_value("x-offset")?.clone(), doc, line_number)?,
            Some(line_number),
            vec![get_property_value("x-offset")?
                .into_property(ftd::interpreter2::PropertySource::header("x-offset"))],
        );

        let y_offset = ftd::executor::Value::new(
            Length::from_value(get_property_value("y-offset")?.clone(), doc, line_number)?,
            Some(line_number),
            vec![get_property_value("y-offset")?
                .into_property(ftd::interpreter2::PropertySource::header("y-offset"))],
        );

        let blur = ftd::executor::Value::new(
            Length::from_value(get_property_value("blur")?.clone(), doc, line_number)?,
            Some(line_number),
            vec![get_property_value("blur")?
                .into_property(ftd::interpreter2::PropertySource::header("blur"))],
        );

        let spread = ftd::executor::Value::new(
            Length::from_value(get_property_value("spread")?.clone(), doc, line_number)?,
            Some(line_number),
            vec![get_property_value("spread")?
                .into_property(ftd::interpreter2::PropertySource::header("spread"))],
        );

        let color = ftd::executor::Value::new(
            Color::from_value(get_property_value("color")?.clone(), doc, line_number)?,
            Some(line_number),
            vec![get_property_value("color")?
                .into_property(ftd::interpreter2::PropertySource::header("color"))],
        );

        let inset = ftd::executor::Value::new(
            get_property_value("inset")?
                .clone()
                .resolve(&doc.itdoc(), line_number)?
                .bool(doc.name, line_number)?,
            Some(line_number),
            vec![get_property_value("inset")?
                .into_property(ftd::interpreter2::PropertySource::header("inset"))],
        );

        Ok(ftd::executor::Shadow {
            x_offset,
            y_offset,
            blur,
            spread,
            color,
            inset,
        })
    }

    fn from_optional_values(
        or_type_value: Option<ftd::Map<ftd::interpreter2::PropertyValue>>,
        doc: &ftd::executor::TDoc,
        line_number: usize,
    ) -> ftd::executor::Result<Option<ftd::executor::Shadow>> {
        if let Some(value) = or_type_value {
            Ok(Some(ftd::executor::Shadow::from_values(
                value,
                doc,
                line_number,
            )?))
        } else {
            Ok(None)
        }
    }

    pub(crate) fn optional_shadow(
        properties: &[ftd::interpreter2::Property],
        arguments: &[ftd::interpreter2::Argument],
        doc: &ftd::executor::TDoc,
        line_number: usize,
        key: &str,
        inherited_variables: &ftd::VecMap<(String, Vec<usize>)>,
<<<<<<< HEAD
    ) -> ftd::executor::Result<ftd::executor::Value<Option<ftd::executor::Shadow>>> {
=======
        component_name: &str,
    ) -> ftd::executor::Result<ftd::executor::Value<Option<Shadow>>> {
>>>>>>> 3810e933
        let record_values = ftd::executor::value::optional_record_inherited(
            key,
            component_name,
            properties,
            arguments,
            doc,
            line_number,
            ftd::interpreter2::FTD_SHADOW,
            inherited_variables,
        )?;

        Ok(ftd::executor::Value::new(
            ftd::executor::Shadow::from_optional_values(record_values.value, doc, line_number)?,
            record_values.line_number,
            record_values.properties,
        ))
    }

    pub fn to_css_string(&self) -> String {
        let x_offset = self.x_offset.value.to_css_string();
        let y_offset = self.y_offset.value.to_css_string();
        let blur = self.blur.value.to_css_string();
        let spread = self.spread.value.to_css_string();
        let inset = match self.inset.value {
            true => "inset".to_string(),
            false => "".to_string(),
        };
        let color = self.color.value.to_css_string();

        format!(
            "{} {} {} {} {} {}",
            inset, color, x_offset, y_offset, blur, spread
        )
    }

    pub fn box_shadow_pattern() -> (String, bool) {
        (
            r#"
                let shadow = {0};
                if (typeof shadow === 'object') {
                var inset, blur, spread, x_off, y_off, color;
                inset = "";
                blur = spread = x_off = y_off = "0px";
                color = "black";

                if ("inset" in shadow) {
                    if (shadow.inset) {
                        inset = "inset";
                    }
                }

                if ("blur" in shadow) {
                    blur = shadow.blur;
                }
                if ("spread" in shadow) {
                    spread = shadow.spread;
                }
                if ("x-offset" in shadow) {
                    x_off = shadow["x-offset"];
                }
                if ("y-offset" in shadow) {
                    y_off = shadow["y-offset"];
                }

                if ("color" in shadow) {
                    if (data["ftd#dark-mode"]){
                        color = shadow.color.dark;
                    }
                    else {
                        color = shadow.color.light;
                    }
                }

                // inset, color, x_offset, y_offset, blur, spread
                let res = inset + " " + color + " " + x_off + " " + y_off + " " + blur + " " + spread;
                res = res.trim();
                res
            }
            else {
                null
            }
            "#.to_string(),
            true,
        )
    }
}

#[derive(serde::Deserialize, Debug, Default, PartialEq, Clone, serde::Serialize)]
pub struct Color {
    pub light: ftd::executor::Value<ColorValue>,
    pub dark: ftd::executor::Value<ColorValue>,
}

impl Color {
    fn from_value(
        value: ftd::interpreter2::PropertyValue,
        doc: &ftd::executor::TDoc,
        line_number: usize,
    ) -> ftd::executor::Result<Color> {
        let value = value.resolve(&doc.itdoc(), line_number)?;
        let fields = match value.inner() {
            Some(ftd::interpreter2::Value::Record { name, fields })
                if name.eq(ftd::interpreter2::FTD_COLOR) =>
            {
                fields
            }
            t => {
                return ftd::executor::utils::parse_error(
                    format!(
                        "Expected value of type record `{}`, found: {:?}",
                        ftd::interpreter2::FTD_COLOR,
                        t
                    ),
                    doc.name,
                    line_number,
                )
            }
        };
        Color::from_values(fields, doc, line_number)
    }

    fn from_values(
        values: ftd::Map<ftd::interpreter2::PropertyValue>,
        doc: &ftd::executor::TDoc,
        line_number: usize,
    ) -> ftd::executor::Result<Color> {
        let light = {
            let value = values
                .get("light")
                .ok_or(ftd::executor::Error::ParseError {
                    message: "`light` field in ftd.color not found".to_string(),
                    doc_id: doc.name.to_string(),
                    line_number,
                })?;
            ftd::executor::Value::new(
                ColorValue::color_from(
                    value
                        .clone()
                        .resolve(&doc.itdoc(), line_number)?
                        .string(doc.name, line_number)?,
                    doc.name,
                    line_number,
                )?,
                Some(line_number),
                vec![value.into_property(ftd::interpreter2::PropertySource::header("light"))],
            )
        };

        let dark = {
            if let Some(value) = values.get("dark") {
                ftd::executor::Value::new(
                    ColorValue::color_from(
                        value
                            .clone()
                            .resolve(&doc.itdoc(), line_number)?
                            .string(doc.name, line_number)?,
                        doc.name,
                        line_number,
                    )?,
                    Some(line_number),
                    vec![value.into_property(ftd::interpreter2::PropertySource::header("dark"))],
                )
            } else {
                light.clone()
            }
        };

        Ok(Color { light, dark })
    }

    fn from_optional_values(
        or_type_value: Option<ftd::Map<ftd::interpreter2::PropertyValue>>,
        doc: &ftd::executor::TDoc,
        line_number: usize,
    ) -> ftd::executor::Result<Option<Self>> {
        if let Some(value) = or_type_value {
            Ok(Some(Color::from_values(value, doc, line_number)?))
        } else {
            Ok(None)
        }
    }

    pub(crate) fn optional_color(
        properties: &[ftd::interpreter2::Property],
        arguments: &[ftd::interpreter2::Argument],
        doc: &ftd::executor::TDoc,
        line_number: usize,
        key: &str,
        inherited_variables: &ftd::VecMap<(String, Vec<usize>)>,
        component_name: &str,
    ) -> ftd::executor::Result<ftd::executor::Value<Option<Color>>> {
        let record_values = ftd::executor::value::optional_record_inherited(
            key,
            component_name,
            properties,
            arguments,
            doc,
            line_number,
            ftd::interpreter2::FTD_COLOR,
            inherited_variables,
        )?;

        Ok(ftd::executor::Value::new(
            Color::from_optional_values(record_values.value, doc, line_number)?,
            record_values.line_number,
            record_values.properties,
        ))
    }

    pub fn to_css_string(&self) -> String {
        self.light.value.to_css_string()
    }
}

#[derive(serde::Deserialize, Debug, PartialEq, Default, Clone, serde::Serialize)]
pub struct ColorValue {
    pub r: u8,
    pub g: u8,
    pub b: u8,
    pub alpha: f32,
}

impl ColorValue {
    pub fn color_from(
        l: String,
        doc_id: &str,
        line_number: usize,
    ) -> ftd::executor::Result<ColorValue> {
        use std::str::FromStr;

        let v = l.trim().to_string();

        // Remove all whitespace, not compliant, but should just be more accepting.
        let mut string = v.replace(' ', "");
        string.make_ascii_lowercase();
        if v.starts_with('#') && v.len() == 9 {
            let (_, value_string) = string.split_at(1);

            let iv = u64::from_str_radix(value_string, 16).map_err(|e| {
                ftd::executor::Error::ParseError {
                    message: e.to_string(),
                    doc_id: doc_id.to_string(),
                    line_number: 0,
                }
            })?;

            // (7thSigil) unlike original js code, NaN is impossible
            if iv > 0xffffffff {
                return ftd::executor::utils::parse_error(
                    format!("{} is not a valid color", v),
                    doc_id,
                    line_number,
                );
            }

            //Code for accepting 6-digit hexa-color code
            Ok(ColorValue {
                r: ((iv & 0xff000000) >> 24) as u8,
                g: ((iv & 0xff0000) >> 16) as u8,
                b: ((iv & 0xff00) >> 8) as u8,
                alpha: round_1p((iv & 0xff) as f32 / 255_f32),
            })
        } else {
            match css_color_parser::Color::from_str(v.as_str()) {
                Ok(v) => Ok(ColorValue {
                    r: v.r,
                    g: v.g,
                    b: v.b,
                    alpha: v.a,
                }),
                Err(e) => ftd::executor::utils::parse_error(
                    format!("{} is not a valid color: {:?}", v, e),
                    doc_id,
                    line_number,
                ),
            }
        }
    }

    pub fn to_css_string(&self) -> String {
        format!("rgba({},{},{},{})", self.r, self.g, self.b, self.alpha)
    }
}

fn round_1p(n: f32) -> f32 {
    // 1234.56
    let temp = (n * 10_f32) as u32;
    let last = (temp % 10) as f32;
    let front = n as u32;

    front as f32 + last / 10_f32
}

#[derive(serde::Deserialize, Debug, PartialEq, Clone, serde::Serialize)]
pub enum Spacing {
    Fixed(Length),
    SpaceBetween,
    SpaceEvenly,
    SpaceAround,
}

impl Spacing {
    fn from_optional_values(
        or_type_value: Option<(String, ftd::interpreter2::PropertyValue)>,
        doc: &ftd::executor::TDoc,
        line_number: usize,
    ) -> ftd::executor::Result<Option<Self>> {
        if let Some(value) = or_type_value {
            Ok(Some(Spacing::from_values(value, doc, line_number)?))
        } else {
            Ok(None)
        }
    }

    fn from_values(
        or_type_value: (String, ftd::interpreter2::PropertyValue),
        doc: &ftd::executor::TDoc,
        line_number: usize,
    ) -> ftd::executor::Result<Self> {
        match or_type_value.0.as_str() {
            ftd::interpreter2::FTD_SPACING_SPACE_BETWEEN => Ok(Spacing::SpaceBetween),
            ftd::interpreter2::FTD_SPACING_SPACE_EVENLY => Ok(Spacing::SpaceEvenly),
            ftd::interpreter2::FTD_SPACING_SPACE_AROUND => Ok(Spacing::SpaceAround),
            ftd::interpreter2::FTD_SPACING_FIXED => Ok(Spacing::Fixed(Length::from_value(
                or_type_value.1.to_owned(),
                doc,
                line_number,
            )?)),
            t => ftd::executor::utils::parse_error(
                format!("Unknown variant `{}` for or-type `ftd.spacing`", t),
                doc.name,
                line_number,
            ),
        }
    }

    pub(crate) fn optional_spacing_mode(
        properties: &[ftd::interpreter2::Property],
        arguments: &[ftd::interpreter2::Argument],
        doc: &ftd::executor::TDoc,
        line_number: usize,
        key: &str,
        inherited_variables: &ftd::VecMap<(String, Vec<usize>)>,
        component_name: &str,
    ) -> ftd::executor::Result<ftd::executor::Value<Option<Spacing>>> {
        let or_type_value = ftd::executor::value::optional_or_type(
            key,
            component_name,
            properties,
            arguments,
            doc,
            line_number,
            ftd::interpreter2::FTD_SPACING,
            inherited_variables,
        )?;

        Ok(ftd::executor::Value::new(
            Spacing::from_optional_values(or_type_value.value, doc, line_number)?,
            or_type_value.line_number,
            or_type_value.properties,
        ))
    }

    pub fn to_css_string(&self) -> String {
        match self {
            Spacing::SpaceBetween => "space-between".to_string(),
            Spacing::SpaceEvenly => "space-evenly".to_string(),
            Spacing::SpaceAround => "space-around".to_string(),
            Spacing::Fixed(f) => f.to_css_string(),
        }
    }

    pub fn to_gap_css_string(&self) -> String {
        match self {
            Spacing::Fixed(f) => f.to_css_string(),
            _ => "0".to_string(),
        }
    }

    pub fn to_justify_content_css_string(&self) -> String {
        match self {
            Spacing::SpaceBetween => "space-between".to_string(),
            Spacing::SpaceEvenly => "space-evenly".to_string(),
            Spacing::SpaceAround => "space-around".to_string(),
            Spacing::Fixed(_) => "start".to_string(),
        }
    }

    pub fn justify_content_pattern() -> (String, bool) {
        (
            indoc::indoc! {"
                if (\"{0}\" == \"space-between\" || \"{0}\" == \"space-around\" || \"{0}\" == \"space-evenly\") {
                    \"{0}\"
                } else {
                    \"start\"
                }
            "}
            .to_string(),
            true,
        )
    }

    pub fn fixed_content_pattern() -> (String, bool) {
        (
            indoc::indoc! {"
                if (\"{0}\" != \"space-between\" && \"{0}\" != \"space_around\" && \"{0}\" != \"space-evenly\") {
                    \"{0}\"
                } else {
                    null
                }
            "}.to_string(),
            true,
        )
    }
}

#[derive(serde::Deserialize, Debug, PartialEq, Clone, serde::Serialize)]
pub enum AlignSelf {
    Start,
    Center,
    End,
}

impl AlignSelf {
    fn from_optional_values(
        or_type_value: Option<(String, ftd::interpreter2::PropertyValue)>,
        doc: &ftd::executor::TDoc,
        line_number: usize,
    ) -> ftd::executor::Result<Option<Self>> {
        if let Some(value) = or_type_value {
            Ok(Some(AlignSelf::from_values(value, doc, line_number)?))
        } else {
            Ok(None)
        }
    }

    fn from_values(
        or_type_value: (String, ftd::interpreter2::PropertyValue),
        doc: &ftd::executor::TDoc,
        line_number: usize,
    ) -> ftd::executor::Result<Self> {
        match or_type_value.0.as_str() {
            ftd::interpreter2::FTD_ALIGN_SELF_START => Ok(AlignSelf::Start),
            ftd::interpreter2::FTD_ALIGN_SELF_CENTER => Ok(AlignSelf::Center),
            ftd::interpreter2::FTD_ALIGN_SELF_END => Ok(AlignSelf::End),
            t => ftd::executor::utils::parse_error(
                format!("Unknown variant `{}` for or-type `ftd.align-self`", t),
                doc.name,
                line_number,
            ),
        }
    }

    pub(crate) fn optional_align_self(
        properties: &[ftd::interpreter2::Property],
        arguments: &[ftd::interpreter2::Argument],
        doc: &ftd::executor::TDoc,
        line_number: usize,
        key: &str,
        inherited_variables: &ftd::VecMap<(String, Vec<usize>)>,
        component_name: &str,
    ) -> ftd::executor::Result<ftd::executor::Value<Option<AlignSelf>>> {
        let or_type_value = ftd::executor::value::optional_or_type(
            key,
            component_name,
            properties,
            arguments,
            doc,
            line_number,
            ftd::interpreter2::FTD_ALIGN_SELF,
            inherited_variables,
        )?;

        Ok(ftd::executor::Value::new(
            AlignSelf::from_optional_values(or_type_value.value, doc, line_number)?,
            or_type_value.line_number,
            or_type_value.properties,
        ))
    }

    pub fn to_css_string(&self) -> String {
        match self {
            AlignSelf::Start => "start".to_string(),
            AlignSelf::Center => "center".to_string(),
            AlignSelf::End => "end".to_string(),
        }
    }
}

#[derive(serde::Deserialize, Debug, PartialEq, Clone, serde::Serialize)]
pub enum Overflow {
    Scroll,
    Visible,
    Hidden,
    Auto,
}

impl Overflow {
    fn from_optional_values(
        or_type_value: Option<(String, ftd::interpreter2::PropertyValue)>,
        doc: &ftd::executor::TDoc,
        line_number: usize,
    ) -> ftd::executor::Result<Option<Self>> {
        if let Some(value) = or_type_value {
            Ok(Some(Overflow::from_values(value, doc, line_number)?))
        } else {
            Ok(None)
        }
    }

    fn from_values(
        or_type_value: (String, ftd::interpreter2::PropertyValue),
        doc: &ftd::executor::TDoc,
        line_number: usize,
    ) -> ftd::executor::Result<Self> {
        match or_type_value.0.as_str() {
            ftd::interpreter2::FTD_OVERFLOW_SCROLL => Ok(Overflow::Scroll),
            ftd::interpreter2::FTD_OVERFLOW_VISIBLE => Ok(Overflow::Visible),
            ftd::interpreter2::FTD_OVERFLOW_HIDDEN => Ok(Overflow::Hidden),
            ftd::interpreter2::FTD_OVERFLOW_AUTO => Ok(Overflow::Auto),
            t => ftd::executor::utils::parse_error(
                format!("Unknown variant `{}` for or-type `ftd.overflow`", t),
                doc.name,
                line_number,
            ),
        }
    }

    pub(crate) fn optional_overflow(
        properties: &[ftd::interpreter2::Property],
        arguments: &[ftd::interpreter2::Argument],
        doc: &ftd::executor::TDoc,
        line_number: usize,
        key: &str,
        inherited_variables: &ftd::VecMap<(String, Vec<usize>)>,
        component_name: &str,
    ) -> ftd::executor::Result<ftd::executor::Value<Option<Overflow>>> {
        let or_type_value = ftd::executor::value::optional_or_type(
            key,
            component_name,
            properties,
            arguments,
            doc,
            line_number,
            ftd::interpreter2::FTD_OVERFLOW,
            inherited_variables,
        )?;

        Ok(ftd::executor::Value::new(
            Overflow::from_optional_values(or_type_value.value, doc, line_number)?,
            or_type_value.line_number,
            or_type_value.properties,
        ))
    }

    pub fn to_css_string(&self) -> String {
        match self {
            Overflow::Scroll => "scroll".to_string(),
            Overflow::Visible => "visible".to_string(),
            Overflow::Hidden => "hidden".to_string(),
            Overflow::Auto => "auto".to_string(),
        }
    }
}

#[derive(serde::Deserialize, Debug, PartialEq, Clone, serde::Serialize)]
pub enum Resize {
    Both,
    Horizontal,
    Vertical,
}

impl Resize {
    fn from_optional_values(
        or_type_value: Option<(String, ftd::interpreter2::PropertyValue)>,
        doc: &ftd::executor::TDoc,
        line_number: usize,
    ) -> ftd::executor::Result<Option<Self>> {
        if let Some(value) = or_type_value {
            Ok(Some(Resize::from_values(value, doc, line_number)?))
        } else {
            Ok(None)
        }
    }

    fn from_values(
        or_type_value: (String, ftd::interpreter2::PropertyValue),
        doc: &ftd::executor::TDoc,
        line_number: usize,
    ) -> ftd::executor::Result<Self> {
        match or_type_value.0.as_str() {
            ftd::interpreter2::FTD_RESIZE_HORIZONTAL => Ok(Resize::Horizontal),
            ftd::interpreter2::FTD_RESIZE_VERTICAL => Ok(Resize::Vertical),
            ftd::interpreter2::FTD_RESIZE_BOTH => Ok(Resize::Both),
            t => ftd::executor::utils::parse_error(
                format!("Unknown variant `{}` for or-type `ftd.resize`", t),
                doc.name,
                line_number,
            ),
        }
    }

    pub(crate) fn optional_resize(
        properties: &[ftd::interpreter2::Property],
        arguments: &[ftd::interpreter2::Argument],
        doc: &ftd::executor::TDoc,
        line_number: usize,
        key: &str,
        inherited_variables: &ftd::VecMap<(String, Vec<usize>)>,
        component_name: &str,
    ) -> ftd::executor::Result<ftd::executor::Value<Option<Resize>>> {
        let or_type_value = ftd::executor::value::optional_or_type(
            key,
            component_name,
            properties,
            arguments,
            doc,
            line_number,
            ftd::interpreter2::FTD_RESIZE,
            inherited_variables,
        )?;

        Ok(ftd::executor::Value::new(
            Resize::from_optional_values(or_type_value.value, doc, line_number)?,
            or_type_value.line_number,
            or_type_value.properties,
        ))
    }

    pub fn to_css_string(&self) -> String {
        match self {
            Resize::Horizontal => "horizontal".to_string(),
            Resize::Vertical => "vertical".to_string(),
            Resize::Both => "both".to_string(),
        }
    }
}

#[derive(serde::Deserialize, Debug, PartialEq, Clone, serde::Serialize)]
pub enum TextAlign {
    Start,
    Center,
    End,
    Justify,
}

impl TextAlign {
    fn from_optional_values(
        or_type_value: Option<(String, ftd::interpreter2::PropertyValue)>,
        doc: &ftd::executor::TDoc,
        line_number: usize,
    ) -> ftd::executor::Result<Option<Self>> {
        if let Some(value) = or_type_value {
            Ok(Some(TextAlign::from_values(value, doc, line_number)?))
        } else {
            Ok(None)
        }
    }

    fn from_values(
        or_type_value: (String, ftd::interpreter2::PropertyValue),
        doc: &ftd::executor::TDoc,
        line_number: usize,
    ) -> ftd::executor::Result<Self> {
        match or_type_value.0.as_str() {
            ftd::interpreter2::FTD_TEXT_ALIGN_START => Ok(TextAlign::Start),
            ftd::interpreter2::FTD_TEXT_ALIGN_CENTER => Ok(TextAlign::Center),
            ftd::interpreter2::FTD_TEXT_ALIGN_END => Ok(TextAlign::End),
            ftd::interpreter2::FTD_TEXT_ALIGN_JUSTIFY => Ok(TextAlign::Justify),
            t => ftd::executor::utils::parse_error(
                format!("Unknown variant `{}` for or-type `ftd.text-align`", t),
                doc.name,
                line_number,
            ),
        }
    }

    pub(crate) fn optional_text_align(
        properties: &[ftd::interpreter2::Property],
        arguments: &[ftd::interpreter2::Argument],
        doc: &ftd::executor::TDoc,
        line_number: usize,
        key: &str,
        inherited_variables: &ftd::VecMap<(String, Vec<usize>)>,
        component_name: &str,
    ) -> ftd::executor::Result<ftd::executor::Value<Option<TextAlign>>> {
        let or_type_value = ftd::executor::value::optional_or_type(
            key,
            component_name,
            properties,
            arguments,
            doc,
            line_number,
            ftd::interpreter2::FTD_TEXT_ALIGN,
            inherited_variables,
        )?;

        Ok(ftd::executor::Value::new(
            TextAlign::from_optional_values(or_type_value.value, doc, line_number)?,
            or_type_value.line_number,
            or_type_value.properties,
        ))
    }

    pub fn to_css_string(&self) -> String {
        match self {
            TextAlign::Start => "start".to_string(),
            TextAlign::Center => "center".to_string(),
            TextAlign::End => "end".to_string(),
            TextAlign::Justify => "justify".to_string(),
        }
    }
}

#[derive(serde::Deserialize, Debug, PartialEq, Clone, serde::Serialize)]
pub enum Cursor {
    Default,
    None,
    ContextMenu,
    Help,
    Pointer,
    Progress,
    Wait,
    Cell,
    CrossHair,
    Text,
    VerticalText,
    Alias,
    Copy,
    Move,
    NoDrop,
    NotAllowed,
    Grab,
    Grabbing,
    EResize,
    NResize,
    NeResize,
    NwResize,
    SResize,
    SeResize,
    SwResize,
    WResize,
    EwResize,
    NsResize,
    NeswResize,
    NwseResize,
    ColResize,
    RowResize,
    AllScroll,
    ZoomIn,
    ZoomOut,
}

impl Cursor {
    fn from_optional_values(
        or_type_value: Option<(String, ftd::interpreter2::PropertyValue)>,
        doc: &ftd::executor::TDoc,
        line_number: usize,
    ) -> ftd::executor::Result<Option<Self>> {
        if let Some(value) = or_type_value {
            Ok(Some(Cursor::from_values(value, doc, line_number)?))
        } else {
            Ok(None)
        }
    }

    fn from_values(
        or_type_value: (String, ftd::interpreter2::PropertyValue),
        doc: &ftd::executor::TDoc,
        line_number: usize,
    ) -> ftd::executor::Result<Self> {
        match or_type_value.0.as_str() {
            ftd::interpreter2::FTD_CURSOR_DEFAULT => Ok(Cursor::Default),
            ftd::interpreter2::FTD_CURSOR_NONE => Ok(Cursor::None),
            ftd::interpreter2::FTD_CURSOR_CONTEXT_MENU => Ok(Cursor::ContextMenu),
            ftd::interpreter2::FTD_CURSOR_HELP => Ok(Cursor::Help),
            ftd::interpreter2::FTD_CURSOR_POINTER => Ok(Cursor::Pointer),
            ftd::interpreter2::FTD_CURSOR_PROGRESS => Ok(Cursor::Progress),
            ftd::interpreter2::FTD_CURSOR_WAIT => Ok(Cursor::Wait),
            ftd::interpreter2::FTD_CURSOR_CELL => Ok(Cursor::Cell),
            ftd::interpreter2::FTD_CURSOR_CROSSHAIR => Ok(Cursor::CrossHair),
            ftd::interpreter2::FTD_CURSOR_TEXT => Ok(Cursor::Text),
            ftd::interpreter2::FTD_CURSOR_VERTICAL_TEXT => Ok(Cursor::VerticalText),
            ftd::interpreter2::FTD_CURSOR_ALIAS => Ok(Cursor::Alias),
            ftd::interpreter2::FTD_CURSOR_COPY => Ok(Cursor::Copy),
            ftd::interpreter2::FTD_CURSOR_MOVE => Ok(Cursor::Move),
            ftd::interpreter2::FTD_CURSOR_NO_DROP => Ok(Cursor::NoDrop),
            ftd::interpreter2::FTD_CURSOR_NOT_ALLOWED => Ok(Cursor::NotAllowed),
            ftd::interpreter2::FTD_CURSOR_GRAB => Ok(Cursor::Grab),
            ftd::interpreter2::FTD_CURSOR_GRABBING => Ok(Cursor::Grabbing),
            ftd::interpreter2::FTD_CURSOR_E_RESIZE => Ok(Cursor::EResize),
            ftd::interpreter2::FTD_CURSOR_N_RESIZE => Ok(Cursor::NResize),
            ftd::interpreter2::FTD_CURSOR_NE_RESIZE => Ok(Cursor::NeResize),
            ftd::interpreter2::FTD_CURSOR_NW_RESIZE => Ok(Cursor::NwResize),
            ftd::interpreter2::FTD_CURSOR_S_RESIZE => Ok(Cursor::SResize),
            ftd::interpreter2::FTD_CURSOR_SE_RESIZE => Ok(Cursor::SeResize),
            ftd::interpreter2::FTD_CURSOR_SW_RESIZE => Ok(Cursor::SwResize),
            ftd::interpreter2::FTD_CURSOR_W_RESIZE => Ok(Cursor::WResize),
            ftd::interpreter2::FTD_CURSOR_EW_RESIZE => Ok(Cursor::EwResize),
            ftd::interpreter2::FTD_CURSOR_NS_RESIZE => Ok(Cursor::NsResize),
            ftd::interpreter2::FTD_CURSOR_NESW_RESIZE => Ok(Cursor::NeswResize),
            ftd::interpreter2::FTD_CURSOR_NWSE_RESIZE => Ok(Cursor::NwseResize),
            ftd::interpreter2::FTD_CURSOR_COL_RESIZE => Ok(Cursor::ColResize),
            ftd::interpreter2::FTD_CURSOR_ROW_RESIZE => Ok(Cursor::RowResize),
            ftd::interpreter2::FTD_CURSOR_ALL_SCROLL => Ok(Cursor::AllScroll),
            ftd::interpreter2::FTD_CURSOR_ZOOM_IN => Ok(Cursor::ZoomIn),
            ftd::interpreter2::FTD_CURSOR_ZOOM_OUT => Ok(Cursor::ZoomOut),
            t => ftd::executor::utils::parse_error(
                format!("Unknown variant `{}` for or-type `ftd.cursor`", t),
                doc.name,
                line_number,
            ),
        }
    }

    pub(crate) fn optional_cursor(
        properties: &[ftd::interpreter2::Property],
        arguments: &[ftd::interpreter2::Argument],
        doc: &ftd::executor::TDoc,
        line_number: usize,
        key: &str,
        inherited_variables: &ftd::VecMap<(String, Vec<usize>)>,
        component_name: &str,
    ) -> ftd::executor::Result<ftd::executor::Value<Option<Cursor>>> {
        let or_type_value = ftd::executor::value::optional_or_type(
            key,
            component_name,
            properties,
            arguments,
            doc,
            line_number,
            ftd::interpreter2::FTD_CURSOR,
            inherited_variables,
        )?;

        Ok(ftd::executor::Value::new(
            Cursor::from_optional_values(or_type_value.value, doc, line_number)?,
            or_type_value.line_number,
            or_type_value.properties,
        ))
    }

    pub fn to_css_string(&self) -> String {
        match self {
            Cursor::Default => "default".to_string(),
            Cursor::None => "none".to_string(),
            Cursor::ContextMenu => "context-menu".to_string(),
            Cursor::Help => "help".to_string(),
            Cursor::Pointer => "pointer".to_string(),
            Cursor::Progress => "progress".to_string(),
            Cursor::Wait => "wait".to_string(),
            Cursor::Cell => "cell".to_string(),
            Cursor::CrossHair => "crosshair".to_string(),
            Cursor::Text => "text".to_string(),
            Cursor::VerticalText => "vertical-text".to_string(),
            Cursor::Alias => "alias".to_string(),
            Cursor::Copy => "copy".to_string(),
            Cursor::Move => "move".to_string(),
            Cursor::NoDrop => "no-drop".to_string(),
            Cursor::NotAllowed => "not-allowed".to_string(),
            Cursor::Grab => "grab".to_string(),
            Cursor::Grabbing => "grabbing".to_string(),
            Cursor::EResize => "e-resize".to_string(),
            Cursor::NResize => "n-resize".to_string(),
            Cursor::NeResize => "ne-resize".to_string(),
            Cursor::NwResize => "nw-resize".to_string(),
            Cursor::SResize => "s-resize".to_string(),
            Cursor::SeResize => "se-resize".to_string(),
            Cursor::SwResize => "sw-resize".to_string(),
            Cursor::WResize => "w-resize".to_string(),
            Cursor::EwResize => "ew-resize".to_string(),
            Cursor::NsResize => "ns-resize".to_string(),
            Cursor::NeswResize => "nesw-resize".to_string(),
            Cursor::NwseResize => "nwse-resize".to_string(),
            Cursor::ColResize => "col-resize".to_string(),
            Cursor::RowResize => "row-resize".to_string(),
            Cursor::AllScroll => "all-scroll".to_string(),
            Cursor::ZoomIn => "zoom-in".to_string(),
            Cursor::ZoomOut => "zoom-out".to_string(),
        }
    }
}

#[derive(serde::Deserialize, Debug, PartialEq, Clone, serde::Serialize)]
pub enum FontSize {
    Px(i64),
    Em(f64),
    Rem(f64),
}

impl Default for FontSize {
    fn default() -> FontSize {
        FontSize::Px(0)
    }
}

impl FontSize {
    fn from_optional_value(
        value: ftd::interpreter2::PropertyValue,
        doc: &ftd::executor::TDoc,
        line_number: usize,
    ) -> ftd::executor::Result<Option<FontSize>> {
        let value = value.resolve(&doc.itdoc(), line_number)?;
        match value.inner() {
            Some(ftd::interpreter2::Value::OrType {
                name,
                variant,
                value,
                ..
            }) if name.eq(ftd::interpreter2::FTD_FONT_SIZE) => Ok(Some(FontSize::from_values(
                (variant, value.as_ref().to_owned()),
                doc,
                line_number,
            )?)),
            None => Ok(None),
            t => ftd::executor::utils::parse_error(
                format!(
                    "Expected value of font-size or-type `{}`, found: {:?}",
                    ftd::interpreter2::FTD_FONT_SIZE,
                    t
                ),
                doc.name,
                line_number,
            ),
        }
    }

    fn from_values(
        or_type_value: (String, ftd::interpreter2::PropertyValue),
        doc: &ftd::executor::TDoc,
        line_number: usize,
    ) -> ftd::executor::Result<Self> {
        match or_type_value.0.as_str() {
            ftd::interpreter2::FTD_FONT_SIZE_PX => Ok(FontSize::Px(
                or_type_value
                    .1
                    .clone()
                    .resolve(&doc.itdoc(), line_number)?
                    .integer(doc.name, line_number)?,
            )),
            ftd::interpreter2::FTD_FONT_SIZE_EM => Ok(FontSize::Em(
                or_type_value
                    .1
                    .clone()
                    .resolve(&doc.itdoc(), line_number)?
                    .decimal(doc.name, line_number)?,
            )),
            ftd::interpreter2::FTD_FONT_SIZE_REM => Ok(FontSize::Rem(
                or_type_value
                    .1
                    .clone()
                    .resolve(&doc.itdoc(), line_number)?
                    .decimal(doc.name, line_number)?,
            )),
            t => ftd::executor::utils::parse_error(
                format!("Unknown variant `{}` for or-type `ftd.font-size`", t),
                doc.name,
                line_number,
            ),
        }
    }

    pub fn to_css_string(&self) -> String {
        match self {
            FontSize::Px(px) => format!("{}px", px),
            FontSize::Em(em) => format!("{}em", em),
            FontSize::Rem(rem) => format!("{}rem", rem),
        }
    }

    pub fn get_pattern_from_variant_str(
        variant: &str,
        doc_id: &str,
        line_number: usize,
    ) -> ftd::executor::Result<&'static str> {
        match variant {
            ftd::interpreter2::FTD_FONT_SIZE_PX
            | ftd::interpreter2::FTD_FONT_SIZE_EM
            | ftd::interpreter2::FTD_FONT_SIZE_REM => Ok("{0}"),
            t => ftd::executor::utils::parse_error(
                format!("Unknown variant found for ftd.font-size: `{}`", t),
                doc_id,
                line_number,
            ),
        }
    }

    pub fn set_pattern_from_variant_str(
        variant: &str,
        doc_id: &str,
        line_number: usize,
    ) -> ftd::executor::Result<&'static str> {
        match variant {
            ftd::interpreter2::FTD_FONT_SIZE_PX => Ok("{0}px"),
            ftd::interpreter2::FTD_FONT_SIZE_EM => Ok("{0}em"),
            ftd::interpreter2::FTD_FONT_SIZE_REM => Ok("{0}rem"),
            t => ftd::executor::utils::parse_error(
                format!("Unknown variant found for ftd.font-size: `{}`", t),
                doc_id,
                line_number,
            ),
        }
    }

    pub fn set_value_from_variant(
        variant: &str,
        value: &str,
        doc_id: &str,
        line_number: usize,
    ) -> ftd::executor::Result<String> {
        match variant {
            ftd::interpreter2::FTD_FONT_SIZE_PX => Ok(format!("{}px", value)),
            ftd::interpreter2::FTD_FONT_SIZE_EM => Ok(format!("{}em", value)),
            ftd::interpreter2::FTD_FONT_SIZE_REM => Ok(format!("{}rem", value)),
            t => ftd::executor::utils::parse_error(
                format!("Unknown variant found for ftd.font-size: `{}`", t),
                doc_id,
                line_number,
            ),
        }
    }
}

#[derive(serde::Deserialize, Debug, Default, PartialEq, Clone, serde::Serialize)]
pub struct Type {
    pub size: Option<FontSize>,
    pub line_height: Option<FontSize>,
    pub letter_spacing: Option<FontSize>,
    pub weight: Option<i64>,
    pub font_family: Option<String>,
}

impl Type {
    fn new(
        size: Option<FontSize>,
        line_height: Option<FontSize>,
        letter_spacing: Option<FontSize>,
        weight: Option<i64>,
        font_family: Option<String>,
    ) -> Type {
        Type {
            size,
            line_height,
            letter_spacing,
            weight,
            font_family,
        }
    }

    fn from_value(
        value: ftd::interpreter2::PropertyValue,
        doc: &ftd::executor::TDoc,
        line_number: usize,
    ) -> ftd::executor::Result<Type> {
        let value = value.resolve(&doc.itdoc(), line_number)?;
        let fields = match value.inner() {
            Some(ftd::interpreter2::Value::Record { name, fields })
                if name.eq(ftd::interpreter2::FTD_TYPE) =>
            {
                fields
            }
            t => {
                return ftd::executor::utils::parse_error(
                    format!(
                        "Expected value of type record `{}`, found: {:?}",
                        ftd::interpreter2::FTD_COLOR,
                        t
                    ),
                    doc.name,
                    line_number,
                )
            }
        };
        Type::from_values(fields, doc, line_number)
    }

    fn from_values(
        values: ftd::Map<ftd::interpreter2::PropertyValue>,
        doc: &ftd::executor::TDoc,
        line_number: usize,
    ) -> ftd::executor::Result<Type> {
        let size = {
            if let Some(value) = values.get("size") {
                FontSize::from_optional_value(value.to_owned(), doc, line_number)?
            } else {
                None
            }
        };

        let line_height = {
            if let Some(value) = values.get("line-height") {
                FontSize::from_optional_value(value.to_owned(), doc, line_number)?
            } else {
                None
            }
        };

        let letter_spacing = {
            if let Some(value) = values.get("letter-spacing") {
                FontSize::from_optional_value(value.to_owned(), doc, line_number)?
            } else {
                None
            }
        };

        let weight = {
            if let Some(value) = values.get("weight") {
                value
                    .clone()
                    .resolve(&doc.itdoc(), line_number)?
                    .optional_integer(doc.name, line_number)?
            } else {
                None
            }
        };

        let font_family = {
            if let Some(value) = values.get("font-family") {
                value
                    .clone()
                    .resolve(&doc.itdoc(), line_number)?
                    .optional_string(doc.name, line_number)?
            } else {
                None
            }
        };

        Ok(Type::new(
            size,
            line_height,
            letter_spacing,
            weight,
            font_family,
        ))
    }
}

#[derive(serde::Deserialize, Debug, Default, PartialEq, Clone, serde::Serialize)]
pub struct ResponsiveType {
    pub desktop: Type,
    pub mobile: Type,
}

impl ResponsiveType {
    fn from_values(
        values: ftd::Map<ftd::interpreter2::PropertyValue>,
        doc: &ftd::executor::TDoc,
        line_number: usize,
    ) -> ftd::executor::Result<ResponsiveType> {
        let desktop = {
            let value = values
                .get("desktop")
                .ok_or(ftd::executor::Error::ParseError {
                    message: "`desktop` field in ftd.responsive-type not found".to_string(),
                    doc_id: doc.name.to_string(),
                    line_number,
                })?;
            Type::from_value(value.to_owned(), doc, line_number)?
        };

        let mobile = {
            if let Some(value) = values.get("mobile") {
                Type::from_value(value.to_owned(), doc, line_number)?
            } else {
                desktop.clone()
            }
        };

        Ok(ResponsiveType { desktop, mobile })
    }

    fn from_optional_values(
        or_type_value: Option<ftd::Map<ftd::interpreter2::PropertyValue>>,
        doc: &ftd::executor::TDoc,
        line_number: usize,
    ) -> ftd::executor::Result<Option<Self>> {
        if let Some(value) = or_type_value {
            Ok(Some(ResponsiveType::from_values(value, doc, line_number)?))
        } else {
            Ok(None)
        }
    }

    pub(crate) fn optional_responsive_type(
        properties: &[ftd::interpreter2::Property],
        arguments: &[ftd::interpreter2::Argument],
        doc: &ftd::executor::TDoc,
        line_number: usize,
        key: &str,
        inherited_variables: &ftd::VecMap<(String, Vec<usize>)>,
        component_name: &str,
    ) -> ftd::executor::Result<ftd::executor::Value<Option<ResponsiveType>>> {
        let record_values = ftd::executor::value::optional_record_inherited(
            key,
            component_name,
            properties,
            arguments,
            doc,
            line_number,
            ftd::interpreter2::FTD_RESPONSIVE_TYPE,
            inherited_variables,
        )?;

        Ok(ftd::executor::Value::new(
            ResponsiveType::from_optional_values(record_values.value, doc, line_number)?,
            record_values.line_number,
            record_values.properties,
        ))
    }

    pub fn to_css_font_size(&self) -> Option<String> {
        self.desktop.size.as_ref().map(|v| v.to_css_string())
    }

    pub fn font_size_pattern() -> (String, bool) {
        ("({0})[\"size\"]".to_string(), true)
    }

    pub fn to_css_line_height(&self) -> Option<String> {
        self.desktop.line_height.as_ref().map(|v| v.to_css_string())
    }

    pub fn line_height_pattern() -> (String, bool) {
        ("({0})[\"line-height\"]".to_string(), true)
    }

    pub fn to_css_letter_spacing(&self) -> Option<String> {
        self.desktop
            .letter_spacing
            .as_ref()
            .map(|v| v.to_css_string())
    }

    pub fn letter_spacing_pattern() -> (String, bool) {
        ("({0})[\"letter-spacing\"]".to_string(), true)
    }

    pub fn to_css_weight(&self) -> Option<String> {
        self.desktop.weight.as_ref().map(|v| v.to_string())
    }

    pub fn weight_pattern() -> (String, bool) {
        ("({0}).weight".to_string(), true)
    }

    pub fn to_css_font_family(&self) -> Option<String> {
        self.desktop.font_family.to_owned()
    }

    pub fn font_family_pattern() -> (String, bool) {
        ("({0})[\"font-family\"]".to_string(), true)
    }
}

#[derive(serde::Deserialize, Debug, PartialEq, Clone, serde::Serialize)]
pub enum Anchor {
    Window,
    Parent,
    Id(String),
}

impl Anchor {
    fn from_optional_values(
        or_type_value: Option<(String, ftd::interpreter2::PropertyValue)>,
        doc: &ftd::executor::TDoc,
        line_number: usize,
    ) -> ftd::executor::Result<Option<Self>> {
        if let Some(value) = or_type_value {
            Ok(Some(Anchor::from_values(value, doc, line_number)?))
        } else {
            Ok(None)
        }
    }

    fn from_values(
        or_type_value: (String, ftd::interpreter2::PropertyValue),
        doc: &ftd::executor::TDoc,
        line_number: usize,
    ) -> ftd::executor::Result<Self> {
        match or_type_value.0.as_str() {
            ftd::interpreter2::FTD_ANCHOR_WINDOW => Ok(Anchor::Window),
            ftd::interpreter2::FTD_ANCHOR_PARENT => Ok(Anchor::Parent),
            ftd::interpreter2::FTD_ANCHOR_ID => Ok(Anchor::Id(
                or_type_value
                    .1
                    .clone()
                    .resolve(&doc.itdoc(), line_number)?
                    .string(doc.name, line_number)?,
            )),
            t => ftd::executor::utils::parse_error(
                format!("Unknown variant `{}` for or-type `ftd.anchor`", t),
                doc.name,
                line_number,
            ),
        }
    }

    pub(crate) fn optional_anchor(
        properties: &[ftd::interpreter2::Property],
        arguments: &[ftd::interpreter2::Argument],
        doc: &ftd::executor::TDoc,
        line_number: usize,
        key: &str,
        inherited_variables: &ftd::VecMap<(String, Vec<usize>)>,
        component_name: &str,
    ) -> ftd::executor::Result<ftd::executor::Value<Option<Anchor>>> {
        let or_type_value = ftd::executor::value::optional_or_type(
            key,
            component_name,
            properties,
            arguments,
            doc,
            line_number,
            ftd::interpreter2::FTD_ANCHOR,
            inherited_variables,
        )?;

        Ok(ftd::executor::Value::new(
            Anchor::from_optional_values(or_type_value.value, doc, line_number)?,
            or_type_value.line_number,
            or_type_value.properties,
        ))
    }

    pub fn to_css_string(&self) -> String {
        match self {
            Anchor::Window => "fixed".to_string(),
            Anchor::Parent => "absolute".to_string(),
            Anchor::Id(_) => "absolute".to_string(),
        }
    }
}

#[derive(serde::Deserialize, Debug, PartialEq, Clone, serde::Serialize)]
pub enum TextInputType {
    TEXT,
    EMAIL,
    PASSWORD,
    URL,
}

impl TextInputType {
    fn from_optional_values(
        or_type_value: Option<(String, ftd::interpreter2::PropertyValue)>,
        doc: &ftd::executor::TDoc,
        line_number: usize,
    ) -> ftd::executor::Result<Option<Self>> {
        if let Some(value) = or_type_value {
            Ok(Some(TextInputType::from_values(value, doc, line_number)?))
        } else {
            Ok(None)
        }
    }

    fn from_values(
        or_type_value: (String, ftd::interpreter2::PropertyValue),
        doc: &ftd::executor::TDoc,
        line_number: usize,
    ) -> ftd::executor::Result<Self> {
        match or_type_value.0.as_str() {
            ftd::interpreter2::FTD_TEXT_INPUT_TYPE_TEXT => Ok(TextInputType::TEXT),
            ftd::interpreter2::FTD_TEXT_INPUT_TYPE_EMAIL => Ok(TextInputType::EMAIL),
            ftd::interpreter2::FTD_TEXT_INPUT_TYPE_PASSWORD => Ok(TextInputType::PASSWORD),
            ftd::interpreter2::FTD_TEXT_INPUT_TYPE_URL => Ok(TextInputType::URL),
            t => ftd::executor::utils::parse_error(
                format!("Unknown variant `{}` for or-type `ftd.text-input-type`", t),
                doc.name,
                line_number,
            ),
        }
    }

    pub(crate) fn optional_text_input_type(
        properties: &[ftd::interpreter2::Property],
        arguments: &[ftd::interpreter2::Argument],
        doc: &ftd::executor::TDoc,
        line_number: usize,
        key: &str,
        inherited_variables: &ftd::VecMap<(String, Vec<usize>)>,
        component_name: &str,
    ) -> ftd::executor::Result<ftd::executor::Value<Option<TextInputType>>> {
        let or_type_value = ftd::executor::value::optional_or_type(
            key,
            component_name,
            properties,
            arguments,
            doc,
            line_number,
            ftd::interpreter2::FTD_TEXT_INPUT_TYPE,
            inherited_variables,
        )?;

        Ok(ftd::executor::Value::new(
            TextInputType::from_optional_values(or_type_value.value, doc, line_number)?,
            or_type_value.line_number,
            or_type_value.properties,
        ))
    }

    pub fn to_css_string(&self) -> String {
        match self {
            TextInputType::TEXT => "text".to_string(),
            TextInputType::EMAIL => "email".to_string(),
            TextInputType::PASSWORD => "password".to_string(),
            TextInputType::URL => "url".to_string(),
        }
    }
}

#[derive(serde::Deserialize, Debug, PartialEq, Clone, serde::Serialize)]
pub enum Region {
    H1,
    H2,
    H3,
    H4,
    H5,
    H6,
}

impl Region {
    fn from_optional_values(
        or_type_value: Option<(String, ftd::interpreter2::PropertyValue)>,
        doc: &ftd::executor::TDoc,
        line_number: usize,
    ) -> ftd::executor::Result<Option<Self>> {
        if let Some(value) = or_type_value {
            Ok(Some(Region::from_values(value, doc, line_number)?))
        } else {
            Ok(None)
        }
    }

    fn from_values(
        or_type_value: (String, ftd::interpreter2::PropertyValue),
        doc: &ftd::executor::TDoc,
        line_number: usize,
    ) -> ftd::executor::Result<Self> {
        match or_type_value.0.as_str() {
            ftd::interpreter2::FTD_REGION_H1 => Ok(Region::H1),
            ftd::interpreter2::FTD_REGION_H2 => Ok(Region::H2),
            ftd::interpreter2::FTD_REGION_H3 => Ok(Region::H3),
            ftd::interpreter2::FTD_REGION_H4 => Ok(Region::H4),
            ftd::interpreter2::FTD_REGION_H5 => Ok(Region::H5),
            ftd::interpreter2::FTD_REGION_H6 => Ok(Region::H6),
            t => ftd::executor::utils::parse_error(
                format!("Unknown variant `{}` for or-type `ftd.region`", t),
                doc.name,
                line_number,
            ),
        }
    }

    pub(crate) fn optional_region(
        properties: &[ftd::interpreter2::Property],
        arguments: &[ftd::interpreter2::Argument],
        doc: &ftd::executor::TDoc,
        line_number: usize,
        key: &str,
        inherited_variables: &ftd::VecMap<(String, Vec<usize>)>,
        component_name: &str,
    ) -> ftd::executor::Result<ftd::executor::Value<Option<Region>>> {
        let or_type_value = ftd::executor::value::optional_or_type(
            key,
            component_name,
            properties,
            arguments,
            doc,
            line_number,
            ftd::interpreter2::FTD_REGION,
            inherited_variables,
        )?;

        Ok(ftd::executor::Value::new(
            Region::from_optional_values(or_type_value.value, doc, line_number)?,
            or_type_value.line_number,
            or_type_value.properties,
        ))
    }

    // For now, only components with region h1 and h2 will have auto generated ids
    // if there is no user defined id
    pub fn is_heading(&self) -> bool {
        matches!(self, Region::H1 | Region::H2 | Region::H3 | Region::H4)
    }

    pub fn to_css_string(&self) -> String {
        match self {
            Region::H1 => "h1".to_string(),
            Region::H2 => "h2".to_string(),
            Region::H3 => "h3".to_string(),
            Region::H4 => "h4".to_string(),
            Region::H5 => "h5".to_string(),
            Region::H6 => "h6".to_string(),
        }
    }
}

#[derive(serde::Deserialize, Debug, PartialEq, Clone, serde::Serialize)]
pub enum WhiteSpace {
    NORMAL,
    NOWRAP,
    PRE,
    PREWRAP,
    PRELINE,
    BREAKSPACES,
}

impl WhiteSpace {
    fn from_optional_values(
        or_type_value: Option<(String, ftd::interpreter2::PropertyValue)>,
        doc: &ftd::executor::TDoc,
        line_number: usize,
    ) -> ftd::executor::Result<Option<Self>> {
        if let Some(value) = or_type_value {
            Ok(Some(WhiteSpace::from_values(value, doc, line_number)?))
        } else {
            Ok(None)
        }
    }

    fn from_values(
        or_type_value: (String, ftd::interpreter2::PropertyValue),
        doc: &ftd::executor::TDoc,
        line_number: usize,
    ) -> ftd::executor::Result<Self> {
        match or_type_value.0.as_str() {
            ftd::interpreter2::FTD_WHITESPACE_NORMAL => Ok(WhiteSpace::NORMAL),
            ftd::interpreter2::FTD_WHITESPACE_NOWRAP => Ok(WhiteSpace::NOWRAP),
            ftd::interpreter2::FTD_WHITESPACE_PRE => Ok(WhiteSpace::PRE),
            ftd::interpreter2::FTD_WHITESPACE_PREWRAP => Ok(WhiteSpace::PREWRAP),
            ftd::interpreter2::FTD_WHITESPACE_PRELINE => Ok(WhiteSpace::PRELINE),
            ftd::interpreter2::FTD_WHITESPACE_BREAKSPACES => Ok(WhiteSpace::BREAKSPACES),
            t => ftd::executor::utils::parse_error(
                format!("Unknown variant `{}` for or-type `ftd.whitespace`", t),
                doc.name,
                line_number,
            ),
        }
    }

    pub(crate) fn optional_whitespace(
        properties: &[ftd::interpreter2::Property],
        arguments: &[ftd::interpreter2::Argument],
        doc: &ftd::executor::TDoc,
        line_number: usize,
        key: &str,
        inherited_variables: &ftd::VecMap<(String, Vec<usize>)>,
        component_name: &str,
    ) -> ftd::executor::Result<ftd::executor::Value<Option<WhiteSpace>>> {
        let or_type_value = ftd::executor::value::optional_or_type(
            key,
            component_name,
            properties,
            arguments,
            doc,
            line_number,
            ftd::interpreter2::FTD_WHITESPACE,
            inherited_variables,
        )?;

        Ok(ftd::executor::Value::new(
            WhiteSpace::from_optional_values(or_type_value.value, doc, line_number)?,
            or_type_value.line_number,
            or_type_value.properties,
        ))
    }

    pub fn to_css_string(&self) -> String {
        match self {
            WhiteSpace::NORMAL => "normal".to_string(),
            WhiteSpace::NOWRAP => "nowrap".to_string(),
            WhiteSpace::PRE => "pre".to_string(),
            WhiteSpace::PRELINE => "pre-line".to_string(),
            WhiteSpace::PREWRAP => "pre-wrap".to_string(),
            WhiteSpace::BREAKSPACES => "break-spaces".to_string(),
        }
    }
}

#[derive(serde::Deserialize, Debug, PartialEq, Clone, serde::Serialize)]
pub enum TextWeight {
    EXTRABOLD,
    BOLD,
    SEMIBOLD,
    HEAVY,
    MEDIUM,
    REGULAR,
    LIGHT,
    EXTRALIGHT,
    HAIRLINE,
}

impl TextWeight {
    pub fn to_weight_string(&self) -> String {
        match self {
            TextWeight::HEAVY => "900".to_string(),
            TextWeight::EXTRABOLD => "800".to_string(),
            TextWeight::BOLD => "700".to_string(),
            TextWeight::SEMIBOLD => "600".to_string(),
            TextWeight::MEDIUM => "500".to_string(),
            TextWeight::REGULAR => "400".to_string(),
            TextWeight::LIGHT => "300".to_string(),
            TextWeight::EXTRALIGHT => "200".to_string(),
            TextWeight::HAIRLINE => "100".to_string(),
        }
    }

    pub fn from_type_to_weight(weight_type: &str) -> String {
        match weight_type {
            "heavy" => "900".to_string(),
            "extra-bold" => "800".to_string(),
            "bold" => "700".to_string(),
            "semi-bold" => "600".to_string(),
            "medium" => "500".to_string(),
            "regular" => "400".to_string(),
            "light" => "300".to_string(),
            "extra-light" => "200".to_string(),
            "hairline" => "100".to_string(),
            _ => "none".to_string(),
        }
    }

    pub fn is_valid_weight_type(value: &str) -> bool {
        matches!(
            value,
            "hairline"
                | "extra-bold"
                | "extra-light"
                | "bold"
                | "semi-bold"
                | "light"
                | "medium"
                | "regular"
                | "heavy"
        )
    }

    pub fn is_valid_text_weight(value: &str) -> bool {
        fn is_numeric_value(s: String) -> bool {
            for c in s.chars() {
                if !c.is_numeric() {
                    return false;
                }
            }
            true
        }

        match value {
            c1 if TextWeight::is_valid_weight_type(c1) => true,
            c2 if is_numeric_value(c2.to_string()) => true,
            _ => false,
        }
    }
}

#[derive(serde::Deserialize, Debug, Default, PartialEq, Clone, serde::Serialize)]
pub struct TextStyle {
    pub underline: bool,
    pub italic: bool,
    pub strike: bool,
    pub weight: Option<TextWeight>,
}

impl TextStyle {
    fn default() -> Self {
        TextStyle {
            underline: false,
            italic: false,
            strike: false,
            weight: None,
        }
    }

    fn from_optional_values(
        or_type_value: Option<Vec<(String, ftd::interpreter2::PropertyValue)>>,
        doc: &ftd::executor::TDoc,
        line_number: usize,
    ) -> ftd::executor::Result<Option<Self>> {
        if let Some(value) = or_type_value {
            Ok(TextStyle::from_values(value, doc, line_number)?)
        } else {
            Ok(None)
        }
    }

    fn from_values(
        or_type_values: Vec<(String, ftd::interpreter2::PropertyValue)>,
        doc: &ftd::executor::TDoc,
        line_number: usize,
    ) -> ftd::executor::Result<Option<Self>> {
        fn add_in_map(style: &str, map: &mut ftd::Map<i32>) {
            if !map.contains_key(style) {
                map.insert(style.to_string(), 1);
                return;
            }
            map.insert(style.to_string(), map[style] + 1);
        }

        let mut text_style = Self::default();
        let mut booleans: ftd::Map<i32> = Default::default();
        let mut weights: ftd::Map<i32> = Default::default();

        if or_type_values.is_empty() {
            return Ok(None);
        }

        for value in or_type_values {
            match value.0.as_str() {
                ftd::interpreter2::FTD_TEXT_STYLE_ITALIC => {
                    text_style.italic = true;
                    add_in_map(ftd::interpreter2::FTD_TEXT_STYLE_ITALIC, &mut booleans);
                }
                ftd::interpreter2::FTD_TEXT_STYLE_STRIKE => {
                    text_style.strike = true;
                    add_in_map(ftd::interpreter2::FTD_TEXT_STYLE_STRIKE, &mut booleans);
                }
                ftd::interpreter2::FTD_TEXT_STYLE_UNDERLINE => {
                    text_style.underline = true;
                    add_in_map(ftd::interpreter2::FTD_TEXT_STYLE_UNDERLINE, &mut booleans);
                }
                ftd::interpreter2::FTD_TEXT_STYLE_WEIGHT_BOLD => {
                    text_style.weight = Some(TextWeight::BOLD);
                    add_in_map(ftd::interpreter2::FTD_TEXT_STYLE_WEIGHT_BOLD, &mut weights);
                }
                ftd::interpreter2::FTD_TEXT_STYLE_WEIGHT_EXTRA_BOLD => {
                    text_style.weight = Some(TextWeight::EXTRABOLD);
                    add_in_map(
                        ftd::interpreter2::FTD_TEXT_STYLE_WEIGHT_EXTRA_BOLD,
                        &mut weights,
                    );
                }
                ftd::interpreter2::FTD_TEXT_STYLE_WEIGHT_SEMI_BOLD => {
                    text_style.weight = Some(TextWeight::SEMIBOLD);
                    add_in_map(
                        ftd::interpreter2::FTD_TEXT_STYLE_WEIGHT_SEMI_BOLD,
                        &mut weights,
                    );
                }
                ftd::interpreter2::FTD_TEXT_STYLE_WEIGHT_HEAVY => {
                    text_style.weight = Some(TextWeight::HEAVY);
                    add_in_map(ftd::interpreter2::FTD_TEXT_STYLE_WEIGHT_HEAVY, &mut weights);
                }
                ftd::interpreter2::FTD_TEXT_STYLE_WEIGHT_EXTRA_LIGHT => {
                    text_style.weight = Some(TextWeight::EXTRALIGHT);
                    add_in_map(
                        ftd::interpreter2::FTD_TEXT_STYLE_WEIGHT_EXTRA_LIGHT,
                        &mut weights,
                    );
                }
                ftd::interpreter2::FTD_TEXT_STYLE_WEIGHT_LIGHT => {
                    text_style.weight = Some(TextWeight::LIGHT);
                    add_in_map(ftd::interpreter2::FTD_TEXT_STYLE_WEIGHT_LIGHT, &mut weights);
                }
                ftd::interpreter2::FTD_TEXT_STYLE_WEIGHT_MEDIUM => {
                    text_style.weight = Some(TextWeight::MEDIUM);
                    add_in_map(
                        ftd::interpreter2::FTD_TEXT_STYLE_WEIGHT_MEDIUM,
                        &mut weights,
                    );
                }
                ftd::interpreter2::FTD_TEXT_STYLE_WEIGHT_REGULAR => {
                    text_style.weight = Some(TextWeight::REGULAR);
                    add_in_map(
                        ftd::interpreter2::FTD_TEXT_STYLE_WEIGHT_REGULAR,
                        &mut weights,
                    );
                }
                ftd::interpreter2::FTD_TEXT_STYLE_WEIGHT_HAIRLINE => {
                    text_style.weight = Some(TextWeight::HAIRLINE);
                    add_in_map(
                        ftd::interpreter2::FTD_TEXT_STYLE_WEIGHT_HAIRLINE,
                        &mut weights,
                    );
                }
                t => {
                    return ftd::executor::utils::parse_error(
                        format!("Unknown variant `{}` for or-type `ftd.text-style`", t),
                        doc.name,
                        line_number,
                    )
                }
            };
        }

        // Check for repetition in values (underline, italic, strike)
        for (style, count) in booleans.iter() {
            if *count > 1 {
                return ftd::executor::utils::parse_error(
                    format!("\'{}\' repeated {} times", style, count),
                    doc.name,
                    line_number,
                );
            }
        }

        // Multiple font weight check
        if weights.len() > 1 {
            return ftd::executor::utils::parse_error(
                format!("Conflicting weights {:?}", weights.keys()),
                doc.name,
                line_number,
            );
        }

        // Font weight repetition check
        for (weight, count) in weights.iter() {
            if *count > 1 {
                return ftd::executor::utils::parse_error(
                    format!("\'{}\' repeated {} times ", weight, count),
                    doc.name,
                    line_number,
                );
            }
        }

        Ok(Some(text_style))
    }

    pub(crate) fn optional_text_style(
        properties: &[ftd::interpreter2::Property],
        arguments: &[ftd::interpreter2::Argument],
        doc: &ftd::executor::TDoc,
        line_number: usize,
        key: &str,
        inherited_variables: &ftd::VecMap<(String, Vec<usize>)>,
        component_name: &str,
    ) -> ftd::executor::Result<ftd::executor::Value<Option<TextStyle>>> {
        let or_type_value = ftd::executor::value::optional_or_type_list(
            key,
            component_name,
            properties,
            arguments,
            doc,
            line_number,
            ftd::interpreter2::FTD_TEXT_STYLE,
            inherited_variables,
        )?;

        Ok(ftd::executor::Value::new(
            TextStyle::from_optional_values(Some(or_type_value.value), doc, line_number)?,
            or_type_value.line_number,
            or_type_value.properties,
        ))
    }

    pub fn font_style_string(&self) -> String {
        if self.italic {
            return "italic".to_string();
        }
        ftd::interpreter2::FTD_IGNORE_KEY.to_string()
    }

    pub fn font_decoration_string(&self) -> String {
        let mut css_string: Vec<String> = vec![];
        if self.underline {
            css_string.push("underline".to_string());
        }
        if self.strike {
            css_string.push("line-through".to_string());
        }

        if css_string.is_empty() {
            return ftd::interpreter2::FTD_IGNORE_KEY.to_string();
        }
        css_string.join(" ")
    }

    pub fn font_weight_string(&self) -> String {
        if let Some(weight) = self.weight.as_ref() {
            return weight.to_weight_string();
        }
        ftd::interpreter2::FTD_IGNORE_KEY.to_string()
    }

    pub fn filter_for_style(values: String) -> String {
        let mut result = String::new();
        for v in values
            .trim_start_matches('\"')
            .trim_end_matches('\"')
            .split(' ')
        {
            match v {
                "italic" => result.push_str(v),
                _ => continue,
            }
            result.push(' ');
        }

        let filtered = result.trim_end();
        let res = match filtered.is_empty() {
            true => return ftd::interpreter2::FTD_VALUE_UNCHANGED.to_string(),
            false => filtered.to_string(),
        };
        format!("\"{}\"", res)
    }

    pub fn filter_for_decoration(values: String) -> String {
        let mut result = String::new();
        for v in values
            .trim_start_matches('\"')
            .trim_end_matches('\"')
            .split(' ')
        {
            match v {
                "underline" => result.push_str(v),
                "strike" => result.push_str("line-through"),
                _ => continue,
            }
            result.push(' ');
        }

        let filtered = result.trim_end();
        let res = match filtered.is_empty() {
            true => return ftd::interpreter2::FTD_VALUE_UNCHANGED.to_string(),
            false => filtered.to_string(),
        };
        format!("\"{}\"", res)
    }

    pub fn filter_for_weight(values: String) -> String {
        let mut result = String::new();
        for v in values
            .trim_start_matches('\"')
            .trim_end_matches('\"')
            .split(' ')
        {
            match v {
                valid if TextWeight::is_valid_text_weight(valid) => {
                    result.push_str(TextWeight::from_type_to_weight(valid).as_str())
                }
                _ => continue,
            }
        }

        let filtered = result.trim_end();
        let res = match filtered.is_empty() {
            true => return ftd::interpreter2::FTD_VALUE_UNCHANGED.to_string(),
            false => filtered.to_string(),
        };
        format!("\"{}\"", res)
    }
}

#[derive(serde::Deserialize, Debug, PartialEq, Clone, serde::Serialize)]
pub enum TextTransform {
    NONE,
    CAPITALIZE,
    UPPERCASE,
    LOWERCASE,
    INITIAL,
    INHERIT,
}

impl TextTransform {
    fn from_optional_values(
        or_type_value: Option<(String, ftd::interpreter2::PropertyValue)>,
        doc: &ftd::executor::TDoc,
        line_number: usize,
    ) -> ftd::executor::Result<Option<Self>> {
        if let Some(value) = or_type_value {
            Ok(Some(TextTransform::from_values(value, doc, line_number)?))
        } else {
            Ok(None)
        }
    }

    fn from_values(
        or_type_value: (String, ftd::interpreter2::PropertyValue),
        doc: &ftd::executor::TDoc,
        line_number: usize,
    ) -> ftd::executor::Result<Self> {
        match or_type_value.0.as_str() {
            ftd::interpreter2::FTD_TEXT_TRANSFORM_NONE => Ok(TextTransform::NONE),
            ftd::interpreter2::FTD_TEXT_TRANSFORM_CAPITALIZE => Ok(TextTransform::CAPITALIZE),
            ftd::interpreter2::FTD_TEXT_TRANSFORM_UPPERCASE => Ok(TextTransform::UPPERCASE),
            ftd::interpreter2::FTD_TEXT_TRANSFORM_LOWERCASE => Ok(TextTransform::LOWERCASE),
            ftd::interpreter2::FTD_TEXT_TRANSFORM_INITIAL => Ok(TextTransform::INITIAL),
            ftd::interpreter2::FTD_TEXT_TRANSFORM_INHERIT => Ok(TextTransform::INHERIT),
            t => ftd::executor::utils::parse_error(
                format!("Unknown variant `{}` for or-type `ftd.text-transform`", t),
                doc.name,
                line_number,
            ),
        }
    }

    pub(crate) fn optional_text_transform(
        properties: &[ftd::interpreter2::Property],
        arguments: &[ftd::interpreter2::Argument],
        doc: &ftd::executor::TDoc,
        line_number: usize,
        key: &str,
        inherited_variables: &ftd::VecMap<(String, Vec<usize>)>,
        component_name: &str,
    ) -> ftd::executor::Result<ftd::executor::Value<Option<TextTransform>>> {
        let or_type_value = ftd::executor::value::optional_or_type(
            key,
            component_name,
            properties,
            arguments,
            doc,
            line_number,
            ftd::interpreter2::FTD_TEXT_TRANSFORM,
            inherited_variables,
        )?;

        Ok(ftd::executor::Value::new(
            TextTransform::from_optional_values(or_type_value.value, doc, line_number)?,
            or_type_value.line_number,
            or_type_value.properties,
        ))
    }

    pub fn to_css_string(&self) -> String {
        match self {
            TextTransform::NONE => "none".to_string(),
            TextTransform::CAPITALIZE => "capitalize".to_string(),
            TextTransform::UPPERCASE => "uppercase".to_string(),
            TextTransform::LOWERCASE => "lowercase".to_string(),
            TextTransform::INHERIT => "inherit".to_string(),
            TextTransform::INITIAL => "initial".to_string(),
        }
    }
}

#[derive(serde::Deserialize, Debug, PartialEq, Clone, serde::Serialize)]
pub enum BorderStyle {
    DOTTED,
    DASHED,
    SOLID,
    DOUBLE,
    GROOVE,
    RIDGE,
    INSET,
    OUTSET,
}

impl BorderStyle {
    fn from_optional_values(
        or_type_value: Option<(String, ftd::interpreter2::PropertyValue)>,
        doc: &ftd::executor::TDoc,
        line_number: usize,
    ) -> ftd::executor::Result<Option<Self>> {
        if let Some(value) = or_type_value {
            return Ok(Some(BorderStyle::from_values(value, doc, line_number)?));
        }
        Ok(None)
    }

    fn from_values(
        or_type_value: (String, ftd::interpreter2::PropertyValue),
        doc: &ftd::executor::TDoc,
        line_number: usize,
    ) -> ftd::executor::Result<Self> {
        match or_type_value.0.as_str() {
            ftd::interpreter2::FTD_BORDER_STYLE_DOTTED => Ok(BorderStyle::DOTTED),
            ftd::interpreter2::FTD_BORDER_STYLE_DASHED => Ok(BorderStyle::DASHED),
            ftd::interpreter2::FTD_BORDER_STYLE_SOLID => Ok(BorderStyle::SOLID),
            ftd::interpreter2::FTD_BORDER_STYLE_GROOVE => Ok(BorderStyle::GROOVE),
            ftd::interpreter2::FTD_BORDER_STYLE_RIDGE => Ok(BorderStyle::RIDGE),
            ftd::interpreter2::FTD_BORDER_STYLE_OUTSET => Ok(BorderStyle::OUTSET),
            ftd::interpreter2::FTD_BORDER_STYLE_INSET => Ok(BorderStyle::INSET),
            ftd::interpreter2::FTD_BORDER_STYLE_DOUBLE => Ok(BorderStyle::DOUBLE),
            t => ftd::executor::utils::parse_error(
                format!("Unknown variant `{}` for or-type `ftd.border-style`", t),
                doc.name,
                line_number,
            ),
        }
    }

    pub(crate) fn optional_border_style(
        properties: &[ftd::interpreter2::Property],
        arguments: &[ftd::interpreter2::Argument],
        doc: &ftd::executor::TDoc,
        line_number: usize,
        key: &str,
        inherited_variables: &ftd::VecMap<(String, Vec<usize>)>,
        component_name: &str,
    ) -> ftd::executor::Result<ftd::executor::Value<Option<BorderStyle>>> {
        let or_type_value = ftd::executor::value::optional_or_type(
            key,
            component_name,
            properties,
            arguments,
            doc,
            line_number,
            ftd::interpreter2::FTD_BORDER_STYLE,
            inherited_variables,
        )?;

        Ok(ftd::executor::Value::new(
            BorderStyle::from_optional_values(or_type_value.value, doc, line_number)?,
            or_type_value.line_number,
            or_type_value.properties,
        ))
    }

    pub fn to_css_string(&self) -> String {
        match self {
            BorderStyle::DOTTED => "dotted".to_string(),
            BorderStyle::DASHED => "dashed".to_string(),
            BorderStyle::SOLID => "solid".to_string(),
            BorderStyle::DOUBLE => "double".to_string(),
            BorderStyle::GROOVE => "groove".to_string(),
            BorderStyle::RIDGE => "ridge".to_string(),
            BorderStyle::INSET => "inset".to_string(),
            BorderStyle::OUTSET => "outset".to_string(),
        }
    }
}

/// https://html.spec.whatwg.org/multipage/urls-and-fetching.html#lazy-loading-attributes
#[derive(serde::Deserialize, Debug, Default, PartialEq, Clone, serde::Serialize)]
#[serde(tag = "type")]
pub enum Loading {
    #[default]
    Lazy,
    Eager,
}

impl Loading {
    fn from_optional_values(
        or_type_value: Option<(String, ftd::interpreter2::PropertyValue)>,
        doc: &ftd::executor::TDoc,
        line_number: usize,
    ) -> ftd::executor::Result<Option<Self>> {
        if let Some(value) = or_type_value {
            Ok(Some(Loading::from_values(value, doc, line_number)?))
        } else {
            Ok(None)
        }
    }

    fn from_values(
        or_type_value: (String, ftd::interpreter2::PropertyValue),
        doc: &ftd::executor::TDoc,
        line_number: usize,
    ) -> ftd::executor::Result<Self> {
        match or_type_value.0.as_str() {
            ftd::interpreter2::FTD_LOADING_LAZY => Ok(Loading::Lazy),
            ftd::interpreter2::FTD_LOADING_EAGER => Ok(Loading::Eager),
            t => ftd::executor::utils::parse_error(
                format!(
                    "Unknown variant `{}` for or-type `ftd.loading`. Help: use `lazy` or `eager`",
                    t
                ),
                doc.name,
                line_number,
            ),
        }
    }

    pub(crate) fn loading_with_default(
        properties: &[ftd::interpreter2::Property],
        arguments: &[ftd::interpreter2::Argument],
        doc: &ftd::executor::TDoc,
        line_number: usize,
        key: &str,
        inherited_variables: &ftd::VecMap<(String, Vec<usize>)>,
        component_name: &str,
    ) -> ftd::executor::Result<ftd::executor::Value<Loading>> {
        let or_type_value = ftd::executor::value::optional_or_type(
            key,
            component_name,
            properties,
            arguments,
            doc,
            line_number,
            ftd::interpreter2::FTD_LOADING,
            inherited_variables,
        )?;

        Ok(ftd::executor::Value::new(
            Loading::from_optional_values(or_type_value.value, doc, line_number)?
                .unwrap_or_default(),
            or_type_value.line_number,
            or_type_value.properties,
        ))
    }

    pub fn to_css_string(&self) -> String {
        match self {
            Loading::Lazy => "lazy".to_string(),
            Loading::Eager => "eager".to_string(),
        }
    }
}

pub struct LineClamp;

impl LineClamp {
    pub(crate) fn display_pattern() -> (String, bool) {
        ("-webkit-box".to_string(), false)
    }

    pub(crate) fn overflow_pattern() -> (String, bool) {
        ("hidden".to_string(), false)
    }

    pub(crate) fn webkit_box_orient_pattern() -> (String, bool) {
        ("vertical".to_string(), false)
    }
}<|MERGE_RESOLUTION|>--- conflicted
+++ resolved
@@ -1010,12 +1010,8 @@
         line_number: usize,
         key: &str,
         inherited_variables: &ftd::VecMap<(String, Vec<usize>)>,
-<<<<<<< HEAD
-    ) -> ftd::executor::Result<ftd::executor::Value<Option<Self>>> {
-=======
         component_name: &str,
-    ) -> ftd::executor::Result<ftd::executor::Value<Option<Background>>> {
->>>>>>> 3810e933
+    ) -> ftd::executor::Result<ftd::executor::Value<Option<ftd::executor::Background>>> {
         let or_type_value = ftd::executor::value::optional_or_type(
             key,
             component_name,
@@ -1537,12 +1533,8 @@
         line_number: usize,
         key: &str,
         inherited_variables: &ftd::VecMap<(String, Vec<usize>)>,
-<<<<<<< HEAD
+        component_name: &str,
     ) -> ftd::executor::Result<ftd::executor::Value<Option<ftd::executor::Shadow>>> {
-=======
-        component_name: &str,
-    ) -> ftd::executor::Result<ftd::executor::Value<Option<Shadow>>> {
->>>>>>> 3810e933
         let record_values = ftd::executor::value::optional_record_inherited(
             key,
             component_name,
