#[cfg(test)]
#[macro_use]
mod test;

mod code;
mod dummy;
mod element;
mod main;
mod markup;
mod styles;
mod tdoc;
pub(crate) mod utils;
mod value;
mod youtube_id;

pub type FieldWithValue = (ftd::interpreter2::Field, Option<ftd::ast::VariableValue>);

pub use dummy::{DummyElement, ElementConstructor};
pub use element::{
    CheckBox, Code, Column, Common, Container, Document, Element, Event, HTMLData, Iframe, Image,
    ImageSrc, IterativeElement, RawElement, Row, Text, TextInput, WebComponent,
};
pub use main::{ExecuteDoc, RT};
pub use styles::{
<<<<<<< HEAD
    AlignSelf, Alignment, Anchor, Background, BackgroundRepeat, BorderStyle, Color, ColorValue,
    Cursor, FontSize, Length, LineClamp, Loading, Overflow, Region, Resize, Resizing,
    ResponsiveType, Spacing, TextAlign, TextInputType, TextStyle, TextTransform, TextWeight,
    WhiteSpace,
=======
    AlignSelf, Alignment, Anchor, Background, BorderStyle, Color, ColorValue, Cursor, FontSize,
    Length, LineClamp, Loading, Overflow, Region, Resize, Resizing, ResponsiveType, Shadow,
    Spacing, TextAlign, TextInputType, TextStyle, TextTransform, TextWeight, WhiteSpace,
>>>>>>> a91748d9
};
pub(crate) use tdoc::TDoc;
pub(crate) use value::Value;

#[derive(thiserror::Error, Debug)]
pub enum Error {
    #[error("InterpreterError: {}", _0)]
    InterpreterError(#[from] ftd::interpreter2::Error),

    #[error("{doc_id}:{line_number} -> {message}")]
    ParseError {
        message: String,
        doc_id: String,
        line_number: usize,
    },

    #[error("syntect error: {source}")]
    Syntect {
        #[from]
        source: syntect::Error,
    },
}

pub type Result<T> = std::result::Result<T, Error>;<|MERGE_RESOLUTION|>--- conflicted
+++ resolved
@@ -22,16 +22,10 @@
 };
 pub use main::{ExecuteDoc, RT};
 pub use styles::{
-<<<<<<< HEAD
     AlignSelf, Alignment, Anchor, Background, BackgroundRepeat, BorderStyle, Color, ColorValue,
     Cursor, FontSize, Length, LineClamp, Loading, Overflow, Region, Resize, Resizing,
-    ResponsiveType, Spacing, TextAlign, TextInputType, TextStyle, TextTransform, TextWeight,
+    ResponsiveType, Shadow, Spacing, TextAlign, TextInputType, TextStyle, TextTransform, TextWeight,
     WhiteSpace,
-=======
-    AlignSelf, Alignment, Anchor, Background, BorderStyle, Color, ColorValue, Cursor, FontSize,
-    Length, LineClamp, Loading, Overflow, Region, Resize, Resizing, ResponsiveType, Shadow,
-    Spacing, TextAlign, TextInputType, TextStyle, TextTransform, TextWeight, WhiteSpace,
->>>>>>> a91748d9
 };
 pub(crate) use tdoc::TDoc;
 pub(crate) use value::Value;
