--- conflicted
+++ resolved
@@ -10,10 +10,8 @@
 pub use element::{Common, Element};
 pub use value::Value;
 
-<<<<<<< HEAD
 pub const CODE_DEFAULT_THEME: &str = "fastn-theme.dark";
 
-=======
 pub fn all_js_without_test() -> String {
     let all_js = fastn_js::all_js_without_test();
     let default_bag_js = fastn_js::to_js(default_bag_into_js_ast().as_slice(), false);
@@ -46,7 +44,7 @@
 }
 
 /// This contains asts of things (other than `ftd`) and instructions/tree
->>>>>>> 2074f81c
+
 pub fn document_into_js_ast(document: ftd::interpreter::Document) -> Vec<fastn_js::Ast> {
     use itertools::Itertools;
     let doc = ftd::interpreter::TDoc::new(&document.name, &document.aliases, &document.data);
