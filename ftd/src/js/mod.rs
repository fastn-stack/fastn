--- conflicted
+++ resolved
@@ -357,12 +357,8 @@
             component_statements = vec![fastn_js::ComponentStatement::ForLoop(fastn_js::ForLoop {
                 list_variable: iteration.on.to_fastn_js_value(
                     doc,
-<<<<<<< HEAD
                     &rdata.clone_with_new_loop_alias(&loop_alias, &loop_counter_alias),
-=======
-                    &rdata.clone_with_new_loop_alias(&loop_alias),
                     false,
->>>>>>> 8a6ca2f4
                 ),
                 statements: component_statements,
                 parent: parent.to_string(),
