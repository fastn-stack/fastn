"use strict";
window.ftd = (function () {
    let ftd_data = {};
    let exports = {};
    // Setting up default value on <input>
    const inputElements = document.querySelectorAll('input[data-dv]');
    for (let input_ele of inputElements) {
        // @ts-ignore
        input_ele.defaultValue = input_ele.dataset.dv;
    }
    exports.init = function (id, data) {
        let element = document.getElementById(data);
        if (!!element) {
            ftd_data[id] = JSON.parse(element.innerText);
            window.ftd.post_init();
        }
    };
    exports.data = ftd_data;
    function handle_function(evt, id, action, obj, function_arguments) {
        console.log(id, action);
        console.log(action.name);
        let argument;
        for (argument in action.values) {
            if (action.values.hasOwnProperty(argument)) {
                // @ts-ignore
                let value = action.values[argument][1] !== undefined ? action.values[argument][1] : action.values[argument];
                if (typeof value === 'object') {
                    let function_argument = value;
                    if (!!function_argument && !!function_argument.reference) {
                        let obj_value = null;
                        let obj_checked = null;
                        try {
                            obj_value = obj.value;
                            obj_checked = obj.checked;
                        }
                        catch (_a) {
                            obj_value = null;
                            obj_checked = null;
                        }
                        let value = resolve_reference(function_argument.reference, ftd_data[id], obj_value, obj_checked);
                        if (!!function_argument.mutable) {
                            function_argument.value = value;
                            function_arguments.push(function_argument);
                        }
                        else {
                            function_arguments.push(deepCopy(value));
                        }
                    }
                }
                else {
                    function_arguments.push(value);
                }
            }
        }
        return window[action.name](...function_arguments, function_arguments, ftd_data[id], id);
    }
    function handle_event(evt, id, action, obj) {
        let function_arguments = [];
        handle_function(evt, id, action, obj, function_arguments);
        // @ts-ignore
        if (function_arguments["CHANGE_VALUE"] !== false) {
            change_value(function_arguments, ftd_data[id], id);
        }
    }
    exports.handle_event = function (evt, id, event, obj) {
        window.ftd.utils.reset_full_height();
        console_log(id, event);
        let actions = JSON.parse(event);
        for (const action in actions) {
            handle_event(evt, id, actions[action], obj);
        }
        window.ftd.utils.set_full_height();
    };
    exports.handle_function = function (evt, id, event, obj) {
        console_log(id, event);
        let actions = JSON.parse(event);
        let function_arguments = [];
        return handle_function(evt, id, actions, obj, function_arguments);
    };
    exports.get_value = function (id, variable) {
        let data = ftd_data[id];
        let [var_name, _] = get_name_and_remaining(variable);
        if (data[var_name] === undefined && data[variable] === undefined) {
            console_log(variable, "is not in data, ignoring");
            return;
        }
        return get_data_value(data, variable);
    };
    exports.set_string_for_all = function (variable, value) {
        for (let id in ftd_data) {
            if (!ftd_data.hasOwnProperty(id)) {
                continue;
            }
            // @ts-ignore
            exports.set_value_by_id(id, variable, value);
        }
    };
    exports.set_bool_for_all = function (variable, value) {
        for (let id in ftd_data) {
            if (!ftd_data.hasOwnProperty(id)) {
                continue;
            }
            // @ts-ignore
            exports.set_bool(id, variable, value);
        }
    };
    exports.set_bool = function (id, variable, value) {
        window.ftd.set_value_by_id(id, variable, value);
    };
    exports.set_value = function (variable, value) {
        window.ftd.set_value_by_id("main", variable, value);
    };
    exports.set_value_by_id = function (id, variable, value) {
        let data = ftd_data[id];
        let [var_name, remaining] = data[variable] === undefined
            ? get_name_and_remaining(variable)
            : [variable, null];
        if (data[var_name] === undefined && data[variable] === undefined) {
            console_log(variable, "is not in data, ignoring");
            return;
        }
        window.ftd.delete_list(var_name, id);
        if (!!window["set_value_" + id] && !!window["set_value_" + id][var_name]) {
            window["set_value_" + id][var_name](data, value, remaining);
        }
        else {
            set_data_value(data, variable, value);
        }
        window.ftd.create_list(var_name, id);
    };
    exports.is_empty = function (str) {
        return (!str || str.length === 0);
    };
    exports.set_list = function (array, value, args, data, id) {
        args["CHANGE_VALUE"] = false;
        window.ftd.clear(array, args, data, id);
        args[0].value = value;
        change_value(args, data, id);
        window.ftd.create_list(args[0].reference, id);
        return array;
    };
    exports.create_list = function (array_name, id) {
        if (!!window.dummy_data_main && !!window.dummy_data_main[array_name]) {
            let data = ftd_data[id];
            let dummys = window.dummy_data_main[array_name](data);
            for (let i in dummys) {
                let [htmls, data_id, start_index] = dummys[i];
                for (let i in htmls) {
                    let nodes = stringToHTML(htmls[i]);
                    let main = document.querySelector(`[data-id="${data_id}"]`);
                    main === null || main === void 0 ? void 0 : main.insertBefore(nodes.children[0], main.children[start_index + parseInt(i)]);
                    /*for (var j = 0, len = nodes.childElementCount; j < len; ++j) {
                        main?.insertBefore(nodes.children[j], main.children[start_index + parseInt(i)]);
                    }*/
                }
            }
        }
    };
    exports.append = function (array, value, args, data, id) {
        array.push(value);
        args["CHANGE_VALUE"] = false;
        args[0].value = array;
        change_value(args, data, id);
        if (!!window.dummy_data_main && !!window.dummy_data_main[args[0].reference]) {
            // @ts-ignore
            let list = resolve_reference(args[0].reference, data);
            let dummys = window.dummy_data_main[args[0].reference](data, "LAST");
            for (let i in dummys) {
                let [html, data_id, start_index] = dummys[i];
                let nodes = stringToHTML(html);
                let main = document.querySelector(`[data-id="${data_id}"]`);
                for (var j = 0, len = nodes.childElementCount; j < len; ++j) {
                    // @ts-ignore
                    main.insertBefore(nodes.children[j], main.children[start_index + list.length - 1]);
                }
            }
        }
        return array;
    };
    exports.insert_at = function (array, value, idx, args, data, id) {
        array.push(value);
        args["CHANGE_VALUE"] = false;
        args[0].value = array;
        change_value(args, data, id);
        if (!!window.dummy_data_main && !!window.dummy_data_main[args[0].reference]) {
            // @ts-ignore
            let list = resolve_reference(args[0].reference, data);
            let dummys = window.dummy_data_main[args[0].reference](data, "LAST");
            for (let i in dummys) {
                let [html, data_id, start_index] = dummys[i];
                let nodes = stringToHTML(html);
                let main = document.querySelector(`[data-id="${data_id}"]`);
                if (idx >= list.length) {
                    idx = list.length - 1;
                }
                else if (idx < 0) {
                    idx = 0;
                }
                // @ts-ignore
                main.insertBefore(nodes.children[0], main.children[start_index + idx]);
            }
        }
        return array;
    };
    exports.clear = function (array, args, data, id) {
        args["CHANGE_VALUE"] = false;
        // @ts-ignore
        window.ftd.delete_list(args[0].reference, id);
        args[0].value = [];
        change_value(args, data, id);
        return array;
    };
    exports.delete_list = function (array_name, id) {
        if (!!window.dummy_data_main && !!window.dummy_data_main[array_name]) {
            let data = ftd_data[id];
            let length = resolve_reference(array_name, data, null, null).length;
            let dummys = window.dummy_data_main[array_name](data);
            for (let j in dummys) {
                let [_, data_id, start_index] = dummys[j];
                let main = document.querySelector(`[data-id="${data_id}"]`);
                for (var i = length - 1 + start_index; i >= start_index; i--) {
                    main === null || main === void 0 ? void 0 : main.removeChild(main.children[i]);
                }
            }
        }
    };
    exports.delete_at = function (array, idx, args, data, id) {
        // @ts-ignore
        let length = resolve_reference(args[0].reference, data).length;
        if (idx >= length) {
            idx = length - 1;
        }
        else if (idx < 0) {
            idx = 0;
        }
        array.splice(idx, 1);
        args["CHANGE_VALUE"] = false;
        args[0].value = array;
        change_value(args, data, id);
        if (!!window.dummy_data_main && !!window.dummy_data_main[args[0].reference]) {
            let dummys = window.dummy_data_main[args[0].reference](data);
            for (let i in dummys) {
                let [_, data_id, start_index] = dummys[i];
                let main = document.querySelector(`[data-id="${data_id}"]`);
                main === null || main === void 0 ? void 0 : main.removeChild(main.children[start_index + idx]);
            }
        }
        return array;
    };
    exports.http = function (url, method, ...request_data) {
        let method_name = method.trim().toUpperCase();
        if (method_name == "GET") {
            let query_parameters = new URLSearchParams();
            // @ts-ignore
            for (let [header, value] of Object.entries(request_data)) {
                if (header != "url" && header != "function" && header != "method") {
                    let [key, val] = value.length == 2 ? value : [header, value];
                    query_parameters.set(key, val);
                }
            }
            let query_string = query_parameters.toString();
            if (query_string) {
                let get_url = url + "?" + query_parameters.toString();
                window.location.href = get_url;
            }
            else {
                window.location.href = url;
            }
            return;
        }
        let json = request_data[0];
        if (request_data.length !== 1 || (request_data[0].length === 2 && Array.isArray(request_data[0]))) {
            let new_json = {};
            // @ts-ignore
            for (let [header, value] of Object.entries(request_data)) {
                let [key, val] = value.length == 2 ? value : [header, value];
                new_json[key] = val;
            }
            json = new_json;
        }
        let xhr = new XMLHttpRequest();
        xhr.open(method_name, url);
        xhr.setRequestHeader("Accept", "application/json");
        xhr.setRequestHeader("Content-Type", "application/json");
        xhr.onreadystatechange = function () {
            if (xhr.readyState !== 4) {
                // this means request is still underway
                // https://developer.mozilla.org/en-US/docs/Web/API/XMLHttpRequest/readyState
                return;
            }
            if (xhr.status > 500) {
                console.log("Error in calling url: ", request_data.url, xhr.responseText);
                return;
            }
            let response = JSON.parse(xhr.response);
            if (!!response && !!response.redirect) {
                // Warning: we don't handle header location redirect
                window.location.href = response.redirect;
            }
            else if (!!response && !!response.reload) {
                window.location.reload();
            }
            else {
                let data = {};
                if (!!response.errors) {
                    for (let key of Object.keys(response.errors)) {
                        let value = response.errors[key];
                        if (Array.isArray(value)) {
                            // django returns a list of strings
                            value = value.join(" ");
                            // also django does not append `-error`
                            key = key + "-error";
                        }
                        // @ts-ignore
                        data[key] = value;
                    }
                }
                if (!!response.data) {
                    if (!!data) {
                        console_log("both .errrors and .data are present in response, ignoring .data");
                    }
                    else {
                        data = response.data;
                    }
                }
                for (let ftd_variable of Object.keys(data)) {
                    // @ts-ignore
                    window.ftd.set_value(ftd_variable, data[ftd_variable]);
                }
            }
        };
        xhr.send(JSON.stringify(json));
    };
    // source: https://stackoverflow.com/questions/400212/ (cc-by-sa)
    exports.copy_to_clipboard = function (text) {
        if (!navigator.clipboard) {
            fallbackCopyTextToClipboard(text);
            return;
        }
        navigator.clipboard.writeText(text).then(function () {
            console.log('Async: Copying to clipboard was successful!');
        }, function (err) {
            console.error('Async: Could not copy text: ', err);
        });
    };
    exports.set_rive_boolean = function (canva_id, input, value, args, data, id) {
        let canva_with_id = canva_id + ":" + id;
        let rive_const = window.ftd.utils.function_name_to_js_function(canva_with_id);
        const stateMachineName = window[rive_const].stateMachineNames[0];
        const inputs = window[rive_const].stateMachineInputs(stateMachineName);
        // @ts-ignore
        const bumpTrigger = inputs.find(i => i.name === input);
        bumpTrigger.value = value;
    };
    exports.toggle_rive_boolean = function (canva_id, input, args, data, id) {
        let canva_with_id = canva_id + ":" + id;
        let rive_const = window.ftd.utils.function_name_to_js_function(canva_with_id);
        const stateMachineName = window[rive_const].stateMachineNames[0];
        const inputs = window[rive_const].stateMachineInputs(stateMachineName);
        // @ts-ignore
        const trigger = inputs.find(i => i.name === input);
        trigger.value = !trigger.value;
    };
    exports.set_rive_integer = function (canva_id, input, value, args, data, id) {
        let canva_with_id = canva_id + ":" + id;
        let rive_const = window.ftd.utils.function_name_to_js_function(canva_with_id);
        const stateMachineName = window[rive_const].stateMachineNames[0];
        const inputs = window[rive_const].stateMachineInputs(stateMachineName);
        // @ts-ignore
        const bumpTrigger = inputs.find(i => i.name === input);
        bumpTrigger.value = value;
    };
    exports.fire_rive = function (canva_id, input, args, data, id) {
        let canva_with_id = canva_id + ":" + id;
        let rive_const = window.ftd.utils.function_name_to_js_function(canva_with_id);
        const stateMachineName = window[rive_const].stateMachineNames[0];
        const inputs = window[rive_const].stateMachineInputs(stateMachineName);
        // @ts-ignore
        const bumpTrigger = inputs.find(i => i.name === input);
        bumpTrigger.fire();
    };
    exports.play_rive = function (canva_id, input, args, data, id) {
        let canva_with_id = canva_id + ":" + id;
        let rive_const = window.ftd.utils.function_name_to_js_function(canva_with_id);
        window[rive_const].play(input);
    };
    exports.pause_rive = function (canva_id, input, args, data, id) {
        let canva_with_id = canva_id + ":" + id;
        let rive_const = window.ftd.utils.function_name_to_js_function(canva_with_id);
        window[rive_const].pause(input);
    };
    exports.toggle_play_rive = function (canva_id, input, args, data, id) {
        let canva_with_id = canva_id + ":" + id;
        let rive_const = window.ftd.utils.function_name_to_js_function(canva_with_id);
        let r = window[rive_const];
        r.playingAnimationNames.includes(input)
            ? r.pause(input)
            : r.play(input);
    };
    exports.component_data = function (component) {
        let data = {};
        for (let idx in component.getAttributeNames()) {
            let argument = component.getAttributeNames()[idx];
            // @ts-ignore
            data[argument] = eval(component.getAttribute(argument));
        }
        return data;
    };
    exports.call_mutable_value_changes = function (key, id) {
        if (!window.ftd[`mutable_value_${id}`]) {
            return;
        }
        if (!!window.ftd[`mutable_value_${id}`][key]) {
            let changes = window.ftd[`mutable_value_${id}`][key].changes;
            for (let i in changes) {
                changes[i]();
            }
        }
        const pattern = new RegExp(`^${key}\\..+`);
        const result = Object.keys(window.ftd[`mutable_value_${id}`])
            .filter(key => pattern.test(key))
            .reduce((acc, key) => {
            acc[key] = window.ftd[`mutable_value_${id}`][key];
            return acc;
        }, {});
        for (let i in result) {
            let changes = result[i].changes;
            for (let i in changes) {
                changes[i]();
            }
        }
    };
    exports.call_immutable_value_changes = function (key, id) {
        if (!window.ftd[`immutable_value_${id}`]) {
            return;
        }
        if (!!window.ftd[`immutable_value_${id}`][key]) {
            let changes = window.ftd[`immutable_value_${id}`][key].changes;
            for (let i in changes) {
                changes[i]();
            }
        }
        const pattern = new RegExp(`^${key}\\..+`);
        const result = Object.keys(window.ftd[`immutable_value_${id}`])
            .filter(key => pattern.test(key))
            .reduce((acc, key) => {
            acc[key] = window.ftd[`immutable_value_${id}`][key];
            return acc;
        }, {});
        for (let i in result) {
            let changes = result[i].changes;
            for (let i in changes) {
                changes[i]();
            }
        }
    };
    return exports;
})();
window.ftd.post_init = function () {
    const DARK_MODE = "ftd#dark-mode";
    const SYSTEM_DARK_MODE = "ftd#system-dark-mode";
    const FOLLOW_SYSTEM_DARK_MODE = "ftd#follow-system-dark-mode";
    const DARK_MODE_COOKIE = "ftd-dark-mode";
    const COOKIE_SYSTEM_LIGHT = "system-light";
    const COOKIE_SYSTEM_DARK = "system-dark";
    const COOKIE_DARK_MODE = "dark";
    const COOKIE_LIGHT_MODE = "light";
    const DARK_MODE_CLASS = "fpm-dark";
    const MOBILE_CLASS = "ftd-mobile";
    const XL_CLASS = "ftd-xl";
    const FTD_DEVICE = "ftd#device";
    const FTD_BREAKPOINT_WIDTH = "ftd#breakpoint-width";
    let last_device;
    function initialise_device() {
        last_device = get_device();
        console_log("last_device", last_device);
        window.ftd.set_string_for_all(FTD_DEVICE, last_device);
    }
    window.onresize = function () {
        let current = get_device();
        if (current === last_device) {
            return;
        }
        window.ftd.set_string_for_all(FTD_DEVICE, current);
        last_device = current;
        console_log("last_device", last_device);
    };
    /*function update_markdown_colors() {
       // remove all colors from ftd.css: copy every deleted stuff in this function
       let markdown_style_sheet = document.createElement('style');


       markdown_style_sheet.innerHTML = `
       .ft_md a {
           color: ${window.ftd.get_value("main", MARKDOWN_COLOR + ".link.light")};
           background-color: ${window.ftd.get_value("main", MARKDOWN_BACKGROUND_COLOR + ".link.light")};
       }
       body.fpm-dark .ft_md a {
           color: ${window.ftd.get_value("main", MARKDOWN_COLOR + ".link.dark")};
           background-color: ${window.ftd.get_value("main", MARKDOWN_BACKGROUND_COLOR + ".link.dark")};
       }

       .ft_md code {
           color: ${window.ftd.get_value("main", MARKDOWN_COLOR + ".code.light")};
           background-color: ${window.ftd.get_value("main", MARKDOWN_BACKGROUND_COLOR + ".code.light")};
       }
       body.fpm-dark .ft_md code {
           color: ${window.ftd.get_value("main", MARKDOWN_COLOR + ".code.dark")};
           background-color: ${window.ftd.get_value("main", MARKDOWN_BACKGROUND_COLOR + ".code.dark")};
       }

       .ft_md a:visited {
           color: ${window.ftd.get_value("main", MARKDOWN_COLOR + ".link-visited.light")};
           background-color: ${window.ftd.get_value("main", MARKDOWN_BACKGROUND_COLOR + ".link-visited.light")};
       }
       body.fpm-dark .ft_md a:visited {
           color: ${window.ftd.get_value("main", MARKDOWN_COLOR + ".link-visited.dark")};
           background-color: ${window.ftd.get_value("main", MARKDOWN_BACKGROUND_COLOR + ".link-visited.dark")};
       }

       .ft_md a code {
           color: ${window.ftd.get_value("main", MARKDOWN_COLOR + ".link-code.light")};
           background-color: ${window.ftd.get_value("main", MARKDOWN_BACKGROUND_COLOR + ".link-code.light")};
       }
       body.fpm-dark .ft_md a code {
           color: ${window.ftd.get_value("main", MARKDOWN_COLOR + ".link-code.dark")};
           background-color: ${window.ftd.get_value("main", MARKDOWN_BACKGROUND_COLOR + ".link-code.dark")};
       }

       .ft_md a:visited code {
           color: ${window.ftd.get_value("main", MARKDOWN_COLOR + ".link-visited-code.light")};
           background-color: ${window.ftd.get_value("main", MARKDOWN_BACKGROUND_COLOR + ".link-visited-code.light")};
       }
       body.fpm-dark .ft_md a:visited code {
           color: ${window.ftd.get_value("main", MARKDOWN_COLOR + ".link-visited-code.dark")};
           background-color: ${window.ftd.get_value("main", MARKDOWN_BACKGROUND_COLOR + ".link-visited-code.dark")};
       }

       .ft_md ul ol li:before {
           color: ${window.ftd.get_value("main", MARKDOWN_COLOR + ".ul-ol-li-before.light")};
           background-color: ${window.ftd.get_value("main", MARKDOWN_BACKGROUND_COLOR + ".ul-ol-li-before.light")};
       }
       body.fpm-dark .ft_md ul ol li:before {
           color: ${window.ftd.get_value("main", MARKDOWN_COLOR + ".ul-ol-li-before.dark")};
           background-color: ${window.ftd.get_value("main", MARKDOWN_BACKGROUND_COLOR + ".ul-ol-li-before.dark")};
       }
       `;

       document.getElementsByTagName('head')[0].appendChild(markdown_style_sheet);
   }*/
    function get_device() {
        // not at all sure about this functions logic.
        let width = window.innerWidth;
        // in future we may want to have more than one break points, and then
        // we may also want the theme builders to decide where the breakpoints
        // should go. we should be able to fetch fpm variables here, or maybe
        // simply pass the width, user agent etc to fpm and let people put the
        // checks on width user agent etc, but it would be good if we can
        // standardize few breakpoints. or maybe we should do both, some
        // standard breakpoints and pass the raw data.
        // we would then rename this function to detect_device() which will
        // return one of "desktop", "tablet", "mobile". and also maybe have
        // another function detect_orientation(), "landscape" and "portrait" etc,
        // and instead of setting `fpm#mobile: boolean` we set `fpm-ui#device`
        // and `fpm#view-port-orientation` etc.
        let mobile_breakpoint = window.ftd.get_value("main", FTD_BREAKPOINT_WIDTH + ".mobile");
        if (width <= mobile_breakpoint) {
            document.body.classList.add(MOBILE_CLASS);
            if (document.body.classList.contains(XL_CLASS)) {
                document.body.classList.remove(XL_CLASS);
            }
            return "mobile";
        }
        /*if (width > desktop_breakpoint) {
            document.body.classList.add(XL_CLASS);
            if (document.body.classList.contains(MOBILE_CLASS)) {
                document.body.classList.remove(MOBILE_CLASS);
            }
            return "xl";
        }*/
        if (document.body.classList.contains(MOBILE_CLASS)) {
            document.body.classList.remove(MOBILE_CLASS);
        }
        /*if (document.body.classList.contains(XL_CLASS)) {
            document.body.classList.remove(XL_CLASS);
        }*/
        return "desktop";
    }
    /*
        ftd.dark-mode behaviour:

        ftd.dark-mode is a boolean, default false, it tells the UI to show
        the UI in dark or light mode. Themes should use this variable to decide
        which mode to show in UI.

        ftd.follow-system-dark-mode, boolean, default true, keeps track if
        we are reading the value of `dark-mode` from system preference, or user
        has overridden the system preference.

        These two variables must not be set by ftd code directly, but they must
        use `$on-click$: message-host enable-dark-mode`, to ignore system
        preference and use dark mode. `$on-click$: message-host
        disable-dark-mode` to ignore system preference and use light mode and
        `$on-click$: message-host follow-system-dark-mode` to ignore user
        preference and start following system preference.

        we use a cookie: `ftd-dark-mode` to store the preference. The cookie can
        have three values:

           cookie missing /          user wants us to honour system preference
               system-light          and currently its light.

           system-dark               follow system and currently its dark.

           light:                    user prefers light

           dark:                     user prefers light

        We use cookie instead of localstorage so in future `fpm-repo` can see
        users preferences up front and renders the HTML on service wide
        following user's preference.

     */
    window.enable_dark_mode = function () {
        // TODO: coalesce the two set_bool-s into one so there is only one DOM
        //       update
        window.ftd.set_bool_for_all(DARK_MODE, true);
        window.ftd.set_bool_for_all(FOLLOW_SYSTEM_DARK_MODE, false);
        window.ftd.set_bool_for_all(SYSTEM_DARK_MODE, system_dark_mode());
        document.body.classList.add(DARK_MODE_CLASS);
        set_cookie(DARK_MODE_COOKIE, COOKIE_DARK_MODE);
    };
    window.enable_light_mode = function () {
        // TODO: coalesce the two set_bool-s into one so there is only one DOM
        //       update
        window.ftd.set_bool_for_all(DARK_MODE, false);
        window.ftd.set_bool_for_all(FOLLOW_SYSTEM_DARK_MODE, false);
        window.ftd.set_bool_for_all(SYSTEM_DARK_MODE, system_dark_mode());
        if (document.body.classList.contains(DARK_MODE_CLASS)) {
            document.body.classList.remove(DARK_MODE_CLASS);
        }
        set_cookie(DARK_MODE_COOKIE, COOKIE_LIGHT_MODE);
    };
    window.enable_system_mode = function () {
        // TODO: coalesce the two set_bool-s into one so there is only one DOM
        //       update
        window.ftd.set_bool_for_all(FOLLOW_SYSTEM_DARK_MODE, true);
        window.ftd.set_bool_for_all(SYSTEM_DARK_MODE, system_dark_mode());
        if (system_dark_mode()) {
            window.ftd.set_bool_for_all(DARK_MODE, true);
            document.body.classList.add(DARK_MODE_CLASS);
            set_cookie(DARK_MODE_COOKIE, COOKIE_SYSTEM_DARK);
        }
        else {
            window.ftd.set_bool_for_all(DARK_MODE, false);
            if (document.body.classList.contains(DARK_MODE_CLASS)) {
                document.body.classList.remove(DARK_MODE_CLASS);
            }
            set_cookie(DARK_MODE_COOKIE, COOKIE_SYSTEM_LIGHT);
        }
    };
    function set_cookie(name, value) {
        document.cookie = name + "=" + value + "; path=/";
    }
    function system_dark_mode() {
        return !!(window.matchMedia && window.matchMedia('(prefers-color-scheme: dark)').matches);
    }
    function initialise_dark_mode() {
        update_dark_mode();
        start_watching_dark_mode_system_preference();
    }
    function get_cookie(name, def) {
        // source: https://stackoverflow.com/questions/5639346/
        let regex = document.cookie.match('(^|;)\\s*' + name + '\\s*=\\s*([^;]+)');
        return regex !== null ? regex.pop() : def;
    }
    function update_dark_mode() {
        let current_dark_mode_cookie = get_cookie(DARK_MODE_COOKIE, COOKIE_SYSTEM_LIGHT);
        switch (current_dark_mode_cookie) {
            case COOKIE_SYSTEM_LIGHT:
            case COOKIE_SYSTEM_DARK:
                window.enable_system_mode();
                break;
            case COOKIE_LIGHT_MODE:
                window.enable_light_mode();
                break;
            case COOKIE_DARK_MODE:
                window.enable_dark_mode();
                break;
            default:
                console_log("cookie value is wrong", current_dark_mode_cookie);
                window.enable_system_mode();
        }
    }
    function start_watching_dark_mode_system_preference() {
        window.matchMedia('(prefers-color-scheme: dark)').addEventListener("change", update_dark_mode);
    }
    initialise_dark_mode();
    initialise_device();
    window.ftd.utils.set_full_height();
    // update_markdown_colors();
};
function console_log(...message) {
    if (true) { // false
        console.log(...message);
    }
}
function isObject(obj) {
    return obj != null && typeof obj === 'object' && obj === Object(obj);
}
function stringToHTML(str) {
    var parser = new DOMParser();
    var doc = parser.parseFromString(str, 'text/html');
    return doc.body;
}
;
function get_name_and_remaining(name) {
    let part1 = "";
    let pattern_to_split_at = name;
    let parent_split = split_once(name, "#");
    if (parent_split.length === 2) {
        part1 = parent_split[0] + "#";
        pattern_to_split_at = parent_split[1];
    }
    parent_split = split_once(pattern_to_split_at, ".");
    if (parent_split.length === 2) {
        return [part1 + parent_split[0], parent_split[1]];
    }
    return [name, null];
}
function split_once(name, split_at) {
    const i = name.indexOf(split_at);
    if (i === -1) {
        return [name];
    }
    return [name.slice(0, i), name.slice(i + 1)];
}
function deepCopy(object) {
    if (isObject(object)) {
        return JSON.parse(JSON.stringify(object));
    }
    return object;
}
function change_value(function_arguments, data, id) {
    for (const a in function_arguments) {
        if (isFunctionArgument(function_arguments[a])) {
            if (!!function_arguments[a]["reference"]) {
                let reference = function_arguments[a]["reference"];
                let [var_name, remaining] = (!!data[reference]) ? [reference, null] : get_name_and_remaining(reference);
                if (var_name === "ftd#dark-mode") {
                    if (!!function_arguments[a]["value"]) {
                        window.enable_dark_mode();
                    }
                    else {
                        window.enable_light_mode();
                    }
                }
                else if (!!window["set_value_" + id] && !!window["set_value_" + id][var_name]) {
                    window["set_value_" + id][var_name](data, function_arguments[a]["value"], remaining);
                }
                else {
                    set_data_value(data, reference, function_arguments[a]["value"]);
                }
            }
        }
    }
}
function isFunctionArgument(object) {
    return object.value !== undefined;
}
String.prototype.format = function () {
    var formatted = this;
    for (var i = 0; i < arguments.length; i++) {
        var regexp = new RegExp('\\{' + i + '\\}', 'gi');
        formatted = formatted.replace(regexp, arguments[i]);
    }
    return formatted;
};
String.prototype.replace_format = function () {
    var formatted = this;
    if (arguments.length > 0) {
        // @ts-ignore
        for (let [header, value] of Object.entries(arguments[0])) {
            var regexp = new RegExp('\\{(' + header + '(\\..*?)?)\\}', 'gi');
            let matching = formatted.match(regexp);
            for (let i in matching) {
                try {
                    // @ts-ignore
                    formatted = formatted.replace(matching[i], resolve_reference(matching[i].substring(1, matching[i].length - 1), arguments[0]));
                }
                catch (e) {
                    continue;
                }
            }
        }
    }
    return formatted;
};
function set_data_value(data, name, value) {
    if (!!data[name]) {
        data[name] = deepCopy(set(data[name], null, value));
        return;
    }
    let [var_name, remaining] = get_name_and_remaining(name);
    let initial_value = data[var_name];
    data[var_name] = deepCopy(set(initial_value, remaining, value));
    // tslint:disable-next-line:no-shadowed-variable
    function set(initial_value, remaining, value) {
        if (!remaining) {
            return value;
        }
        let [p1, p2] = split_once(remaining, ".");
        initial_value[p1] = set(initial_value[p1], p2, value);
        return initial_value;
    }
}
function resolve_reference(reference, data, value, checked) {
    if (reference === "VALUE") {
        return value;
    }
    if (reference === "CHECKED") {
        return checked;
    }
    if (!!data[reference]) {
        return deepCopy(data[reference]);
    }
    let [var_name, remaining] = get_name_and_remaining(reference);
    let initial_value = data[var_name];
    while (!!remaining) {
        let [p1, p2] = split_once(remaining, ".");
        initial_value = initial_value[p1];
        remaining = p2;
    }
    return deepCopy(initial_value);
}
function get_data_value(data, name) {
    return resolve_reference(name, data, null, null);
}
function JSONstringify(f) {
    if (typeof f === 'object') {
        return JSON.stringify(f);
    }
    else {
        return f;
    }
}
function download_text(filename, text) {
    const blob = new Blob([text], { type: 'text/plain' });
    const link = document.createElement('a');
    link.href = window.URL.createObjectURL(blob);
    link.download = filename;
    link.click();
}
function len(data) {
    return data.length;
}
function fallbackCopyTextToClipboard(text) {
    var textArea = document.createElement("textarea");
    textArea.value = text;
    // Avoid scrolling to bottom
    textArea.style.top = "0";
    textArea.style.left = "0";
    textArea.style.position = "fixed";
    document.body.appendChild(textArea);
    textArea.focus();
    textArea.select();
    try {
        var successful = document.execCommand('copy');
        var msg = successful ? 'successful' : 'unsuccessful';
        console.log('Fallback: Copying text command was ' + msg);
    }
    catch (err) {
        console.error('Fallback: Oops, unable to copy', err);
    }
    document.body.removeChild(textArea);
}
window.ftd.utils = {};
window.ftd.utils.set_full_height = function () {
    document.body.style.height = `max(${document.documentElement.scrollHeight}px, 100%)`;
};
window.ftd.utils.reset_full_height = function () {
    document.body.style.height = `100%`;
};
window.ftd.utils.function_name_to_js_function = function (s) {
    let new_string = s;
    let startsWithDigit = /^\d/.test(s);
    if (startsWithDigit) {
        new_string = "_" + s;
    }
    new_string = new_string.replace('#', "__").replace('-', "_")
        .replace(':', "___")
        .replace(',', "$")
        .replace("\\\\", "/")
        .replace('\\', "/")
        .replace('/', "_").replace('.', "_");
    return new_string;
};
<<<<<<< HEAD
window.helpers = {};
window.helpers.node_change_call = function (id, key, data) {
    let node_function = `node_change_${id}`;
    if (!!window[node_function] && !!window[node_function][key]) {
        window[node_function][key](data);
    }
};
window.helpers.set_value_helper = function (data, key, remaining, new_value) {
    if (!!remaining) {
        set_data_value(data, key + "." + remaining, new_value);
    }
    else {
        set_data_value(data, key, new_value);
    }
};
window.dependencies = {};
window.dependencies.eval_background_size = function (bg) {
    if (typeof bg === 'object' && !!bg && "size" in bg) {
        let sz = bg.size;
        if (typeof sz === 'object' && !!sz && "x" in sz && "y" in sz) {
            return sz.x + " " + sz.y;
        }
        else {
            return sz;
        }
    }
    else {
        return null;
    }
};
window.dependencies.eval_background_position = function (bg) {
    if (typeof bg === 'object' && !!bg && "position" in bg) {
        let pos = bg.position;
        if (typeof pos === 'object' && !!pos && "x" in pos && "y" in pos) {
            return pos.x + " " + pos.y;
        }
        else {
            return pos.replace("-", " ");
        }
    }
    else {
        return null;
    }
};
window.dependencies.eval_background_repeat = function (bg) {
    if (typeof bg === 'object' && !!bg && "repeat" in bg) {
        return bg.repeat;
    }
    else {
        return null;
    }
};
window.dependencies.eval_background_image = function (bg, data) {
    if (typeof bg === 'object' && !!bg && "src" in bg) {
        let img_src = bg.src;
        if (!data["ftd#dark-mode"] && typeof img_src === 'object' && !!img_src && "light" in img_src) {
            return "url(" + img_src.light + ")";
        }
        else if (data["ftd#dark-mode"] && typeof img_src === 'object' && !!img_src && "dark" in img_src) {
            return "url(" + img_src.dark + ")";
        }
        else {
            return null;
        }
    }
    else {
        return null;
    }
};
window.dependencies.eval_box_shadow = function (shadow, data) {
    if (typeof shadow === 'object' && !!shadow) {
        var inset, blur, spread, x_off, y_off, color;
        inset = "";
        blur = spread = x_off = y_off = "0px";
        color = "black";
        if ("inset" in shadow) {
            if (shadow.inset)
                inset = "inset";
        }
        if ("blur" in shadow)
            blur = shadow.blur;
        if ("spread" in shadow)
            spread = shadow.spread;
        if ("x-offset" in shadow)
            x_off = shadow["x-offset"];
        if ("y-offset" in shadow)
            y_off = shadow["y-offset"];
        if ("color" in shadow) {
            if (data["ftd#dark-mode"]) {
                color = shadow.color.dark;
            }
            else {
                color = shadow.color.light;
            }
        }
        // inset, color, x_offset, y_offset, blur, spread
        let res = inset + " " + color + " " + x_off + " " + y_off + " " + blur + " " + spread;
        res = res.trim();
        return res;
    }
    else {
        return null;
    }
};
=======
window.ftd.utils.add_extra_in_id = function (node_id) {
    let element = document.querySelector(`[data-id=\"${node_id}\"]`);
    if (element) {
        changeElementId(element, "____device", true);
    }
};
window.ftd.utils.remove_extra_from_id = function (node_id) {
    let element = document.querySelector(`[data-id=\"${node_id}\"]`);
    if (element) {
        changeElementId(element, "____device", false);
    }
};
function changeElementId(element, suffix, add) {
    // check if the current ID is not empty
    if (element.id) {
        // set the new ID for the element
        element.id = updatedID(element.id, add, suffix);
    }
    // get all the children nodes of the element
    // @ts-ignore
    const childrenNodes = element.children;
    // loop through all the children nodes
    for (let i = 0; i < childrenNodes.length; i++) {
        // get the current child node
        const currentNode = childrenNodes[i];
        // recursively call this function for the current child node
        changeElementId(currentNode, suffix, add);
    }
}
function updatedID(str, flag, suffix) {
    // check if the flag is set
    if (flag) {
        // append suffix to the string
        return str + suffix;
    }
    else {
        // remove suffix from the string (if it exists)
        return str.replace(suffix, "");
    }
}
>>>>>>> df63ce17
<|MERGE_RESOLUTION|>--- conflicted
+++ resolved
@@ -895,7 +895,6 @@
         .replace('/', "_").replace('.', "_");
     return new_string;
 };
-<<<<<<< HEAD
 window.helpers = {};
 window.helpers.node_change_call = function (id, key, data) {
     let node_function = `node_change_${id}`;
@@ -1000,7 +999,6 @@
         return null;
     }
 };
-=======
 window.ftd.utils.add_extra_in_id = function (node_id) {
     let element = document.querySelector(`[data-id=\"${node_id}\"]`);
     if (element) {
@@ -1040,5 +1038,4 @@
         // remove suffix from the string (if it exists)
         return str.replace(suffix, "");
     }
-}
->>>>>>> df63ce17
+}