#![allow(clippy::derive_partial_eq_without_eq, clippy::get_first)]
#![deny(unused_crate_dependencies)]
#![warn(clippy::used_underscore_binding)]

extern crate self as fastn_type;

<<<<<<< HEAD
mod thing;
pub use thing::function::FunctionCall;
pub use thing::kind::{Kind, KindData};
pub use thing::value::{PropertyValue, PropertyValueSource, Value};

pub type Map<T> = std::collections::BTreeMap<String, T>;
=======
mod kind;
pub use kind::{Kind, KindData};
>>>>>>> b15eac74
<|MERGE_RESOLUTION|>--- conflicted
+++ resolved
@@ -4,14 +4,11 @@
 
 extern crate self as fastn_type;
 
-<<<<<<< HEAD
-mod thing;
-pub use thing::function::FunctionCall;
-pub use thing::kind::{Kind, KindData};
-pub use thing::value::{PropertyValue, PropertyValueSource, Value};
-
-pub type Map<T> = std::collections::BTreeMap<String, T>;
-=======
+mod function;
+pub use function::FunctionCall;
+mod value;
+pub use value::{PropertyValue, PropertyValueSource, Value};
 mod kind;
 pub use kind::{Kind, KindData};
->>>>>>> b15eac74
+
+pub type Map<T> = std::collections::BTreeMap<String, T>;