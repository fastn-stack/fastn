name: Rust and JS Checks/Formatting

on:
  workflow_dispatch:
  push:
    branches: [ main ]
  pull_request:
    branches: [ main ]
jobs:
  everything:
    name: Rust/JS Checks/Formatting
    runs-on: ubuntu-latest
    steps:
      - name: Check out
        uses: actions/checkout@v3
      - name: Install Rust
        uses: actions-rs/toolchain@v1
        with:
          profile: minimal
          override: true
          components: rustfmt, clippy
#      - name: Set up cargo cache
#        uses: actions/cache@v3 # there is also https://github.com/Swatinem/rust-cache
#        continue-on-error: false
#        with:
#          path: |
#            ~/.cargo/registry/index/
#            ~/.cargo/registry/cache/
#            ~/.cargo/git/db/
#            target/
#          key: ${{ runner.os }}-cargo-${{ hashFiles('**/Cargo.lock') }}
#          restore-keys: ${{ runner.os }}-cargo-
      - name: Run cargo fmt
        id: fmt
        continue-on-error: true
        uses: actions-rs/cargo@v1
        with:
          command: fmt
          args: --all -- --check
      - name: Run cargo clippy
        id: clippy
        continue-on-error: true
        uses: actions-rs/cargo@v1
        with:
          command: clippy
          args: --tests -- -D warnings
      - name: Run cargo clippy (with feature=auth)
        id: clippy-auth
        continue-on-error: true
        uses: actions-rs/cargo@v1
        with:
          command: clippy
          args: --tests --features=auth -- -D warnings
#      - name: Install cargo check tools
#        run: |
#          cargo install --locked cargo-deny || true
#          cargo install --locked cargo-outdated || true
#          cargo install --locked cargo-udeps || true
#          cargo install --locked cargo-audit || true
#          cargo install --locked cargo-pants || true
#      - name: Check
#        run: |
#          cargo deny check
#          cargo outdated --exit-code 1
#          cargo udeps
#          rm -rf ~/.cargo/advisory-db
#          cargo audit
#          cargo pants
      - name: Run cargo test
        id: test
        continue-on-error: true
        uses: actions-rs/cargo@v1
        with:
          command: test
      - name: Check if code is properly formatted
        if: steps.fmt.outcome != 'success'
        run: exit 1
      - name: Check if clippy is happy
        if: steps.clippy.outcome != 'success'
        run: exit 1
      - name: Check if clippy-auth is happy
        if: steps.clippy-auth.outcome != 'success'
        run: exit 1
      - name: Check if test succeeded
        if: steps.test.outcome != 'success'
        run: exit 1
<<<<<<< HEAD
      - name: Check out
        uses: actions/checkout@v3
        with:
          ref: ${{ github.head_ref }}
          fetch-depth: 0
      - name: Prettify JS code
        uses: creyD/prettier_action@v4.3
=======
      - name: Check if JS code is properly formatted
        uses: dprint/check@v2.2
>>>>>>> 973dfbe7
        with:
          config-path: .github/dprint-ci.json  <|MERGE_RESOLUTION|>--- conflicted
+++ resolved
@@ -84,17 +84,7 @@
       - name: Check if test succeeded
         if: steps.test.outcome != 'success'
         run: exit 1
-<<<<<<< HEAD
-      - name: Check out
-        uses: actions/checkout@v3
-        with:
-          ref: ${{ github.head_ref }}
-          fetch-depth: 0
-      - name: Prettify JS code
-        uses: creyD/prettier_action@v4.3
-=======
       - name: Check if JS code is properly formatted
         uses: dprint/check@v2.2
->>>>>>> 973dfbe7
         with:
           config-path: .github/dprint-ci.json  