#!/bin/bash
# 🎯 FASTN CRITICAL EMAIL SYSTEM TESTS
#
# This script runs the most important tests in fastn - the complete email pipeline tests.
# If these tests pass, the entire fastn email system is operational.
#
# 🎯 TESTING PHILOSOPHY:
# - This script runs exactly ONE comprehensive end-to-end test (with rust/bash variants)
# - The existing tests are ENHANCED with additional verification (like IMAP)
# - DO NOT add new separate tests here - enhance the existing ones
# - The goal is ONE test that validates EVERYTHING: SMTP + P2P + IMAP + filesystem
# - Each test should use dual verification where possible (protocol vs filesystem)
#
# Usage:
#   ./test.sh           # Run bash plain text test with multi-rig (default, fastest)
#   ./test.sh --rust    # Run only Rust STARTTLS test with multi-rig
#   ./test.sh --both    # Run both Rust and bash tests with multi-rig
#   ./test.sh --single  # Run bash test with single rig, two accounts
#   ./test.sh --multi   # Run bash tests with both single and multi-rig modes
#   ./test.sh --all     # Run all tests: both single/multi rig modes AND both rust/bash
#   ./test.sh --help    # Show this help

set -euo pipefail

# Colors for output
RED='\033[0;31m'
GREEN='\033[0;32m' 
BLUE='\033[0;34m'
YELLOW='\033[0;33m'
BOLD='\033[1m'
NC='\033[0m'

log() { echo -e "${BLUE}[$(date +'%H:%M:%S')] $1${NC}"; }
success() { echo -e "${GREEN}✅ $1${NC}"; }
error() { echo -e "${RED}❌ $1${NC}"; exit 1; }
warn() { echo -e "${YELLOW}⚠️  $1${NC}"; }
header() { echo -e "${BOLD}${BLUE}$1${NC}"; }

# Parse command line arguments  
RUN_RUST=false
RUN_BASH=true
SINGLE_RIG=false
BOTH_MODES=false

# Parse all arguments
while [[ $# -gt 0 ]]; do
    case $1 in
        --rust)
            RUN_BASH=false
            RUN_RUST=true
            ;;
        --both)
            RUN_RUST=true
            RUN_BASH=true
            ;;
        --single)
            SINGLE_RIG=true
            ;;
        --multi)
            BOTH_MODES=true
            ;;
        --all)
            RUN_RUST=true
            RUN_BASH=true
            BOTH_MODES=true
            ;;
        --help)
            echo "🎯 FASTN CRITICAL EMAIL SYSTEM TESTS"
            echo
            echo "Usage:"
            echo "  ./test.sh           # Run bash plain text test with multi-rig (default, fastest)"
            echo "  ./test.sh --rust    # Run only Rust STARTTLS test with multi-rig"
            echo "  ./test.sh --both    # Run both Rust and bash tests with multi-rig"
            echo "  ./test.sh --single  # Run bash test with single rig, two accounts"
            echo "  ./test.sh --multi   # Run bash tests with both single and multi-rig modes"
            echo "  ./test.sh --all     # Run all tests: both single/multi rig modes AND both rust/bash"
            echo "  ./test.sh --help    # Show this help"
            echo
            echo "These tests validate the complete fastn email pipeline:"
            echo "  - SMTP server functionality (plain text and STARTTLS)"
            echo "  - fastn-p2p email delivery between rigs (or accounts within single rig)"
            echo "  - Email storage in Sent and INBOX folders"  
            echo "  - End-to-end email system integration"
            echo
            echo "Test modes:"
            echo "  Multi-rig: Tests inter-rig communication (1 account per rig)"
            echo "  Single-rig: Tests intra-rig communication (2 accounts in 1 rig)"
            echo "  --multi: Runs both single and multi-rig to find different bugs"
            echo "  --all: Comprehensive testing for CI/release validation"
            exit 0
            ;;
        "")
            # No arguments - default behavior (two-rigs bash test)
            ;;
        *)
            error "Unknown option: $1. Use --help for usage information."
            ;;
    esac
    shift
done

# Log what we're running
if [[ "$BOTH_MODES" == true ]]; then
    if [[ "$RUN_RUST" == true && "$RUN_BASH" == true ]]; then
        log "Running ALL TESTS: bash+rust × single+multi-rig (comprehensive CI mode)"
    else
        log "Running bash tests in MULTI-MODE: single + multi-rig"
    fi
elif [[ "$SINGLE_RIG" == true ]]; then
    if [[ "$RUN_RUST" == true && "$RUN_BASH" == true ]]; then
        log "Running both critical email tests in SINGLE-RIG mode"
    elif [[ "$RUN_RUST" == true ]]; then
        log "Running only Rust STARTTLS test in SINGLE-RIG mode"
    else
        log "Running bash plain text test in SINGLE-RIG mode"
    fi
else
    if [[ "$RUN_RUST" == true && "$RUN_BASH" == true ]]; then
        log "Running both critical email tests (multi-rig mode)"
    elif [[ "$RUN_RUST" == true ]]; then
        log "Running only Rust STARTTLS test (multi-rig mode)" 
    else
        log "Running bash plain text test (multi-rig mode, fastest)"
    fi
fi

header "🎯 🎯 FASTN CRITICAL EMAIL SYSTEM TESTS 🎯 🎯"
header "============================================="
log "These are the most important tests in fastn"
log "If these pass, the entire email system is operational"
echo

# Track test results
RUST_RESULT=""
BASH_RESULT=""
TESTS_RUN=0
TESTS_PASSED=0

# Function to run Rust STARTTLS test
run_rust_test() {
    local mode_desc="Multi-rig: Encrypted STARTTLS SMTP → fastn-p2p → INBOX"
    if [[ "${1:-}" == "single-rig" ]]; then
        mode_desc="Single-rig: STARTTLS SMTP → local delivery → INBOX (2 accounts)"
    fi
    
    header "🔐 CRITICAL TEST #1: Rust STARTTLS Integration"
    log "Test: email_end_to_end_starttls.rs"
<<<<<<< HEAD
    log "Mode: Encrypted STARTTLS SMTP → fastn-p2p → INBOX"
    warn "⚠️  CRITICAL GAP: Rust test has ZERO IMAP validation (only P2P/filesystem)"
    log "📋 Note: Bash test has comprehensive IMAP coverage (UID FETCH, STATUS, etc.)"
=======
    log "Mode: $mode_desc"
>>>>>>> 5fffdbbf
    echo
    
    local test_env=""
    if [[ "${1:-}" == "single-rig" ]]; then
        test_env="FASTN_TEST_SINGLE_RIG=1"
    fi
    
    if eval "$test_env cargo test -p fastn-rig email_end_to_end_starttls -- --nocapture"; then
        success "Rust STARTTLS test PASSED"
        warn "⚠️  INCOMPLETE: Missing IMAP validation in Rust test (TODO for future PR)"
        RUST_RESULT="✅ PASSED (missing IMAP tests)"
        TESTS_PASSED=$((TESTS_PASSED + 1))
    else
        if [ "$RUN_BASH" = false ]; then
            # Running only Rust test - exit immediately on failure
            error "Rust STARTTLS test FAILED"
        else
            # Running both tests - continue to show final results
            warn "Rust STARTTLS test FAILED"
            RUST_RESULT="❌ FAILED"
        fi
    fi
    TESTS_RUN=$((TESTS_RUN + 1))
    echo
}

# Function to run bash plain text test
run_bash_test() {
    local mode_desc="Multi-rig: Plain text SMTP → fastn-p2p → INBOX"
    if [[ "${1:-}" == "single-rig" ]]; then
        mode_desc="Single-rig: Plain text SMTP → local delivery → INBOX (2 accounts)"
    fi
    
    header "📧 CRITICAL TEST #2: Bash Plain Text Integration"
    log "Test: email_end_to_end_plaintext.sh"
<<<<<<< HEAD
    log "Mode: Plain text SMTP → fastn-p2p → INBOX + FULL IMAP VALIDATION"
    success "✅ COMPLETE: Tests all new IMAP commands (UID FETCH, STATUS, BODY[])"
=======
    log "Mode: $mode_desc"
>>>>>>> 5fffdbbf
    echo
    
    cd fastn-rig
    local script_args=""
    if [[ "${1:-}" == "single-rig" ]]; then
        script_args="--single"
    fi
    
    if bash tests/email_end_to_end_plaintext.sh $script_args; then
        success "Bash plain text test PASSED"
        BASH_RESULT="✅ PASSED"
        TESTS_PASSED=$((TESTS_PASSED + 1))
    else
        if [ "$RUN_RUST" = false ]; then
            # Running only bash test - exit immediately on failure
            cd ..
            error "Bash plain text test FAILED"
        else
            # Running both tests - continue to show final results
            warn "Bash plain text test FAILED"
            BASH_RESULT="❌ FAILED"
        fi
    fi
    cd ..
    TESTS_RUN=$((TESTS_RUN + 1))
    echo
}

# Run selected tests
if [[ "$BOTH_MODES" == true ]]; then
    # Run both single-rig and multi-rig modes
    if [[ "$RUN_BASH" == true ]]; then
        header "📧 Running bash test in MULTI-RIG mode..."
        run_bash_test
        echo
        
        # Clean up between test modes to prevent state interference
        log "🧹 Cleaning up between multi-rig and single-rig tests..."
        rm -rf /tmp/fastn-complete-test 2>/dev/null || true
        sleep 2
        
        header "📧 Running bash test in SINGLE-RIG mode..."
        run_bash_test "single-rig"
    fi
    
    if [[ "$RUN_RUST" == true ]]; then
        echo
        header "🔐 Running Rust test in MULTI-RIG mode..."
        run_rust_test
        echo
        header "🔐 Running Rust test in SINGLE-RIG mode..."
        run_rust_test "single-rig"
    fi
else
    # Run single mode
    if [ "$RUN_RUST" = true ]; then
        if [ "$SINGLE_RIG" = true ]; then
            run_rust_test "single-rig"
        else
            run_rust_test
        fi
    fi

    if [ "$RUN_BASH" = true ]; then
        if [ "$SINGLE_RIG" = true ]; then
            run_bash_test "single-rig"
        else
            run_bash_test
        fi
    fi
fi

# Final results
header "🎯 CRITICAL EMAIL TESTS SUMMARY"
header "================================"

if [ "$RUN_RUST" = true ]; then
    echo -e "🔐 STARTTLS Test (Rust): $RUST_RESULT"
fi

if [ "$RUN_BASH" = true ]; then
    echo -e "📧 Plain Text Test (Bash): $BASH_RESULT" 
fi

echo
if [ $TESTS_PASSED -eq $TESTS_RUN ]; then
    success "🎉 ALL CRITICAL TESTS PASSED ($TESTS_PASSED/$TESTS_RUN)"
    success "🎉 fastn email system is FULLY OPERATIONAL"
    echo
    if [ "$RUN_RUST" = true ]; then
        warn "⚠️  TODO: Add IMAP validation to Rust STARTTLS test in future PR"
        warn "⚠️  Current: Rust test only validates P2P delivery, not IMAP commands"
        echo
    fi
    echo -e "${BOLD}${GREEN}🚀 READY FOR PRODUCTION EMAIL DEPLOYMENT 🚀${NC}"
    exit 0
else
    error "❌ CRITICAL TESTS FAILED ($TESTS_PASSED/$TESTS_RUN passed)"
    error "❌ fastn email system has issues - investigate failures above"
    exit 1
fi<|MERGE_RESOLUTION|>--- conflicted
+++ resolved
@@ -145,13 +145,7 @@
     
     header "🔐 CRITICAL TEST #1: Rust STARTTLS Integration"
     log "Test: email_end_to_end_starttls.rs"
-<<<<<<< HEAD
-    log "Mode: Encrypted STARTTLS SMTP → fastn-p2p → INBOX"
-    warn "⚠️  CRITICAL GAP: Rust test has ZERO IMAP validation (only P2P/filesystem)"
-    log "📋 Note: Bash test has comprehensive IMAP coverage (UID FETCH, STATUS, etc.)"
-=======
     log "Mode: $mode_desc"
->>>>>>> 5fffdbbf
     echo
     
     local test_env=""
@@ -161,8 +155,7 @@
     
     if eval "$test_env cargo test -p fastn-rig email_end_to_end_starttls -- --nocapture"; then
         success "Rust STARTTLS test PASSED"
-        warn "⚠️  INCOMPLETE: Missing IMAP validation in Rust test (TODO for future PR)"
-        RUST_RESULT="✅ PASSED (missing IMAP tests)"
+        RUST_RESULT="✅ PASSED"
         TESTS_PASSED=$((TESTS_PASSED + 1))
     else
         if [ "$RUN_BASH" = false ]; then
@@ -187,12 +180,7 @@
     
     header "📧 CRITICAL TEST #2: Bash Plain Text Integration"
     log "Test: email_end_to_end_plaintext.sh"
-<<<<<<< HEAD
-    log "Mode: Plain text SMTP → fastn-p2p → INBOX + FULL IMAP VALIDATION"
-    success "✅ COMPLETE: Tests all new IMAP commands (UID FETCH, STATUS, BODY[])"
-=======
     log "Mode: $mode_desc"
->>>>>>> 5fffdbbf
     echo
     
     cd fastn-rig
@@ -282,11 +270,6 @@
     success "🎉 ALL CRITICAL TESTS PASSED ($TESTS_PASSED/$TESTS_RUN)"
     success "🎉 fastn email system is FULLY OPERATIONAL"
     echo
-    if [ "$RUN_RUST" = true ]; then
-        warn "⚠️  TODO: Add IMAP validation to Rust STARTTLS test in future PR"
-        warn "⚠️  Current: Rust test only validates P2P delivery, not IMAP commands"
-        echo
-    fi
     echo -e "${BOLD}${GREEN}🚀 READY FOR PRODUCTION EMAIL DEPLOYMENT 🚀${NC}"
     exit 0
 else
