--- conflicted
+++ resolved
@@ -161,7 +161,6 @@
 [ ${#ACCOUNT1_ID} -eq 52 ] || error "Invalid account 1 ID length: ${#ACCOUNT1_ID}"
 [ ${#ACCOUNT2_ID} -eq 52 ] || error "Invalid account 2 ID length: ${#ACCOUNT2_ID}"
 
-<<<<<<< HEAD
 if [[ "$SINGLE_RIG" == true ]]; then
     [ -d "$TEST_DIR/rig1/accounts/$ACCOUNT1_ID" ] || error "Account 1 directory missing in single rig"
     [ -d "$TEST_DIR/rig1/accounts/$ACCOUNT2_ID" ] || error "Account 2 directory missing in single rig"
@@ -173,34 +172,25 @@
 
 # Step 4: Start rigs/peers (direct binary execution - no compilation delay)
 if [[ "$SINGLE_RIG" == true ]]; then
-    log "🚀 Starting single rig with 2 accounts (SMTP: $SMTP_PORT1)..."
-    SKIP_KEYRING=true FASTN_HOME="$TEST_DIR/rig1" FASTN_SMTP_PORT="$SMTP_PORT1" \
+    IMAP_PORT1=${FASTN_TEST_IMAP_PORT:-$((1100 + RANDOM % 100))}
+    log "🚀 Starting single rig with 2 accounts (SMTP: $SMTP_PORT1, IMAP: $IMAP_PORT1)..."
+    SKIP_KEYRING=true FASTN_HOME="$TEST_DIR/rig1" FASTN_SMTP_PORT="$SMTP_PORT1" FASTN_IMAP_PORT="$IMAP_PORT1" \
         "$FASTN_RIG" run >/tmp/rig1_run_${TEST_SUFFIX}.log 2>&1 &
     PID1=$!
     PID2="" # No second rig in single-rig mode
 else
-    log "🚀 Starting peer 1 (SMTP: $SMTP_PORT1)..."
-    SKIP_KEYRING=true FASTN_HOME="$TEST_DIR/peer1" FASTN_SMTP_PORT="$SMTP_PORT1" \
+    IMAP_PORT1=${FASTN_TEST_IMAP_PORT:-$((1100 + RANDOM % 100))}
+    IMAP_PORT2=${FASTN_TEST_IMAP_PORT2:-$((1200 + RANDOM % 100))}
+    log "🚀 Starting peer 1 (SMTP: $SMTP_PORT1, IMAP: $IMAP_PORT1)..."
+    SKIP_KEYRING=true FASTN_HOME="$TEST_DIR/peer1" FASTN_SMTP_PORT="$SMTP_PORT1" FASTN_IMAP_PORT="$IMAP_PORT1" \
         "$FASTN_RIG" run >/tmp/peer1_run_${TEST_SUFFIX}.log 2>&1 &
     PID1=$!
 
-    log "🚀 Starting peer 2 (SMTP: $SMTP_PORT2)..."  
-    SKIP_KEYRING=true FASTN_HOME="$TEST_DIR/peer2" FASTN_SMTP_PORT="$SMTP_PORT2" \
+    log "🚀 Starting peer 2 (SMTP: $SMTP_PORT2, IMAP: $IMAP_PORT2)..."  
+    SKIP_KEYRING=true FASTN_HOME="$TEST_DIR/peer2" FASTN_SMTP_PORT="$SMTP_PORT2" FASTN_IMAP_PORT="$IMAP_PORT2" \
         "$FASTN_RIG" run >/tmp/peer2_run_${TEST_SUFFIX}.log 2>&1 &
     PID2=$!
 fi
-=======
-# Step 4: Start peers (direct binary execution - no compilation delay)
-log "🚀 Starting peer 1 (SMTP: 2525, IMAP: 1143)..."
-SKIP_KEYRING=true FASTN_HOME="$TEST_DIR/peer1" FASTN_SMTP_PORT=2525 FASTN_IMAP_PORT=1143 \
-    "$FASTN_RIG" run >/tmp/peer1_run.log 2>&1 &
-PID1=$!
-
-log "🚀 Starting peer 2 (SMTP: 2526, IMAP: 1144)..."  
-SKIP_KEYRING=true FASTN_HOME="$TEST_DIR/peer2" FASTN_SMTP_PORT=2526 FASTN_IMAP_PORT=1144 \
-    "$FASTN_RIG" run >/tmp/peer2_run.log 2>&1 &
-PID2=$!
->>>>>>> 96112a96
 
 # Enhanced cleanup for background processes
 cleanup() {
@@ -253,7 +243,13 @@
         error "Peer 1 SMTP server not listening on port $SMTP_PORT1"
     fi
 
-<<<<<<< HEAD
+    # Check IMAP server startup for peer 1
+    if grep -q "IMAP server listening on.*${IMAP_PORT1}" /tmp/peer1_run_${TEST_SUFFIX}.log; then
+        log "✅ Peer 1 IMAP server confirmed listening on port $IMAP_PORT1"
+    else
+        warn "⚠️ Peer 1 IMAP server not detected - IMAP testing may fail"
+    fi
+
     # Check peer 2 server logs for successful startup  
     if grep -q "SMTP server listening on.*${SMTP_PORT2}" /tmp/peer2_run_${TEST_SUFFIX}.log; then
         log "✅ Peer 2 SMTP server confirmed listening on port $SMTP_PORT2"
@@ -263,38 +259,17 @@
         tail -20 /tmp/peer2_run_${TEST_SUFFIX}.log || echo "No peer2 log file"
         error "Peer 2 SMTP server not listening on port $SMTP_PORT2" 
     fi
+
+    # Check IMAP server startup for peer 2  
+    if grep -q "IMAP server listening on.*${IMAP_PORT2}" /tmp/peer2_run_${TEST_SUFFIX}.log; then
+        log "✅ Peer 2 IMAP server confirmed listening on port $IMAP_PORT2"
+    else
+        warn "⚠️ Peer 2 IMAP server not detected - IMAP testing may fail"
+    fi
+
     success "Both SMTP servers confirmed started successfully"
-fi
-
-=======
-# Check IMAP server startup for peer 1
-if grep -q "IMAP server listening on.*1143" /tmp/peer1_run.log; then
-    log "✅ Peer 1 IMAP server confirmed listening on port 1143"
-else
-    warn "⚠️ Peer 1 IMAP server not detected - IMAP testing may fail"
-fi
-
-# Check peer 2 server logs for successful startup  
-if grep -q "SMTP server listening on.*2526" /tmp/peer2_run.log; then
-    log "✅ Peer 2 SMTP server confirmed listening on port 2526"
-else
-    echo "❌ Peer 2 SMTP server startup failed" 
-    echo "📋 Peer 2 process logs (last 20 lines):"
-    tail -20 /tmp/peer2_run.log || echo "No peer2 log file"
-    error "Peer 2 SMTP server not listening on port 2526" 
-fi
-
-# Check IMAP server startup for peer 2  
-if grep -q "IMAP server listening on.*1144" /tmp/peer2_run.log; then
-    log "✅ Peer 2 IMAP server confirmed listening on port 1144"
-else
-    warn "⚠️ Peer 2 IMAP server not detected - IMAP testing may fail"
-fi
-
-success "Both SMTP servers confirmed started successfully"
-success "IMAP servers detected - ready for dual verification testing"
-
->>>>>>> 96112a96
+    success "IMAP servers detected - ready for dual verification testing"
+fi
 # Check if processes are still running after startup wait
 if ! kill -0 $PID1 2>/dev/null; then
     if [[ "$SINGLE_RIG" == true ]]; then
@@ -331,23 +306,20 @@
 log "📧 To: $TO"
 
 # Use direct binary (no compilation delay during email send)
-<<<<<<< HEAD
 if [[ "$SINGLE_RIG" == true ]]; then
     FASTN_HOME_FOR_SEND="$TEST_DIR/rig1"
+    ACCOUNT_PATH_FOR_SEND="$TEST_DIR/rig1/accounts/$ACCOUNT1_ID"
     log "📧 Sending from account 1 to account 2 within single rig..."
 else
     FASTN_HOME_FOR_SEND="$TEST_DIR/peer1"
+    ACCOUNT_PATH_FOR_SEND="$TEST_DIR/peer1/accounts/$ACCOUNT1_ID"
     log "📧 Sending from peer 1 to peer 2..."
 fi
 
-if FASTN_HOME="$FASTN_HOME_FOR_SEND" "$FASTN_MAIL" send-mail \
+if FASTN_HOME="$FASTN_HOME_FOR_SEND" "$FASTN_MAIL" \
+    --account-path "$ACCOUNT_PATH_FOR_SEND" \
+    send-mail \
     --smtp "$SMTP_PORT1" --password "$ACCOUNT1_PWD" \
-=======
-if FASTN_HOME="$TEST_DIR/peer1" "$FASTN_MAIL" \
-    --account-path "$TEST_DIR/peer1/accounts/$ACCOUNT1_ID" \
-    send-mail \
-    --smtp 2525 --password "$ACCOUNT1_PWD" \
->>>>>>> 96112a96
     --from "$FROM" --to "$TO" \
     --subject "Direct Binary Test" \
     --body "No compilation delays"; then
@@ -392,28 +364,40 @@
         # 🔥 NEW: IMAP DUAL VERIFICATION
         log "📨 CRITICAL: Testing IMAP server integration with dual verification..."
         
-        # Test IMAP on receiver peer (peer2) to verify email is accessible via IMAP protocol
-        log "🔗 Testing IMAP connection to receiver peer..."
+        # Set up IMAP testing variables based on mode
+        if [[ "$SINGLE_RIG" == true ]]; then
+            RECEIVER_HOME="$TEST_DIR/rig1"
+            RECEIVER_ACCOUNT_PATH="$TEST_DIR/rig1/accounts/$ACCOUNT2_ID"
+            IMAP_PORT_FOR_TEST="$IMAP_PORT1"
+            IMAP_LOG_FILE="/tmp/rig1_run_${TEST_SUFFIX}.log"
+            log "🔗 Testing IMAP connection to single rig (account 2)..."
+        else
+            RECEIVER_HOME="$TEST_DIR/peer2"  
+            RECEIVER_ACCOUNT_PATH="$TEST_DIR/peer2/accounts/$ACCOUNT2_ID"
+            IMAP_PORT_FOR_TEST="$IMAP_PORT2"
+            IMAP_LOG_FILE="/tmp/peer2_run_${TEST_SUFFIX}.log"
+            log "🔗 Testing IMAP connection to receiver peer..."
+        fi
+        
         PEER2_USERNAME="inbox@${ACCOUNT2_ID}.com"
-        IMAP_PORT=1144  # Use different port for peer2 to avoid conflicts
         
         # First verify IMAP server is running by checking logs
-        if grep -q "IMAP server listening on.*1144" /tmp/peer2_run.log; then
-            log "✅ Peer 2 IMAP server confirmed running on port 1144"
+        if grep -q "IMAP server listening on.*${IMAP_PORT_FOR_TEST}" "$IMAP_LOG_FILE"; then
+            log "✅ IMAP server confirmed running on port $IMAP_PORT_FOR_TEST"
         else
-            warn "⚠️ IMAP server not detected in peer2 logs - testing anyway"
+            warn "⚠️ IMAP server not detected in logs - testing anyway"
         fi
         
         # CRITICAL: Test IMAP shows same message count as filesystem
         log "📨 CRITICAL: Testing IMAP message count vs filesystem..."
         
         # Get IMAP message count from receiver
-        IMAP_INBOX_COUNT=$(FASTN_HOME="$TEST_DIR/peer2" "$FASTN_MAIL" \
-            --account-path "$TEST_DIR/peer2/accounts/$ACCOUNT2_ID" \
+        IMAP_INBOX_COUNT=$(FASTN_HOME="$RECEIVER_HOME" "$FASTN_MAIL" \
+            --account-path "$RECEIVER_ACCOUNT_PATH" \
             imap-connect \
-            --host localhost --port 1144 \
+            --host localhost --port "$IMAP_PORT_FOR_TEST" \
             --username "$PEER2_USERNAME" --password "$ACCOUNT2_PWD" \
-            --test-operations 2>/tmp/imap_test.log | \
+            --test-operations 2>/tmp/imap_test_${TEST_SUFFIX}.log | \
             grep "Selected INBOX:" | \
             sed 's/.*Selected INBOX: \([0-9]*\) messages.*/\1/' || echo "0")
         
