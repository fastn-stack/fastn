<<<<<<< HEAD


=======
-- ft.page:
>>>>>>> 842beab5

-- ft.doc-page:
toc: $ft.toc

-- ft.h0: Available `$processor$`s

FPM comes with following built in `ftd` `$processor$`s.

- [`$processor$: http`](/fpm/http/)
- [`$processor$: toc`](/fpm/toc/)
- [`$processor$: package-query`](/fpm/package-query/)

FPM also comes with a special document [`fpm`](/fpm/fpm-vars/) that can be 
imported by any document, which contains helpful variables.<|MERGE_RESOLUTION|>--- conflicted
+++ resolved
@@ -1,9 +1,3 @@
-<<<<<<< HEAD
-
-
-=======
--- ft.page:
->>>>>>> 842beab5
 
 -- ft.doc-page:
 toc: $ft.toc
