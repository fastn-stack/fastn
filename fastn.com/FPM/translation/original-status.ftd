--- conflicted
+++ resolved
@@ -222,13 +222,8 @@
 font: apple-system
 
 
-<<<<<<< HEAD
 -- ftd.row print-inline:
-fpm.status-data data:
-=======
--- ftd.row print:
 fpm.all-language-status-data data:
->>>>>>> 5bd17ede
 width: fill
 padding: 10
 color: #316777
@@ -341,7 +336,7 @@
 --- container: ftd.main
 
 --- print-inline:
-$loop$: $fpm.status as $obj
+$loop$: $fpm.all-language-translation-status as $obj
 data: $obj
 
 
@@ -407,9 +402,3 @@
 
 
 
-<<<<<<< HEAD
-=======
---- print:
-$loop$: $fpm.all-language-translation-status as $obj
-data: $obj
->>>>>>> 5bd17ede
