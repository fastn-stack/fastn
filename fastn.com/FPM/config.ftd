-- import: ft
-- import: bs
-- import: fpm.dev/assets


-- ft.show-brand: true

-- bs.current-brand: 3

<<<<<<< HEAD
=======
-- fpm.sitemap-data sitemap:
$processor$: sitemap

>>>>>>> 9a195f20

-- fpm.toc-item list empty-toc:



/-- ft.site-name: FPM

-- ft.site-logo:
light: $assets.files.static.images.fifthtry-logo.png.light
dark: $assets.files.static.images.fifthtry-logo.png.dark

-- ft.github: https://github.com/fifthtry/fpm
-- ft.site-url: /


-- fpm.toc-item list author-section:
$processor$: toc


- How to create new fpm project using template `fpm-template`
  - on github
  - on gitlab
  - on bitbucket
  - from scratch
- How to install fpm on local machine
- Build fpm site locally
- Article on sitemap
  - What is sitemap
  - How to use it?
- How to change common site property like site logo and site name?
- How to change color-scheme?
- component that can be used with your fpm site
  - code-block
  - slideshow (rename it to feature_display)
  - featured-article (copy from dotcom/blog/index.ftd to a new repo)
  - post-list (copy from dotcom/blog/index.ftd to a new repo)
- how to use fpm site as a blog
- Competitor
  - swimm.io<|MERGE_RESOLUTION|>--- conflicted
+++ resolved
@@ -6,13 +6,6 @@
 -- ft.show-brand: true
 
 -- bs.current-brand: 3
-
-<<<<<<< HEAD
-=======
--- fpm.sitemap-data sitemap:
-$processor$: sitemap
-
->>>>>>> 9a195f20
 
 -- fpm.toc-item list empty-toc:
 
