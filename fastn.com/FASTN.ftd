-- import: fastn

-- fastn.package: fastn.com
favicon: /-/fastn.com/images/favicon.svg

-- fastn.dependency: fastn-community.github.io/bling
-- fastn.dependency: fastn-community.github.io/dark-flame-cs
-- fastn.dependency: fastn-community.github.io/doc-site
-- fastn.dependency: fastn-community.github.io/forest-cs
-- fastn.dependency: fastn-community.github.io/saturated-sunset-cs
-- fastn.dependency: fastn-community.github.io/winter-cs
-- fastn.dependency: fastn-community.github.io/footer
-- fastn.dependency: fastn-community.github.io/spectrum-ds
-- fastn.dependency: fastn-community.github.io/pattern-business-card
-- fastn.dependency: fifthtry.github.io/admonitions
-- fastn.dependency: fastn-community.github.io/banner
-- fastn.dependency: fifthtry.github.io/button
-- fastn.dependency: fifthtry.github.io/common
-- fastn.dependency: fifthtry.github.io/fastn-io-typography
-- fastn.dependency: fifthtry.github.io/fastn-typography
-- fastn.dependency: fifthtry.github.io/fastn-ui
-- fastn.dependency: fifthtry.github.io/virgil-font-typography
-- fastn.dependency: fifthtry.github.io/dark-mode-switcher
-- fastn.dependency: fastn-stack.github.io/media
-- fastn.dependency: fastn-stack.github.io/fastn-js
-- fastn.dependency: fastn-stack.github.io/ftd-web-component-example
-- fastn.dependency: gargajit.github.io/expander

-- fastn.auto-import: fastn.com/FASTN/ds
-- fastn.auto-import: fastn.com/assets as fastn-assets
-- fastn.auto-import: fifthtry.github.io/common as common


-- fastn.dynamic-urls:

# RD Test:
  url: /rd-test/<string:message>/
  document: ftd-host/r.ftd


-- fastn.sitemap:

# Examples: /examples/
  skip: true
  
# Explore: /frontend/

## Features: /frontend/

- Frontend: /frontend/
- Full-stack: /backend/
- Deploy: /deploy/
- Design: /design/
  document: /features/design.ftd
- Community: /community/
  document: /features/community.ftd

## Compare: /react/
  document: /compare/react.ftd
- fastn vs React: /react/
  document: /compare/react.ftd
- fastn vs Webflow: /webflow/
  document: /compare/webflow.ftd
   
## Case study: /acme/
document: blog/acme.ftd 

- Acme: /acme/
document: blog/acme.ftd 
- To-do: /todo/
  document: /case-study/todo.ftd
- Country: /backend/learn/
  document: /backend/country-details/index.ftd
  - Basic of `http`, `data modelling`: /country-details/basics/
    document: /backend/country-details/http-data-modelling.ftd
  - Building dynamic country list page: /country-list/
    document: /backend/country-details/dynamic-country-list-page.ftd

# Get Started: /quick-build/
  document: /get-started/browse-pick.ftd

## Create Website: /quick-build/
document: /get-started/browse-pick.ftd
- Browse, Pick, Follow User Manual: /quick-build/
  document: /get-started/browse-pick.ftd
- fastn basics: /markdown/-/frontend/
  document: /expander/ds/markdown.ftd
  - Markdown: /markdown/-/frontend/
  document: /expander/ds/markdown.ftd
  - Change Color Scheme: /color-scheme/
  document: /expander/ds/ds-cs.ftd
  - Change Typography: /typography/
  document: /expander/ds/ds-typography.ftd
  - Change Theme: /theme/
  document: /get-started/theme.ftd
  - Sitemap: /understanding-sitemap/-/build/
  document: /expander/ds/understanding-sitemap.ftd
  - SEO: /seo-meta/
  document: /expander/ds/meta-data.ftd
    - Meta Data: /seo-meta/
  document: /expander/ds/meta-data.ftd
    - Redirects: /redirects/
  document: backend/redirects.ftd 
    - URL: /clean-urls/-/build/
  document: /expander/sitemap-document.ftd 


## Learn: /install/
  document: author/how-to/install.ftd
- Setup: /install/
  document: author/how-to/install.ftd
  - Install fastn: /install/
  document: author/how-to/install.ftd
  - Install GitHub: /github/
    document: /get-started/github.ftd
  - Install Text Editor: /editor/
    document: /get-started/editor.ftd
    - Syntax Highlighting Sublime: /sublime/
    document: author/how-to/sublime.ftd
    - Syntax Highlighting VS Code: /vscode/
    document: author/how-to/vscode.ftd
- Exapander Crash Course: /expander/
  - Part 1. Hello World: /expander/hello-world/
  - Part 2. Basic UI: /expander/basic-ui/
  - Part 3. Components: /expander/components/
  - Part 4. Event Handling: /expander/events/
  - Part 5. Publish a package: /expander/publish/
  - Part 6. Polishing UI: /expander/polish/

## Featured Components: /featured/
   document: /get-started/learn.ftd
- Designers: /featured/contributors/designers/
  skip: true
  - Muskan Verma: /featured/contributors/designers/muskan-verma/
    skip: true
  - Jay Kumar: /featured/contributors/designers/jay-kumar/
    skip: true
  - Govindaraman S: /featured/contributors/designers/govindaraman-s/
    skip: true
  - Yashveer Mehra: /featured/contributors/designers/yashveer-mehra/
    skip: true
- Developers: /featured/contributors/developers/
  skip: true
  - Arpita Jaiswal: /featured/contributors/developers/arpita-jaiswal/
    skip: true
  - Ganesh Salunke: /featured/contributors/developers/ganesh-salunke/
    skip: true
  - Meenu Kumari: /featured/contributors/developers/meenu-kumari/
    skip: true
  - Priyanka Yadav: /featured/contributors/developers/priyanka-yadav/
    skip: true
  - Saurabh Lohiya: /featured/contributors/developers/saurabh-lohiya/
    skip: true
  - Saurabh Garg: /featured/contributors/developers/saurabh-garg/
    skip: true
  - Shaheen Senpai: /featured/contributors/developers/shaheen-senpai/
    skip: true
- Website Categories: /featured/website-categories/
  - Documentation Sites: /featured/doc-sites/
    - Simple Site: /featured/ds/doc-site/
      skip: true
    - Midnight Rush: /featured/ds/mr-ds/
      skip: true
    - Midnight Storm: /featured/ds/midnight-storm/
      skip: true
    - Misty Gray: /featured/ds/misty-gray/
      skip: true
    - Dash Dash DS: /featured/ds/dash-dash-ds/
      skip: true
    - API DS: /featured/ds/api-ds/
      skip: true
    - Spider Book DS: /featured/ds/spider-book-ds/
      skip: true
    - Framework DS: /featured/ds/framework/
      skip: true
    - Blue Sapphire Template: /featured/ds/blue-sapphire-template/
      skip: true
    - Forest Template DS: /featured/ds/forest-template/
      skip: true
    - Docusaurus Theme: /featured/ds/docusaurus-theme/
      skip: true
  - Landing Pages: /featured/landing-pages/
    - Midnight Rush: /featured/landing/mr-landing/
      skip: true
    - Midnight Storm: /featured/landing/midnight-storm-landing/
      skip: true
    - Misty Gray: /featured/landing/misty-gray-landing/
      skip: true
    - CT Landing Page: /featured/landing/ct-landing/
      skip: true
    - Docusaurus Theme: /featured/landing/docusaurus-theme/
      skip: true
    - Forest FOSS Template: /featured/landing/forest-foss-template/
      skip: true
    - Studious Couscous: /featured/landing/studious-couscous/
      skip: true
  - Blogs: /featured/blog-templates/
    - Simple Site: /featured/blogs/doc-site/
      skip: true  
    - Midnight Rush: /featured/blogs/mr-blog/
      skip: true  
    - Midnight Storm: /featured/blogs/ms-blog/
      skip: true  
    - Misty Gray: /featured/blogs/mg-blog/
      skip: true  
    - Pink Tree: /featured/blogs/pink-tree/
      skip: true  
    - Yellow Lily: /featured/blogs/yellow-lily/
      skip: true  
    - Blue Wave: /featured/blogs/blue-wave/
      skip: true  
    - Navy Nebula: /featured/blogs/navy-nebula/
      skip: true  
    - Blog Template 1: /featured/blogs/blog-template-1/
      skip: true  
    - Galaxia: /featured/blogs/galaxia/
      skip: true  
    - Little Blue: /featured/blogs/little-blue/
      skip: true  
    - Dash Dash DS: /featured/blogs/dash-dash-ds/
      skip: true  
    - Simple Blog: /featured/blogs/simple-blog/
      skip: true  
    - Rocky: /featured/blogs/rocky/
      skip: true  
    - Blog Components: /featured/blogs/blog-components/
      skip: true  
  - Portfolios / Personal Sites: /featured/portfolios/
    - Texty PS: /featured/portfolios/texty-ps/
      skip: true  
    - Johny PS: /featured/portfolios/johny-ps/
      skip: true  
    - Portfolio: /featured/portfolios/portfolio/
      skip: true  
  - Resumes: /featured/resumes/
    - Caffiene: /featured/resumes/caffiene/
      skip: true  
    - Resume 1: /featured/resumes/resume-1/
      skip: true  
    - Resume 10: /featured/resumes/resume-10/
      skip: true  
  - Workshop Pages: /featured/workshops/
    - Workshop 1: /featured/workshops/workshop-1/
      skip: true
    - Event 1: /featured/workshops/event-1/
      skip: true
- Section Library: /featured/sections/
  - Cards: /featured/sections/cards/
    - Card 1: /featured/sections/cards/card-1/
      skip: true  
    - Image Card 1: /featured/sections/cards/image-card-1/
      skip: true  
    - Image Gallery IG: /featured/sections/cards/image-gallery-ig/
      skip: true  
    - Imagen IG: /featured/sections/cards/imagen-ig/
      skip: true
  - Hero Components: /featured/sections/heros/
    - Hero with two CTA: /featured/sections/heros/hero-with-2-cta/
      skip: true
      - Hero with two CTA - Design 1: /featured/sections/heros/hero-1/
        skip: true  
      - Hero with two CTA - Design 2: /featured/sections/heros/hero-2/
        skip: true  
      - Hero with two CTA - Design 3: /featured/sections/heros/hero-3/
        skip: true  
      - Hero with two CTA - Design 4: /featured/sections/heros/hero-5/
        skip: true
      - Hero with two CTA - Design 5: /featured/sections/heros/hero-with-2-cta/hero-with-2-cta-5/  
    - Hero with Search: /featured/sections/heros/hero-with-search/
      skip: true
      - Hero with search - Design 1: /featured/sections/heros/hero-4/
        skip: true  
    - Hero with social icons: /featured/sections/heros/hero-with-social/
      skip: true
      - Hero with social - Design 1: /featured/sections/heros/hero-6/
        skip: true  
  - Key Value Tables: /featured/sections/kvt/
    - Key Value Table 1: /featured/sections/kvt/kvt-1/
      skip: true
  - Slides / Presentations: /featured/sections/slides/
    - Crispy Presentation Theme: /featured/sections/slides/crispy-presentation-theme/
      skip: true
    - Giggle Presentation Template: /featured/sections/slides/giggle-presentation-template/
      skip: true
    - Simple Dark Slides: /featured/sections/slides/simple-dark-slides/
      skip: true
    - Simple Light Slides: /featured/sections/slides/simple-light-slides/
      skip: true
    - Streamline Slides: /featured/sections/slides/streamline-slides/
      skip: true
    - Rotary Presentation Template: /featured/sections/slides/rotary-presentation-template/
      skip: true
- Component Library: /featured/components/
  - Admonitions: /featured/components/admonitions/
    skip: true
  - Bling Components: /featured/components/bling/
  - Buttons: /featured/components/buttons/
  - Business Cards: /featured/components/business-cards/
    - Business Card: /featured/components/business-cards/card-1/
      skip: true  
    - Gradient Business Card: /featured/components/business-cards/gradient-card/
      skip: true  
    - Midnight Business Card: /featured/components/business-cards/midnight-card/
      skip: true  
    - Pattern Business Card: /featured/components/business-cards/pattern-card/
      skip: true  
    - Sunset Business Card: /featured/components/business-cards/sunset-card/
      skip: true  
  - Language Switcher: /featured/components/language-switcher/
      skip: true
  - Subscription Form: /featured/components/subscription-form/
      skip: true
  - Code Block: /featured/components/code-block/
      skip: true
  - Header / Navbar: /featured/components/headers/
    - Header: /featured/components/headers/header/
      skip: true  
  - Footers: /featured/components/footers/
    - Footer: /featured/components/footers/footer/
      skip: true  
    - Footer 3: /featured/components/footers/footer-3/
      skip: true  
  - Modal / Dialog: /featured/components/modals/
    - Modal 1: /featured/components/modals/modal-1/
      skip: true  
    - Modal Cover: /featured/components/modals/modal-cover/
<<<<<<< HEAD
      skip: true
  - Quotes: /featured/components/quotes/
    - Simple Quotes: /featured/components/quotes/simple-quotes/
      skip: true
      - Chalice: /featured/components/quotes/simple-quotes/demo-1/
        skip: true
      - Rustic: /featured/components/quotes/simple-quotes/demo-2/
        skip: true
      - Echo: /featured/components/quotes/simple-quotes/demo-3/
        skip: true
      - Onyx: /featured/components/quotes/simple-quotes/demo-4/
        skip: true
      - Marengo: /featured/components/quotes/simple-quotes/demo-5/
        skip: true
      - Chrome: /featured/components/quotes/simple-quotes/demo-6/
        skip: true
      - Dorian: /featured/components/quotes/simple-quotes/demo-7/
        skip: true
      - Marengo Hug: /featured/components/quotes/simple-quotes/demo-8/
        skip: true
      - Matte: /featured/components/quotes/simple-quotes/demo-9/
        skip: true
      - Scorpion: /featured/components/quotes/simple-quotes/demo-10/
        skip: true
      - Silver: /featured/components/quotes/simple-quotes/demo-11/
        skip: true
      - Storm Cloud: /featured/components/quotes/simple-quotes/demo-12/
        skip: true
    - Quotes with author icon: /featured/components/quotes/author-icon-quotes/
      skip: true
      - Charcoal: /featured/components/quotes/author-icon-quotes/demo-1/
        skip: true
    - Quotes with images: /featured/components/quotes/quotes-with-images/
      skip: true
      Electric: /featured/components/quotes/quotes-with-images/demo-1/
=======
    skip: true

  - Quotes: /quotes/
    document: /featured/components/quotes/index.ftd

    - Simple Quotes: /quotes/simple/
    skip: true
    document: featured/components/quotes/simple-quotes/index.ftd
      - Chalice: /quotes/chalice/
      skip: true
      document: /featured/components/quotes/simple-quotes/demo-1.ftd
      - Rustic: /quotes/rustic/
      skip: true
      document: /featured/components/quotes/simple-quotes/demo-2.ftd
      - Echo: /quotes/echo/
      skip: true
      document: /featured/components/quotes/simple-quotes/demo-3.ftd
      - Onyx: /quotes/onyx/
      skip: true
      document: /featured/components/quotes/simple-quotes/demo-4.ftd
      - Marengo: /quotes/marengo/
      skip: true
      document: /featured/components/quotes/simple-quotes/demo-5.ftd
      - Chrome: /quotes/chrome/
      skip: true
      document: /featured/components/quotes/simple-quotes/demo-6.ftd
      - Dorian: /quotes/dorian/
      skip: true
      document: /featured/components/quotes/simple-quotes/demo-7.ftd
      - Marengo Hug: /quotes/marengo-hug/
      skip: true
      document: /featured/components/quotes/simple-quotes/demo-8.ftd
      - Matte: /quotes/matte/
      skip: true
      document: /featured/components/quotes/simple-quotes/demo-9.ftd
      - Scorpion: /quotes/scorpion/
      skip: true
      document: /featured/components/quotes/simple-quotes/demo-10.ftd
      - Silver: /quotes/silver/
      skip: true
      document: /featured/components/quotes/simple-quotes/demo-11.ftd
      - Storm Cloud: /quotes/storm-cloud/
      skip: true
      document: /featured/components/quotes/simple-quotes/demo-11.ftd

    - Quotes with author icon: /quotes/with-author-icon/
      skip: true
      document: /featured/components/quotes/author-icon-quotes/index.ftd
      - Charcoal: /quotes/charcoal/
        skip: true
        document: /featured/components/quotes/author-icon-quotes/demo-1.ftd

    - Quotes with images: /quotes/with-image/
>>>>>>> ceeb8370
      skip: true
      document: /featured/components/quotes/quotes-with-images/index.ftd
      - Electric: /quotes/electric/
        skip: true
        document: /featured/components/quotes/quotes-with-images/demo-1.ftd

- Design Elements: /featured/design/
  - Color Schemes: /featured/cs/
    - Shades Of Red: /featured/cs/red-shades
      skip: true
    - Shades Of Blue: /featured/cs/blue-shades
      skip: true
    - Shades Of Green: /featured/cs/green-shades
      skip: true
    - Shades Of Orange: /featured/cs/orange-shades
      skip: true
    - Shades Of Violet: /featured/cs/violet-shades
      skip: true
    - Blog Template CS: /featured/cs/blog-template-cs/
      skip: true  
    - Blue Heal CS: /featured/cs/blue-heal-cs/
      skip: true  
    - Midnight Rush CS: /featured/cs/midnight-rush-cs/
      skip: true  
    - Dark Flame CS: /featured/cs/dark-flame-cs/
      skip: true  
    - Forest CS: /featured/cs/forest-cs/
      skip: true  
    - Midnight Storm CS: /featured/cs/midnight-storm-cs/
      skip: true  
    - Misty Gray CS: /featured/cs/misty-gray-cs/
      skip: true  
    - Navy Nebula CS: /featured/cs/navy-nebula-cs/
      skip: true  
    - Pretty CS: /featured/cs/pretty-cs/
      skip: true  
    - Saturated Sunset CS: /featured/cs/saturated-sunset-cs/
      skip: true
    - Pink Tree Cs: /featured/cs/pink-tree-cs/
      skip: true  
    - Winter CS: /featured/cs/winter-cs/
      skip: true  
    - Little Blue CS: /featured/cs/little-blue-cs/
      skip: true  
    - Blog Template 1 CS: /featured/cs/blog-template-1-cs/
      skip: true
  - Font Typographies: /featured/fonts/
    - Arya Typography: /featured/fonts/arya/
      skip: true
    - Blaka Typography: /featured/fonts/blaka/
      skip: true
    - Lobster Typography: /featured/fonts/lobster/
      skip: true
    - Opensans Typography: /featured/fonts/opensans/
      skip: true
    - Pragati Narrow Typography: /featured/fonts/pragati-narrow/
      skip: true
    - Roboto Mono Typography: /featured/fonts/roboto-mono/
      skip: true
    - Roboto Typography: /featured/fonts/roboto/
      skip: true
    - Tiro Typography: /featured/fonts/tiro/
      skip: true
    - Inter Typography: /featured/fonts/inter/
      skip: true
    - Karma Typography: /featured/fonts/karma/
      skip: true
    - Khand Typography: /featured/fonts/khand/
      skip: true
    - lato Typography: /featured/fonts/lato/
      skip: true

# Docs: /ftd/data-modelling/

## Frontend: /ftd/data-modelling/

- Data Modelling: /ftd/data-modelling/
  - Variables: /variables/
    document: /ftd/variables.ftd
  - Built-in Types: /built-in-types/
    document: /ftd/built-in-types.ftd
    description: boolean, integer, decimal, string, caption, body, caption or body, ftd.ui, children, ftd.align-self, ftd.align, ftd.anchor, ftd.linear-gradient, ftd.linear-gradient-color, ftd.breakpoint-width-data, ftd.linear-gradient-directions, ftd.background-image, ftd.background-position, ftd.background-repeat, ftd.background-size, ftd.background, ftd.border-style, ftd.color, ftd.display, ftd.color-scheme, ftd.cursor, ftd.image-src, ftd.length, ftd.length-pair, ftd.loading, ftd.overflow, ftd.region, ftd.resize, ftd.resizing, ftd.responsive-type, ftd.shadow, ftd.spacing, ftd.text-align, ftd.text-input-type, ftd.text-style, ftd.text-transform, ftd.type, ftd.white-space, ftd.type-data
  - `record`: /record/
    document: /ftd/record.ftd
  - `or-type`: /or-type/
    document: /ftd/or-type.ftd
  - `list`: /list/
    document: /ftd/list.ftd
- `component`: /components/
  document: /ftd/components.ftd
- Headers: /headers/
  document: ftd/headers.ftd
- Visibility: /visibility/
  document: /ftd/visibility.ftd
- Module: /module/
  document: /ftd/module.ftd
  skip: true
- Commenting: /comments/
  document: ftd/comments.ftd
- Kernel Components: /kernel/
  document: /ftd/kernel.ftd
  - `ftd.document` 🚧: /document/
    document: /ftd/document.ftd
  - `ftd.row`: /row/
    document: /ftd/row.ftd
  - `ftd.column`: /column/
    document: /ftd/column.ftd
  - `ftd.container`: /container/
    document: /ftd/container.ftd
  - `ftd.text`: /text/
    document: /ftd/text.ftd
  - `ftd.image`: /image/
    document: /ftd/image.ftd
  - `ftd.rive`: /rive/
    document: ftd/rive.ftd
    description: animation
  - `ftd.iframe`: /iframe/
    document: /ftd/iframe.ftd
  - `ftd.integer`: /integer/
    document: /ftd/integer.ftd
  - `ftd.decimal`: /decimal/
    document: /ftd/decimal.ftd
  - `ftd.boolean`: /boolean/
    document: /ftd/boolean.ftd
  - `ftd.code`: /code/
    document: /ftd/code.ftd
  - `ftd.text-input`: /text-input/
    document: /ftd/text-input.ftd
  - `ftd.checkbox`: /checkbox/
    document: ftd/checkbox.ftd
  - `ftd.desktop`: /desktop/
    document: ftd/desktop.ftd
  - `ftd.mobile`: /mobile/
    document: ftd/mobile.ftd
- Attributes: /attributes/
  document: ftd/attributes.ftd
  - Common Attributes: /common-attributes/
    document: ftd/common.ftd
    description: id, padding, padding-vertical, padding-horizontal, padding-left, padding-right, padding-top, padding-bottom, margin, margin-vertical, margin-horizontal, margin-left, margin-right, margin-top, margin-bottom, align-self, color, width, min-width, max-width, height, min-height, max-height, background, border-width, border-left-width, border-right-width, border-top-width, border-bottom-width, border-radius, border-top-left-radius, border-top-right-radius, border-bottom-left-radius, border-bottom-right-radius, border-color, border-left-color, border-right-color, border-top-color, border-bottom-color, border-style, border-style-left, border-style-right, border-style-top, border-style-bottom, border-style-horizontal, border-style-vertical, overflow, overflow-x, overflow-y, cursor, region, link, open-in-new-tab, role, resize, sticky, shadow, anchor, opacity, whitespace, text-transform, classes, top, bottom, left, right, css, js, z-index, border-radius.px, border-top-left-radius.px, border-top-right-radius.px, border-bottom-left-radius.px, border-bottom-right-radius.px, width.fixed.px, min-width, max-width, height, min-height, max-height, overflow-x, overflow-y, cursor, region, border-width.px, border-top-width.px, border-bottom-width.px, border-left-width.px, border-right-width.px, submit, background-gradient, background-image, background-repeat, background-parallax, sticky, anchor, z-index, white-space, text-transform
  - Text Attributes: /text-attributes/
    document: ftd/text-attributes.ftd
    description: style: (underline, strike, italic, heavy, extra-bold, semi-bold, bold, regular, medium, light, extra-light, hairline), text-align, text-indent
  - Container Attributes: /container-attributes/
    document: ftd/container-attributes.ftd
    description: wrap, align-content, spacing
  - Container Root Attributes: /container-root-attributes/
    document: ftd/container-root-attributes.ftd
    description: children, colors, types
- `import`: /import/
  document: ftd-host/import.ftd
- Using export/exposing: /using-export-exposing/
  document: ftd/export-exposing.ftd
- Functions: /functions/
  document: ftd/functions.ftd
  description: clamp
- Built-in Functions: /built-in-functions/
  document: ftd/built-in-functions.ftd
  description: len, length, ftd.append, ftd.insert_at, ftd.delete_at, ftd.clear, enable_dark_mode, enable_light_mode, enable_system_mode, copy-to-clipboard, toggle, increment, increment-by, set-bool, set-string, set-integer, is_empty, light mode, dark mode, system mode
- Built-in Rive Functions: /built-in-rive-functions/
  document: ftd/built-in-rive-functions.ftd
  description: animation, ftd.toggle-play-rive, ftd.play-rive, ftd.pause-rive, ftd.fire-rive, ftd.set-rive-integer, ftd.toggle-rive-boolean, ftd.set-rive-boolean
- Built-in Variables: /built-in-variables/
  document: ftd/built-in-variables.ftd
  description: ftd.dark-mode, ftd.system-dark-mode, ftd.follow-system-dark-mode, ftd.device, ftd.mobile-breakpoint, light mode, dark mode, system mode
- `ftd` Events: /events/
  document: ftd/events.ftd
  description: on-click, on-click-outside, on-mouse-enter, on-mouse-leave, on-input, on-change, on-blur, on-focus, on-global-key, on-global-key-seq
- Rive Events: /rive-events/
  document: ftd/rive-events.ftd
  decription: animation, on-rive-play, on-rive-pause, on-rive-state-change
- Use color scheme package: /use-cs/
  document: cs/use-color-package.ftd
- `processor`: /processor/
  document: ftd-host/processor.ftd
- `foreign variables`: /foreign-variable/
  document: ftd-host/foreign-variable.ftd
- `assets`: /assets/
  document: ftd-host/assets.ftd
- How to access files: /accessing-files/
  document: ftd-host/accessing-files.ftd
- How to access fonts: /accessing-fonts/
  document: ftd-host/accessing-fonts.ftd
- How to make page responsive: /making-responsive-pages/
  document: frontend/make-page-responsive.ftd
- Using JS: /use-js/
  document: ftd/use-js.ftd
  - JS in function: /js-in-function/
    document: ftd/js-in-function.ftd
  - Web Component: /web-component/
    document: ftd/web-component.ftd
- Create `fastn` package: /create-fastn-package/
  document: author/how-to/create-fastn-package.ftd
- Best Practices: /best-practices/
  - Formatting: /formatting/
    document: /best-practices/formatting.ftd
  - Import: /importing-packages/
    document: /best-practices/import.ftd
  - Auto-import: /auto-import/
    document: /best-practices/auto-import.ftd
  - Device: /device-guidelines/
    document: /best-practices/device.ftd
  - Conditions: /how-to-use-conditions/
    document: /best-practices/use-conditions.ftd
  - Container: /container-guidelines/
    document: /best-practices/container-guidelines.ftd
  - Same argument & attribute types: /same-argument-attribute-type/
    document: /best-practices/same-argument-attribute-type.ftd
  - FScript: /fscript-guidelines/
    document: /best-practices/fscript-guidelines.ftd
  - Inherited Types: /inherited-guidelines/
    document: /best-practices/inherited-types.ftd
  - Variable & it's Type: /variable-type-guidelines/
    document: /best-practices/variable-type.ftd
  - Optional Arguments: /optional-argument-guidelines/
    document: best-practices/optional-arg-not-null.ftd
  - Commenting: /commenting-guidelines/
    document: best-practices/commenting-guidelines.ftd
  - Self referencing: /self-referencing-guidelines/
    document: best-practices/self-referencing.ftd
  - Property: /property-guidelines/
    document: best-practices/property-guidelines.ftd

## Fullstack: /dynamic-urls/
document: backend/dynamic-urls.ftd


- Endpoint Guide 🚧: /endpoint/
  document: backend/endpoint.ftd
  skip: true
- Dynamic URLs: /dynamic-urls/
  document: backend/dynamic-urls.ftd
- `processors`: /processor/-/backend/
  document: ftd-host/processor.ftd
  - Getting Request Data: /request-data/
    document: ftd-host/request-data.ftd
  - Fetching Data Using `http`: /http/
    document: ftd-host/http.ftd
  - Querying PostgreSQL: /sql/
    document: ftd-host/pg.ftd
  - Querying SQLite: /sqlite/
    document: ftd-host/package-query.ftd
  - Reading JSON: /get-data/
    document: ftd-host/get-data.ftd
- Custom URLs: /custom-url/
  document: backend/custom-urls.ftd
- Redirects: /redirects/-/backend/
  document: backend/redirects.ftd
- Dynamic Redirect: /ftd/redirect/
  document: backend/ftd-redirect.ftd

## Deploy: /github-pages/
document: author/how-to/github-pages.ftd

- Static Hosting:
  - Github pages: /github-pages/
    document: author/how-to/github-pages.ftd
  - Vercel: /vercel/
    document: author/how-to/vercel.ftd
- Dynamic Hosting:
  - Heroku: /heroku/
    document: deploy/heroku.ftd

## Design: /figma/
  document: cs/ftd-to-figma.ftd

- Use Figma Tokens with fastn color schemes: /figma/
  document: cs/ftd-to-figma.ftd
- Create your own fastn color scheme from Figma json: /figma-to-fastn-cs/
  document: cs/figma-to-ftd.ftd
- Modify color scheme package: /modify-cs/
  document: cs/modify-cs.ftd
- Create `font` package: /create-font-package/
  document: author/how-to/create-font-package.ftd
- Export typography as json: /typo-to-json/
  document: typo/typo-to-json.ftd
- Typography json to FTD: /typo-json-to-ftd/
  document: typo/typo-json-to-ftd

# Community: /champion-program/
document: /student-programs/champion.ftd

## Programs: /champion-program/
document: /student-programs/champion.ftd

- Student Ambassador Program: /ambassador/
  document: /student-programs/ambassador.ftd
  skip: true
- Champion Program: /champion-program/
  document: /student-programs/champion.ftd
  - Champions: /champions/
    document: /student-programs/champions/all-champions.ftd
    - Ajit Garg: /champions/ajit-garg/
      document: /student-programs/champions/ajit-garg.ftd
      skip: true
    - Ayush Soni: /champions/ayush-soni/
      document: /student-programs/champions/ayush-soni.ftd
      skip: true
    - Govindaraman S: /champions/govindaraman-s/
      document: /student-programs/champions/govindaraman.ftd
      skip: true
    - Aprita Jaiseal: /champions/arpita-jaiswal/
      document: /student-programs/champions/arpita-jaiswal.ftd
      skip: true
    - Rithik Seth:  /champions/rithik-seth/
      document: /student-programs/champions/rithik-seth.ftd
      skip: true
    - Harsh Singh: /champions/harsh-singh/
      document: /student-programs/champions/harsh-singh.ftd
      skip: true
    - Ganesh Salunke: /champions/ganesh-salunke/
      document: /student-programs/champions/ganesh-salunke.ftd
      skip: true
    - Priyanka Yadav: /champions/priyanka-yadav/
      document: /student-programs/champions/priyanka-yadav.ftd
      skip: true
    - Meenu Kumari: /champions/meenu-kumari/
      document: /student-programs/champions/meenu-kumari.ftd
      skip: true
    - Saurabh lohia: /champions/saurabh-lohiya/
      document: /student-programs/champions/saurabh-lohiya.ftd
      skip: true
    


- Ambassador Program: /ambassador-program/
  document: /student-programs/ambassador.ftd
  - Ambassadors: /ambassadors/
    document: /student-programs/ambassadors/all-ambassadors.ftd
    - Ayush Soni: /ambassadors/ayush-soni/
      document: /student-programs/ambassadors/ayush-soni.ftd
      skip: true
    - Govindaraman S: /ambassadors/govindaraman-s/
      document: /student-programs/ambassadors/govindaraman.ftd
      skip: true

## Contest: /weekly-contest/
document: /community/weekly-contest.ftd 

- Weekly Contest: /weekly-contest/
document: /community/weekly-contest.ftd
  - Quote contest : /quote-contest/
  document: /events/weekly-contest/week-1-quote.ftd

## Events: /roadshow/
document: /community/events/roadshow.ftd

- Fastn Roadshow: /roadshow/
document: /community/events/roadshow.ftd

  - Indore: /indore/
  document: /community/events/roadshows/indore.ftd
  - Bhopal: /bhopal/
  document: /community/events/roadshows/bhopal.ftd
  - Lucknow: /lucknow/
  document: /community/events/roadshows/lucknow.ftd
  - Ujjain: /ujjain/
  document: /community/events/roadshows/ujjain.ftd
  - Hyderabad: /hyderabad/
  document: /community/events/roadshows/hyderabad.ftd
  - Ahemedabad: /ahemedabad/
  document: /community/events/roadshows/ahemedabad.ftd
  - Jaipur: /jaipur/
  document: /community/events/roadshows/jaipur.ftd
  - Mumbai: /mumbai/
  document: /community/events/roadshows/mumbai.ftd
  - Nagpur: /nagpur/
  document: /community/events/roadshows/nagpur.ftd
  - Delhi: /delhi/
  document: /community/events/roadshows/delhi.ftd
  - Kolkata: /kolkata/
  document: /community/events/roadshows/kolkata.ftd
  - Bangalore: /bangalore/
  document: /community/events/roadshows/bangalore.ftd


# Blog: /blog/

- Search Feature in fastn.com: /blog/search/
- Quote contest :/quote-contest/
  document: /events/weekly-contest/week-1-quote.ftd
- Tales from ACME Inc - Case Study: /acme/
  document: blog/acme.ftd 
- A Content Writer’s Journey with fastn: /writer/
  document: blog/writer-journey.ftd
- fastn might prove you wrong: /prove/
  document: blog/prove-you-wrong.ftd 
- The Intimidation of Programming: /intimidation/
  document: blog/the-intimidation-of-programming.ftd
- Optimize your website: /blog/seo-meta/
  document: blog/meta-data-blog.ftd
- trizwitlabs web event: /trizwitlabs/
  document: blog/trizwitlabs.ftd
- `fastn` goes to Philippines: /namaste-philippines/
  document: blog/philippines.ftd
- Witty Hacks!: /wittyhacks/
  document: blog/wittyhacks.ftd
- Ahoy, Web Components!: /web-components/
  document: /blog/web-components.ftd
- Color Scheme: /colors/
  document: blog/show-cs.ftd
 
  

# dev: /d/
  skip: true

- Overview: /d/
- Maintenance: /d/m/
- Next Edition: /d/next-edition/
- RFCs: /rfcs/
  - 1: The RFC Process
    url: /rfc/rfc-process/
    document: rfcs/0001-rfc-process.ftd
  - 2: `fastn update`
    url: /rfc/fastn-update/
    document: rfcs/0002-fastn-update.ftd
    skip: true
  - 3: Variable Interpolation
    url: /rfc/variable-interpolation/
    document: rfcs/0003-variable-interpolation.ftd
  - 4: Incremental Build
    url: /rfc/incremental-build/
    document: rfcs/0004-incremental-build.ftd
- Architecture: /architecture/
  document: d/architecture.ftd
  - `ftd` crate 🚧: /ftd-crate/
    document: d/ftd-crate.ftd
  - `fastn-core` crate 🚧: /fastn-core-crate/
    document: d/fastn-core-crate.ftd
  - `fastn` crate 🚧: /fastn-crate/
    document: d/fastn-crate.ftd
  - `fastn-package` crate 🚧: /fastn-package/
    document: d/fastn-package.ftd
- `ftd p1` grammar: /p1-grammar/
  document: ftd/p1-grammar.ftd

# Content Planning: /planning/
  skip: true
  source: planning
  show-planning: true

- Overview: /planning/
- dynamic UI planning: /dynamic-ui/-/planning/
  document: /planning/country-details/index.ftd
  - Script 1: /dynamic-ui/-/planning/script1/
    document: /planning/country-details/script1.ftd
  - Script 2: /dynamic-ui/-/planning/script2/
    document: /planning/country-details/script2.ftd
  - Script 3: /dynamic-ui/-/planning/script3/
    document: /planning/country-details/script3.ftd
- Page Nomenclature: /page-nomenclature/
  document: /planning/page-nomenclature.ftd
- Create website planning: /create-website-planning/
  document: /users/index.ftd
- Orientation video planning: /orientation-planning/
  document: /planning/orientation-planning-video.ftd
- Documentation Systems: /documentation/
  document: /planning/documentation-systems.ftd
- Adding color-scheme: /color-scheme/-/planning/
  document: /expander/ds/ds-cs.ftd
- Adding typography: /typography/-/planning/
  document: /expander/ds/ds-typography.ftd
- Using page component: /ds-page/-/planning/
  document: /expander/ds/ds-page.ftd
- Markdown: /markdown/-/planning/
  document: /expander/ds/markdown.ftd
- SEO: /seo-meta/-/planning/
  document: /expander/ds/meta-data.ftd
- Understanding sitemap: /understanding-sitemap/-/planning/
  document: /expander/ds/understanding-sitemap.ftd
- Using images in documents: /using-images/-/planning/
  document: expander/imagemodule/index.ftd
- Holy grail layout: /holy-grail/-/planning/
  document: /expander/layout/index.ftd
- sitemap - document: /planning/sitemap-document/
  document: /planning/sitemap-features/document.ftd
- border-radius video: /planning/border-radius/
- Postcard Video: /planning/post-card/
  skip: true
- Button Video: /planning/button/
- Rive Video: /planning/rive/
- Developer Course: /planning/developer-course/

# 🔍: /search/

-- fastn.redirects:

/ftd/: /lang/
/ftd/kernel/: /kernel/
/ftd/list/: /list/
/discord/: https://discord.gg/eNXVBMq4xt
/package-query/: /sql/
/images-in-modules/: /using-images/
/images-in-modules/-/planning/: /using-images/-/planning/
/ftd/variables/: /variables/
/ftd/built-in-types/: /built-in-types/
/ftd/record/: /record/
/ftd/or-type/: /or-type/
/ftd/row/: /row/
/ftd/column/: /column/
/ftd/container/: /container/
/ftd/text/: /text/
/ftd/image/: /image/
/ftd/iframe/: /iframe/
/ftd/integer/: /integer/
/ftd/decimal/: /decimal/
/ftd/boolean/: /boolean/
/ftd/text-input/: /text-input/
/blog/web-components/: /web-components/
/ftd/document/: /document/
/website-optimization/: /blog/seo/
/seo/: /seo-meta-data/
/seo/-/planning: /seo-meta-data/-/planning/
/blog/seo/: /blog/seo-meta-data/
/seo-meta-data/: /seo-meta/
/seo-meta-data/-/planning/: /seo-meta/-/planning/
/seo-meta-data/-/frontend/: /seo-meta/-/frontend/
/blog/seo-meta-data/: /blog/seo-meta/
/markdown-in-doc-site/-/planning/: /markdown/-/planning/
/create-page/-/planning/: /ds-page/-/planning/
/rfcs/rfc-process/: /rfc/rfc-process/
/rfcs/fastn-update/: /rfc/fastn-update/
/rfcs/variable-interpolation/: /rfc/variable-interpolation/
/student-programs/champion-program/: /champion-program/
/student-programs/ambassador-program/: /ambassador-program/
/student-programs/champion-program/champions/ajit-garg/: /champions/ajit-garg/
/student-programs/champion-program/champions/ayush-soni/: /champions/ayush-soni/
/student-programs/ambassador-program/ambassadors/ayush-soni/: /ambassadors/ayush-soni/
/ambassadors-program/: /ambassador-program/
/champions-program/: /champion-program/
;;/learn/: /frontend/learn/
/blog/writer-journey/: /writer/
/blog/prove-you-wrong/: /prove/
/blog/intimidation-of-programming/: /intimidation/
/frontend/why/: /frontend/
/twitter/: https://twitter.com/fastn_stack
/discord/: https://discord.gg/bucrdvptYd
/instagram/: https://www.instagram.com/fastn_stack/
/language/: /lang/
/color-scheme/: /featured/cs/<|MERGE_RESOLUTION|>--- conflicted
+++ resolved
@@ -324,7 +324,6 @@
     - Modal 1: /featured/components/modals/modal-1/
       skip: true  
     - Modal Cover: /featured/components/modals/modal-cover/
-<<<<<<< HEAD
       skip: true
   - Quotes: /featured/components/quotes/
     - Simple Quotes: /featured/components/quotes/simple-quotes/
@@ -360,67 +359,7 @@
     - Quotes with images: /featured/components/quotes/quotes-with-images/
       skip: true
       Electric: /featured/components/quotes/quotes-with-images/demo-1/
-=======
-    skip: true
-
-  - Quotes: /quotes/
-    document: /featured/components/quotes/index.ftd
-
-    - Simple Quotes: /quotes/simple/
-    skip: true
-    document: featured/components/quotes/simple-quotes/index.ftd
-      - Chalice: /quotes/chalice/
-      skip: true
-      document: /featured/components/quotes/simple-quotes/demo-1.ftd
-      - Rustic: /quotes/rustic/
-      skip: true
-      document: /featured/components/quotes/simple-quotes/demo-2.ftd
-      - Echo: /quotes/echo/
-      skip: true
-      document: /featured/components/quotes/simple-quotes/demo-3.ftd
-      - Onyx: /quotes/onyx/
-      skip: true
-      document: /featured/components/quotes/simple-quotes/demo-4.ftd
-      - Marengo: /quotes/marengo/
-      skip: true
-      document: /featured/components/quotes/simple-quotes/demo-5.ftd
-      - Chrome: /quotes/chrome/
-      skip: true
-      document: /featured/components/quotes/simple-quotes/demo-6.ftd
-      - Dorian: /quotes/dorian/
-      skip: true
-      document: /featured/components/quotes/simple-quotes/demo-7.ftd
-      - Marengo Hug: /quotes/marengo-hug/
-      skip: true
-      document: /featured/components/quotes/simple-quotes/demo-8.ftd
-      - Matte: /quotes/matte/
-      skip: true
-      document: /featured/components/quotes/simple-quotes/demo-9.ftd
-      - Scorpion: /quotes/scorpion/
-      skip: true
-      document: /featured/components/quotes/simple-quotes/demo-10.ftd
-      - Silver: /quotes/silver/
-      skip: true
-      document: /featured/components/quotes/simple-quotes/demo-11.ftd
-      - Storm Cloud: /quotes/storm-cloud/
-      skip: true
-      document: /featured/components/quotes/simple-quotes/demo-11.ftd
-
-    - Quotes with author icon: /quotes/with-author-icon/
-      skip: true
-      document: /featured/components/quotes/author-icon-quotes/index.ftd
-      - Charcoal: /quotes/charcoal/
-        skip: true
-        document: /featured/components/quotes/author-icon-quotes/demo-1.ftd
-
-    - Quotes with images: /quotes/with-image/
->>>>>>> ceeb8370
-      skip: true
-      document: /featured/components/quotes/quotes-with-images/index.ftd
-      - Electric: /quotes/electric/
-        skip: true
-        document: /featured/components/quotes/quotes-with-images/demo-1.ftd
-
+      skip: true
 - Design Elements: /featured/design/
   - Color Schemes: /featured/cs/
     - Shades Of Red: /featured/cs/red-shades
@@ -952,6 +891,4 @@
 /frontend/why/: /frontend/
 /twitter/: https://twitter.com/fastn_stack
 /discord/: https://discord.gg/bucrdvptYd
-/instagram/: https://www.instagram.com/fastn_stack/
-/language/: /lang/
-/color-scheme/: /featured/cs/+/instagram/: https://www.instagram.com/fastn_stack/