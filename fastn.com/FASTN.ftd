--- conflicted
+++ resolved
@@ -45,92 +45,7 @@
   
 # Explore: /frontend/
 
-<<<<<<< HEAD
 ## Features: /frontend/
-=======
-## Overview: /home/
-
-- `fastn` Overview: /home/
-- The `fastn` Language: /lang/
-  document: /ftd/index.ftd
-- Why?: /frontend/why/-/learn/
-  document: /frontend/why.ftd
-  - `fastn` is Easy To Learn: /easy/
-    document: why/easy.ftd
-    skip: true
-  - Optimised For Content Focused Sites: /content-focused/
-    document: why/content.ftd
-    skip: true
-  - Stable Architecture: /stable/
-    document: why/stable.ftd
-    skip: true
-  - Design System: /why/design/
-    skip: true
-  - FullStack Apps: /fullstack/
-    skip: true
-    document: why/fullstack.ftd
-  - Why Use `fastn` for Your Next Frontend?: /frontend/why/-/learn/
-    skip: true
-- Install `fastn`: /install/
-  document: author/how-to/install.ftd
-  - On MacOS/Linux: /macos/
-    document: author/setup/macos.ftd
-    description: Install on MacOS/Linux
-  - On Windows: /windows/
-    document: author/setup/windows.ftd
-    description: Install on Windows
-  - Open terminal: /open-terminal/
-    document: author/how-to/open-terminal.ftd
-    skip: true
-- Syntax Highlighting For SublimeText: /sublime/
-  document: author/how-to/sublime.ftd
-- Syntax Highlighting For Visual Studio Code: /vscode/
-  document: author/how-to/vscode.ftd
-- `fastn` Community: /community/
-- Docs: /docs/
-  description: First Steps, Getting Help, Discord, How the documentation is organized
-- Student Ambassador Program: /ambassador/
-  document: /student-programs/ambassador.ftd
-  skip: true
-- Champion Program: /champion-program/
-  document: /student-programs/champion.ftd
-  - Champions: /champions/
-    document: /student-programs/champions/all-champions.ftd
-    - Ajit Garg: /champions/ajit-garg/
-      document: /student-programs/champions/ajit-garg.ftd
-      skip: true
-    - Ayush Soni: /champions/ayush-soni/
-      document: /student-programs/champions/ayush-soni.ftd
-      skip: true
-    - Govindaraman S: /champions/govindaraman-s/
-      document: /student-programs/champions/govindaraman.ftd
-      skip: true
-    - Aprita Jaiseal: /champions/arpita-jaiswal/
-      document: /student-programs/champions/arpita-jaiswal.ftd
-      skip: true
-    - Rithik Seth:  /champions/rithik-seth/
-      document: /student-programs/champions/rithik-seth.ftd
-      skip: true
-    - Harsh Singh: /champions/harsh-singh/
-      document: /student-programs/champions/harsh-singh.ftd
-      skip: true
-    - Jahanvi Raycha: /u/jahanvi/
-      document: /student-programs/champions/jahanvi-raycha.ftd
-      skip: true
-    - Ganesh Salunke: /champions/ganesh-salunke/
-      document: /student-programs/champions/ganesh-salunke.ftd
-      skip: true
-    - Priyanka Yadav: /champions/priyanka-yadav/
-      document: /student-programs/champions/priyanka-yadav.ftd
-      skip: true
-    - Meenu Kumari: /champions/meenu-kumari/
-      document: /student-programs/champions/meenu-kumari.ftd
-      skip: true
-    - Saurabh lohia: /champions/saurabh-lohiya/
-      document: /student-programs/champions/saurabh-lohiya.ftd
-      skip: true
-    
->>>>>>> 2d05bb97
 
 - Frontend: /frontend/
 - Full-stack: /backend/
@@ -164,7 +79,6 @@
 # Get Started: /quick-build/
   document: /get-started/browse-pick.ftd
 
-<<<<<<< HEAD
 ## Create Website: /quick-build/
 document: /get-started/browse-pick.ftd
 - Browse, Pick, Follow User Manual: /quick-build/
@@ -189,15 +103,381 @@
   document: backend/redirects.ftd 
     - URL: /clean-urls/-/build/
   document: /expander/sitemap-document.ftd 
-=======
-- Overview 🚧: /frontend/
+
+
+## Learn: /install/
+  document: author/how-to/install.ftd
+- Setup: /install/
+  document: author/how-to/install.ftd
+  - Install fastn: /install/
+  document: author/how-to/install.ftd
+  - Install GitHub: /github/
+    document: /get-started/github.ftd
+  - Install Text Editor: /editor/
+    document: /get-started/editor.ftd
+    - Syntax Highlighting Sublime: /sublime/
+    document: author/how-to/sublime.ftd
+    - Syntax Highlighting VS Code: /vscode/
+    document: author/how-to/vscode.ftd
+- Exapander Crash Course: /expander/
+  - Part 1. Hello World: /expander/hello-world/
+  - Part 2. Basic UI: /expander/basic-ui/
+  - Part 3. Components: /expander/components/
+  - Part 4. Event Handling: /expander/events/
+  - Part 5. Publish a package: /expander/publish/
+  - Part 6. Polishing UI: /expander/polish/
+
+## Featured Components: /featured/
+   document: /get-started/learn.ftd
+- Designers: /featured/contributors/designers/
   skip: true
-- Why Use `fastn` for Your Next Frontend?: /frontend/why/
-- Design System 🚧: /design-system/
-  document: frontend/design-system.ftd
+  - Muskan Verma: /featured/contributors/designers/muskan-verma/
+    skip: true
+  - Jay Kumar: /featured/contributors/designers/jay-kumar/
+    skip: true
+  - Govindaraman S: /featured/contributors/designers/govindaraman-s/
+    skip: true
+  - Yashveer Mehra: /featured/contributors/designers/yashveer-mehra/
+    skip: true
+- Developers: /featured/contributors/developers/
   skip: true
-- Getting Started: /setup/
-  document: ftd/setup.ftd
+  - Arpita Jaiswal: /featured/contributors/developers/arpita-jaiswal/
+    skip: true
+  - Ganesh Salunke: /featured/contributors/developers/ganesh-salunke/
+    skip: true
+  - Meenu Kumari: /featured/contributors/developers/meenu-kumari/
+    skip: true
+  - Priyanka Yadav: /featured/contributors/developers/priyanka-yadav/
+    skip: true
+  - Saurabh Lohiya: /featured/contributors/developers/saurabh-lohiya/
+    skip: true
+  - Saurabh Garg: /featured/contributors/developers/saurabh-garg/
+    skip: true
+  - Shaheen Senpai: /featured/contributors/developers/shaheen-senpai/
+    skip: true
+- Website Categories: /featured/website-categories/
+  - Documentation Sites: /featured/doc-sites/
+    - Simple Site: /featured/ds/doc-site/
+      skip: true
+    - Midnight Rush: /featured/ds/mr-ds/
+      skip: true
+    - Midnight Storm: /featured/ds/midnight-storm/
+      skip: true
+    - Misty Gray: /featured/ds/misty-gray/
+      skip: true
+    - Dash Dash DS: /featured/ds/dash-dash-ds/
+      skip: true
+    - API DS: /featured/ds/api-ds/
+      skip: true
+    - Spider Book DS: /featured/ds/spider-book-ds/
+      skip: true
+    - Framework DS: /featured/ds/framework/
+      skip: true
+    - Blue Sapphire Template: /featured/ds/blue-sapphire-template/
+      skip: true
+    - Forest Template DS: /featured/ds/forest-template/
+      skip: true
+    - Docusaurus Theme: /featured/ds/docusaurus-theme/
+      skip: true
+  - Landing Pages: /featured/landing-pages/
+    - Midnight Rush: /featured/landing/mr-landing/
+      skip: true
+    - Midnight Storm: /featured/landing/midnight-storm-landing/
+      skip: true
+    - Misty Gray: /featured/landing/misty-gray-landing/
+      skip: true
+    - CT Landing Page: /featured/landing/ct-landing/
+      skip: true
+    - Docusaurus Theme: /featured/landing/docusaurus-theme/
+      skip: true
+    - Forest FOSS Template: /featured/landing/forest-foss-template/
+      skip: true
+    - Studious Couscous: /featured/landing/studious-couscous/
+      skip: true
+  - Blogs: /featured/blog-templates/
+    - Simple Site: /featured/blogs/doc-site/
+      skip: true  
+    - Midnight Rush: /featured/blogs/mr-blog/
+      skip: true  
+    - Midnight Storm: /featured/blogs/ms-blog/
+      skip: true  
+    - Misty Gray: /featured/blogs/mg-blog/
+      skip: true  
+    - Pink Tree: /featured/blogs/pink-tree/
+      skip: true  
+    - Yellow Lily: /featured/blogs/yellow-lily/
+      skip: true  
+    - Blue Wave: /featured/blogs/blue-wave/
+      skip: true  
+    - Navy Nebula: /featured/blogs/navy-nebula/
+      skip: true  
+    - Blog Template 1: /featured/blogs/blog-template-1/
+      skip: true  
+    - Galaxia: /featured/blogs/galaxia/
+      skip: true  
+    - Little Blue: /featured/blogs/little-blue/
+      skip: true  
+    - Dash Dash DS: /featured/blogs/dash-dash-ds/
+      skip: true  
+    - Simple Blog: /featured/blogs/simple-blog/
+      skip: true  
+    - Rocky: /featured/blogs/rocky/
+      skip: true  
+    - Blog Components: /featured/blogs/blog-components/
+      skip: true  
+  - Portfolios / Personal Sites: /featured/portfolios/
+    - Texty PS: /featured/portfolios/texty-ps/
+      skip: true  
+    - Johny PS: /featured/portfolios/johny-ps/
+      skip: true  
+    - Portfolio: /featured/portfolios/portfolio/
+      skip: true  
+  - Resumes: /featured/resumes/
+    - Caffiene: /featured/resumes/caffiene/
+      skip: true  
+    - Resume 1: /featured/resumes/resume-1/
+      skip: true  
+    - Resume 10: /featured/resumes/resume-10/
+      skip: true  
+  - Workshop Pages: /featured/workshops/
+    - Workshop 1: /featured/workshops/workshop-1/
+      skip: true
+    - Event 1: /featured/workshops/event-1/
+      skip: true
+- Section Library: /featured/sections/
+  - Cards: /featured/sections/cards/
+    - Card 1: /featured/sections/cards/card-1/
+      skip: true  
+    - Image Card 1: /featured/sections/cards/image-card-1/
+      skip: true  
+    - Image Gallery IG: /featured/sections/cards/image-gallery-ig/
+      skip: true  
+    - Imagen IG: /featured/sections/cards/imagen-ig/
+      skip: true
+  - Hero Components: /featured/sections/heros/
+    - Hero Right Hug Expanded Search: /hero-right-hug-expanded-search/
+      skip: true
+      document: /featured/sections/heros/hero-right-hug-expanded-search.ftd
+    - Hero Right Hug Expanded: /hero-right-hug-expanded/
+      skip: true
+      document: /featured/sections/heros/hero-right-hug-expanded.ftd
+    - Hero Right Hug Large: /hero-right-hug-large/
+      skip: true
+      document: /featured/sections/heros/hero-right-hug-large.ftd
+    - Hero Right Hug Search Label: /hero-right-hug-search-label/
+      skip: true
+      document: /featured/sections/heros/hero-right-hug-search-label.ftd
+    - Hero Right Hug Search: /hero-right-hug-search/
+      skip: true
+      document: /featured/sections/heros/hero-right-hug-search.ftd
+    - Hero Right Hug: /hero-right-hug/
+      skip: true
+      document: /featured/sections/heros/hero-right-hug.ftd
+    - Hero Bottom Hug: /hero-bottom-hug/
+      skip: true
+      document: /featured/sections/heros/hero-bottom-hug.ftd
+    - Hero Bottom Hug Search: /heros/hero-bottom-hug-search/
+      skip: true
+      document: /featured/sections/heros/hero-bottom-hug-search.ftd
+    - Hero Left Hug Expanded Search: /hero-left-hug-expanded-search/
+      skip: true
+      document: /featured/sections/heros/hero-left-hug-expanded-search.ftd
+    - Hero Left Hug Expanded: /hero-left-hug-expanded/
+      skip: true
+      document: /featured/sections/heros/hero-left-hug-expanded.ftd
+    - Hero with social icons: /hero-with-social/
+      skip: true
+      document: /featured/sections/heros/hero-with-social.ftd
+  - Key Value Tables: /featured/sections/kvt/
+    - Key Value Table 1: /featured/sections/kvt/kvt-1/
+      skip: true
+  - Slides / Presentations: /featured/sections/slides/
+    - Crispy Presentation Theme: /featured/sections/slides/crispy-presentation-theme/
+      skip: true
+    - Giggle Presentation Template: /featured/sections/slides/giggle-presentation-template/
+      skip: true
+    - Simple Dark Slides: /featured/sections/slides/simple-dark-slides/
+      skip: true
+    - Simple Light Slides: /featured/sections/slides/simple-light-slides/
+      skip: true
+    - Streamline Slides: /featured/sections/slides/streamline-slides/
+      skip: true
+    - Rotary Presentation Template: /featured/sections/slides/rotary-presentation-template/
+      skip: true
+- Component Library: /featured/components/
+  - Admonitions: /featured/components/admonitions/
+    skip: true
+  - Bling Components: /featured/components/bling/
+  - Buttons: /featured/components/buttons/
+  - Business Cards: /featured/components/business-cards/
+    - Business Card: /featured/components/business-cards/card-1/
+      skip: true  
+    - Gradient Business Card: /featured/components/business-cards/gradient-card/
+      skip: true  
+    - Midnight Business Card: /featured/components/business-cards/midnight-card/
+      skip: true  
+    - Pattern Business Card: /featured/components/business-cards/pattern-card/
+      skip: true  
+    - Sunset Business Card: /featured/components/business-cards/sunset-card/
+      skip: true  
+  - Language Switcher: /featured/components/language-switcher/
+      skip: true
+  - Subscription Form: /featured/components/subscription-form/
+      skip: true
+  - Code Block: /featured/components/code-block/
+      skip: true
+  - Header / Navbar: /featured/components/headers/
+    - Header: /featured/components/headers/header/
+      skip: true  
+  - Footers: /featured/components/footers/
+    - Footer: /featured/components/footers/footer/
+      skip: true  
+    - Footer 3: /featured/components/footers/footer-3/
+      skip: true  
+  - Modal / Dialog: /featured/components/modals/
+    - Modal 1: /featured/components/modals/modal-1/
+      skip: true  
+    - Modal Cover: /featured/components/modals/modal-cover/
+      skip: true
+  - Quotes: /featured/components/quotes/
+    - Simple Quotes: /quotes/simple/
+      skip: true
+      document: /featured/components/quotes/simple-quotes/
+      - Chalice: /featured/components/quotes/simple-quotes/demo-1/
+        skip: true
+      - Rustic: /featured/components/quotes/simple-quotes/demo-2/
+        skip: true
+      - Echo: /featured/components/quotes/simple-quotes/demo-3/
+        skip: true
+      - Onyx: /featured/components/quotes/simple-quotes/demo-4/
+        skip: true
+      - Marengo: /featured/components/quotes/simple-quotes/demo-5/
+        skip: true
+      - Chrome: /featured/components/quotes/simple-quotes/demo-6/
+        skip: true
+      - Dorian: /featured/components/quotes/simple-quotes/demo-7/
+        skip: true
+      - Marengo Hug: /featured/components/quotes/simple-quotes/demo-8/
+        skip: true
+      - Matte: /featured/components/quotes/simple-quotes/demo-9/
+        skip: true
+      - Scorpion: /featured/components/quotes/simple-quotes/demo-10/
+        skip: true
+      - Silver: /featured/components/quotes/simple-quotes/demo-11/
+        skip: true
+      - Storm Cloud: /featured/components/quotes/simple-quotes/demo-12/
+        skip: true
+    - Quotes with author icon: /quotes/quotes-with-author/
+      skip: true
+      document: /featured/components/quotes/author-icon-quotes/index.ftd
+      - Charcoal: /featured/components/quotes/author-icon-quotes/demo-1/
+        skip: true
+    - Quotes with images: /quotes/quotes-with-images/
+      skip: true
+      document: /featured/components/quotes/quotes-with-images/
+      - Electric: /featured/components/quotes/quotes-with-images/demo-1/
+        skip: true
+- Design Elements: /featured/design/
+  - Color Schemes: /featured/cs/
+    - Shades Of Red: /cs/red-shades
+      skip: true
+      document: /featured/cs/red-shades/
+    - Shades Of Blue: /cs/blue-shades
+      skip: true
+      document: /featured/cs/blue-shades/
+    - Shades Of Green: /cs/green-shades
+      skip: true
+      document: /featured/cs/green-shades/
+    - Shades Of Orange: /cs/orange-shades
+      skip: true
+      document: /featured/cs/orange-shades/
+    - Shades Of Violet: /cs/violet-shades
+      skip: true
+      document: /featured/cs/violet-shades/
+    - Blog Template CS: /cs/blog-template-cs/
+      skip: true
+      document: /featured/cs/blog-template-cs/
+    - Blue Heal CS: /cs/blue-heal-cs/
+      skip: true
+      document: /featured/cs/blue-heal-cs/
+    - Midnight Rush CS: /cs/midnight-rush-cs/
+      skip: true
+      document: /featured/cs/midnight-rush-cs/
+    - Dark Flame CS: /cs/dark-flame-cs/
+      skip: true
+      document: /featured/cs/dark-flame-cs/
+    - Forest CS: /cs/forest-cs/
+      skip: true
+      document: /featured/cs/forest-cs/
+    - Midnight Storm CS: /cs/midnight-storm-cs/
+      skip: true
+      document: /featured/cs/midnight-storm-cs/
+    - Misty Gray CS: /cs/misty-gray-cs/
+      skip: true
+      document: /featured/cs/misty-gray-cs/
+    - Navy Nebula CS: /cs/navy-nebula-cs/
+      skip: true
+      document: /featured/cs/navy-nebula-cs/
+    - Pretty CS: /cs/pretty-cs/
+      skip: true
+      document: /featured/cs/pretty-cs/
+    - Saturated Sunset CS: /cs/saturated-sunset-cs/
+      skip: true
+      document: /featured/cs/saturated-sunset-cs/
+    - Pink Tree Cs: /cs/pink-tree-cs/
+      skip: true
+      document: /featured/cs/pink-tree-cs/
+    - Winter CS: /cs/winter-cs/
+      skip: true
+      document: /featured/cs/winter-cs/
+    - Little Blue CS: /cs/little-blue-cs/
+      skip: true
+      document: /featured/cs/little-blue-cs/
+    - Blog Template 1 CS: /cs/blog-template-1-cs/
+      skip: true
+      document: /featured/cs/blog-template-1-cs/
+  - Font Typographies: /featured/fonts/
+    - Arya Typography: /fonts/arya/
+      skip: true
+      document: /featured/fonts/arya/
+    - Blaka Typography: /fonts/blaka/
+      skip: true
+      document: /featured/fonts/blaka/
+    - Lobster Typography: /fonts/lobster/
+      skip: true
+      document: /featured/fonts/lobster/
+    - Opensans Typography: /fonts/opensans/
+      skip: true
+      document: /featured/fonts/opensans/
+    - Pragati Narrow Typography: /fonts/pragati-narrow/
+      skip: true
+      document: /featured/fonts/pragati-narrow/
+    - Roboto Mono Typography: /fonts/roboto-mono/
+      skip: true
+      document: /featured/fonts/roboto-mono/
+    - Roboto Typography: /fonts/roboto/
+      skip: true
+      document: /featured/fonts/roboto/
+    - Tiro Typography: /fonts/tiro/
+      skip: true
+      document: /featured/fonts/tiro/
+    - Inter Typography: /fonts/inter/
+      skip: true
+      document: /featured/fonts/inter/
+    - Karma Typography: /fonts/karma/
+      skip: true
+      document: /featured/fonts/karma/
+    - Khand Typography: /fonts/khand/
+      skip: true
+      document: /featured/fonts/khand/
+    - lato Typography: /fonts/lato/
+      skip: true
+      document: /featured/fonts/lato/
+
+# Docs: /ftd/data-modelling/
+
+## Frontend: /ftd/data-modelling/
+
 - Data Modelling: /ftd/data-modelling/
   - Variables: /variables/
     document: /ftd/variables.ftd
@@ -345,527 +625,6 @@
     document: best-practices/self-referencing.ftd
   - Property: /property-guidelines/
     document: best-practices/property-guidelines.ftd
->>>>>>> 2d05bb97
-
-
-## Learn: /install/
-  document: author/how-to/install.ftd
-- Setup: /install/
-  document: author/how-to/install.ftd
-  - Install fastn: /install/
-  document: author/how-to/install.ftd
-  - Install GitHub: /github/
-    document: /get-started/github.ftd
-  - Install Text Editor: /editor/
-    document: /get-started/editor.ftd
-    - Syntax Highlighting Sublime: /sublime/
-    document: author/how-to/sublime.ftd
-    - Syntax Highlighting VS Code: /vscode/
-    document: author/how-to/vscode.ftd
-- Exapander Crash Course: /expander/
-  - Part 1. Hello World: /expander/hello-world/
-  - Part 2. Basic UI: /expander/basic-ui/
-  - Part 3. Components: /expander/components/
-  - Part 4. Event Handling: /expander/events/
-  - Part 5. Publish a package: /expander/publish/
-  - Part 6. Polishing UI: /expander/polish/
-
-## Featured Components: /featured/
-   document: /get-started/learn.ftd
-- Designers: /featured/contributors/designers/
-  skip: true
-  - Muskan Verma: /featured/contributors/designers/muskan-verma/
-    skip: true
-  - Jay Kumar: /featured/contributors/designers/jay-kumar/
-    skip: true
-  - Govindaraman S: /featured/contributors/designers/govindaraman-s/
-    skip: true
-  - Yashveer Mehra: /featured/contributors/designers/yashveer-mehra/
-    skip: true
-- Developers: /featured/contributors/developers/
-  skip: true
-  - Arpita Jaiswal: /featured/contributors/developers/arpita-jaiswal/
-    skip: true
-  - Ganesh Salunke: /featured/contributors/developers/ganesh-salunke/
-    skip: true
-  - Meenu Kumari: /featured/contributors/developers/meenu-kumari/
-    skip: true
-  - Priyanka Yadav: /featured/contributors/developers/priyanka-yadav/
-    skip: true
-  - Saurabh Lohiya: /featured/contributors/developers/saurabh-lohiya/
-    skip: true
-  - Saurabh Garg: /featured/contributors/developers/saurabh-garg/
-    skip: true
-  - Shaheen Senpai: /featured/contributors/developers/shaheen-senpai/
-    skip: true
-- Website Categories: /featured/website-categories/
-  - Documentation Sites: /featured/doc-sites/
-    - Simple Site: /featured/ds/doc-site/
-      skip: true
-    - Midnight Rush: /featured/ds/mr-ds/
-      skip: true
-    - Midnight Storm: /featured/ds/midnight-storm/
-      skip: true
-    - Misty Gray: /featured/ds/misty-gray/
-      skip: true
-    - Dash Dash DS: /featured/ds/dash-dash-ds/
-      skip: true
-    - API DS: /featured/ds/api-ds/
-      skip: true
-    - Spider Book DS: /featured/ds/spider-book-ds/
-      skip: true
-    - Framework DS: /featured/ds/framework/
-      skip: true
-    - Blue Sapphire Template: /featured/ds/blue-sapphire-template/
-      skip: true
-    - Forest Template DS: /featured/ds/forest-template/
-      skip: true
-    - Docusaurus Theme: /featured/ds/docusaurus-theme/
-      skip: true
-  - Landing Pages: /featured/landing-pages/
-    - Midnight Rush: /featured/landing/mr-landing/
-      skip: true
-    - Midnight Storm: /featured/landing/midnight-storm-landing/
-      skip: true
-    - Misty Gray: /featured/landing/misty-gray-landing/
-      skip: true
-    - CT Landing Page: /featured/landing/ct-landing/
-      skip: true
-    - Docusaurus Theme: /featured/landing/docusaurus-theme/
-      skip: true
-    - Forest FOSS Template: /featured/landing/forest-foss-template/
-      skip: true
-    - Studious Couscous: /featured/landing/studious-couscous/
-      skip: true
-  - Blogs: /featured/blog-templates/
-    - Simple Site: /featured/blogs/doc-site/
-      skip: true  
-    - Midnight Rush: /featured/blogs/mr-blog/
-      skip: true  
-    - Midnight Storm: /featured/blogs/ms-blog/
-      skip: true  
-    - Misty Gray: /featured/blogs/mg-blog/
-      skip: true  
-    - Pink Tree: /featured/blogs/pink-tree/
-      skip: true  
-    - Yellow Lily: /featured/blogs/yellow-lily/
-      skip: true  
-    - Blue Wave: /featured/blogs/blue-wave/
-      skip: true  
-    - Navy Nebula: /featured/blogs/navy-nebula/
-      skip: true  
-    - Blog Template 1: /featured/blogs/blog-template-1/
-      skip: true  
-    - Galaxia: /featured/blogs/galaxia/
-      skip: true  
-    - Little Blue: /featured/blogs/little-blue/
-      skip: true  
-    - Dash Dash DS: /featured/blogs/dash-dash-ds/
-      skip: true  
-    - Simple Blog: /featured/blogs/simple-blog/
-      skip: true  
-    - Rocky: /featured/blogs/rocky/
-      skip: true  
-    - Blog Components: /featured/blogs/blog-components/
-      skip: true  
-  - Portfolios / Personal Sites: /featured/portfolios/
-    - Texty PS: /featured/portfolios/texty-ps/
-      skip: true  
-    - Johny PS: /featured/portfolios/johny-ps/
-      skip: true  
-    - Portfolio: /featured/portfolios/portfolio/
-      skip: true  
-  - Resumes: /featured/resumes/
-    - Caffiene: /featured/resumes/caffiene/
-      skip: true  
-    - Resume 1: /featured/resumes/resume-1/
-      skip: true  
-    - Resume 10: /featured/resumes/resume-10/
-      skip: true  
-  - Workshop Pages: /featured/workshops/
-    - Workshop 1: /featured/workshops/workshop-1/
-      skip: true
-    - Event 1: /featured/workshops/event-1/
-      skip: true
-- Section Library: /featured/sections/
-  - Cards: /featured/sections/cards/
-    - Card 1: /featured/sections/cards/card-1/
-      skip: true  
-    - Image Card 1: /featured/sections/cards/image-card-1/
-      skip: true  
-    - Image Gallery IG: /featured/sections/cards/image-gallery-ig/
-      skip: true  
-    - Imagen IG: /featured/sections/cards/imagen-ig/
-      skip: true
-  - Hero Components: /featured/sections/heros/
-    - Hero Right Hug Expanded Search: /hero-right-hug-expanded-search/
-      skip: true
-      document: /featured/sections/heros/hero-right-hug-expanded-search.ftd
-    - Hero Right Hug Expanded: /hero-right-hug-expanded/
-      skip: true
-      document: /featured/sections/heros/hero-right-hug-expanded.ftd
-    - Hero Right Hug Large: /hero-right-hug-large/
-      skip: true
-      document: /featured/sections/heros/hero-right-hug-large.ftd
-    - Hero Right Hug Search Label: /hero-right-hug-search-label/
-      skip: true
-      document: /featured/sections/heros/hero-right-hug-search-label.ftd
-    - Hero Right Hug Search: /hero-right-hug-search/
-      skip: true
-      document: /featured/sections/heros/hero-right-hug-search.ftd
-    - Hero Right Hug: /hero-right-hug/
-      skip: true
-      document: /featured/sections/heros/hero-right-hug.ftd
-    - Hero Bottom Hug: /hero-bottom-hug/
-      skip: true
-      document: /featured/sections/heros/hero-bottom-hug.ftd
-    - Hero Bottom Hug Search: /heros/hero-bottom-hug-search/
-      skip: true
-      document: /featured/sections/heros/hero-bottom-hug-search.ftd
-    - Hero Left Hug Expanded Search: /hero-left-hug-expanded-search/
-      skip: true
-      document: /featured/sections/heros/hero-left-hug-expanded-search.ftd
-    - Hero Left Hug Expanded: /hero-left-hug-expanded/
-      skip: true
-      document: /featured/sections/heros/hero-left-hug-expanded.ftd
-    - Hero with social icons: /hero-with-social/
-      skip: true
-      document: /featured/sections/heros/hero-with-social.ftd
-  - Key Value Tables: /featured/sections/kvt/
-    - Key Value Table 1: /featured/sections/kvt/kvt-1/
-      skip: true
-  - Slides / Presentations: /featured/sections/slides/
-    - Crispy Presentation Theme: /featured/sections/slides/crispy-presentation-theme/
-      skip: true
-    - Giggle Presentation Template: /featured/sections/slides/giggle-presentation-template/
-      skip: true
-    - Simple Dark Slides: /featured/sections/slides/simple-dark-slides/
-      skip: true
-    - Simple Light Slides: /featured/sections/slides/simple-light-slides/
-      skip: true
-    - Streamline Slides: /featured/sections/slides/streamline-slides/
-      skip: true
-    - Rotary Presentation Template: /featured/sections/slides/rotary-presentation-template/
-      skip: true
-- Component Library: /featured/components/
-  - Admonitions: /featured/components/admonitions/
-    skip: true
-  - Bling Components: /featured/components/bling/
-  - Buttons: /featured/components/buttons/
-  - Business Cards: /featured/components/business-cards/
-    - Business Card: /featured/components/business-cards/card-1/
-      skip: true  
-    - Gradient Business Card: /featured/components/business-cards/gradient-card/
-      skip: true  
-    - Midnight Business Card: /featured/components/business-cards/midnight-card/
-      skip: true  
-    - Pattern Business Card: /featured/components/business-cards/pattern-card/
-      skip: true  
-    - Sunset Business Card: /featured/components/business-cards/sunset-card/
-      skip: true  
-  - Language Switcher: /featured/components/language-switcher/
-      skip: true
-  - Subscription Form: /featured/components/subscription-form/
-      skip: true
-  - Code Block: /featured/components/code-block/
-      skip: true
-  - Header / Navbar: /featured/components/headers/
-    - Header: /featured/components/headers/header/
-      skip: true  
-  - Footers: /featured/components/footers/
-    - Footer: /featured/components/footers/footer/
-      skip: true  
-    - Footer 3: /featured/components/footers/footer-3/
-      skip: true  
-  - Modal / Dialog: /featured/components/modals/
-    - Modal 1: /featured/components/modals/modal-1/
-      skip: true  
-    - Modal Cover: /featured/components/modals/modal-cover/
-      skip: true
-  - Quotes: /featured/components/quotes/
-    - Simple Quotes: /quotes/simple/
-      skip: true
-      document: /featured/components/quotes/simple-quotes/
-      - Chalice: /featured/components/quotes/simple-quotes/demo-1/
-        skip: true
-      - Rustic: /featured/components/quotes/simple-quotes/demo-2/
-        skip: true
-      - Echo: /featured/components/quotes/simple-quotes/demo-3/
-        skip: true
-      - Onyx: /featured/components/quotes/simple-quotes/demo-4/
-        skip: true
-      - Marengo: /featured/components/quotes/simple-quotes/demo-5/
-        skip: true
-      - Chrome: /featured/components/quotes/simple-quotes/demo-6/
-        skip: true
-      - Dorian: /featured/components/quotes/simple-quotes/demo-7/
-        skip: true
-      - Marengo Hug: /featured/components/quotes/simple-quotes/demo-8/
-        skip: true
-      - Matte: /featured/components/quotes/simple-quotes/demo-9/
-        skip: true
-      - Scorpion: /featured/components/quotes/simple-quotes/demo-10/
-        skip: true
-      - Silver: /featured/components/quotes/simple-quotes/demo-11/
-        skip: true
-      - Storm Cloud: /featured/components/quotes/simple-quotes/demo-12/
-        skip: true
-    - Quotes with author icon: /quotes/quotes-with-author/
-      skip: true
-      document: /featured/components/quotes/author-icon-quotes/index.ftd
-      - Charcoal: /featured/components/quotes/author-icon-quotes/demo-1/
-        skip: true
-    - Quotes with images: /quotes/quotes-with-images/
-      skip: true
-      document: /featured/components/quotes/quotes-with-images/
-      - Electric: /featured/components/quotes/quotes-with-images/demo-1/
-        skip: true
-- Design Elements: /featured/design/
-  - Color Schemes: /featured/cs/
-    - Shades Of Red: /cs/red-shades
-      skip: true
-      document: /featured/cs/red-shades/
-    - Shades Of Blue: /cs/blue-shades
-      skip: true
-      document: /featured/cs/blue-shades/
-    - Shades Of Green: /cs/green-shades
-      skip: true
-      document: /featured/cs/green-shades/
-    - Shades Of Orange: /cs/orange-shades
-      skip: true
-      document: /featured/cs/orange-shades/
-    - Shades Of Violet: /cs/violet-shades
-      skip: true
-      document: /featured/cs/violet-shades/
-    - Blog Template CS: /cs/blog-template-cs/
-      skip: true
-      document: /featured/cs/blog-template-cs/
-    - Blue Heal CS: /cs/blue-heal-cs/
-      skip: true
-      document: /featured/cs/blue-heal-cs/
-    - Midnight Rush CS: /cs/midnight-rush-cs/
-      skip: true
-      document: /featured/cs/midnight-rush-cs/
-    - Dark Flame CS: /cs/dark-flame-cs/
-      skip: true
-      document: /featured/cs/dark-flame-cs/
-    - Forest CS: /cs/forest-cs/
-      skip: true
-      document: /featured/cs/forest-cs/
-    - Midnight Storm CS: /cs/midnight-storm-cs/
-      skip: true
-      document: /featured/cs/midnight-storm-cs/
-    - Misty Gray CS: /cs/misty-gray-cs/
-      skip: true
-      document: /featured/cs/misty-gray-cs/
-    - Navy Nebula CS: /cs/navy-nebula-cs/
-      skip: true
-      document: /featured/cs/navy-nebula-cs/
-    - Pretty CS: /cs/pretty-cs/
-      skip: true
-      document: /featured/cs/pretty-cs/
-    - Saturated Sunset CS: /cs/saturated-sunset-cs/
-      skip: true
-      document: /featured/cs/saturated-sunset-cs/
-    - Pink Tree Cs: /cs/pink-tree-cs/
-      skip: true
-      document: /featured/cs/pink-tree-cs/
-    - Winter CS: /cs/winter-cs/
-      skip: true
-      document: /featured/cs/winter-cs/
-    - Little Blue CS: /cs/little-blue-cs/
-      skip: true
-      document: /featured/cs/little-blue-cs/
-    - Blog Template 1 CS: /cs/blog-template-1-cs/
-      skip: true
-      document: /featured/cs/blog-template-1-cs/
-  - Font Typographies: /featured/fonts/
-    - Arya Typography: /fonts/arya/
-      skip: true
-      document: /featured/fonts/arya/
-    - Blaka Typography: /fonts/blaka/
-      skip: true
-      document: /featured/fonts/blaka/
-    - Lobster Typography: /fonts/lobster/
-      skip: true
-      document: /featured/fonts/lobster/
-    - Opensans Typography: /fonts/opensans/
-      skip: true
-      document: /featured/fonts/opensans/
-    - Pragati Narrow Typography: /fonts/pragati-narrow/
-      skip: true
-      document: /featured/fonts/pragati-narrow/
-    - Roboto Mono Typography: /fonts/roboto-mono/
-      skip: true
-      document: /featured/fonts/roboto-mono/
-    - Roboto Typography: /fonts/roboto/
-      skip: true
-      document: /featured/fonts/roboto/
-    - Tiro Typography: /fonts/tiro/
-      skip: true
-      document: /featured/fonts/tiro/
-    - Inter Typography: /fonts/inter/
-      skip: true
-      document: /featured/fonts/inter/
-    - Karma Typography: /fonts/karma/
-      skip: true
-      document: /featured/fonts/karma/
-    - Khand Typography: /fonts/khand/
-      skip: true
-      document: /featured/fonts/khand/
-    - lato Typography: /fonts/lato/
-      skip: true
-      document: /featured/fonts/lato/
-
-# Docs: /ftd/data-modelling/
-
-## Frontend: /ftd/data-modelling/
-
-- Data Modelling: /ftd/data-modelling/
-  - Variables: /variables/
-    document: /ftd/variables.ftd
-  - Built-in Types: /built-in-types/
-    document: /ftd/built-in-types.ftd
-    description: boolean, integer, decimal, string, caption, body, caption or body, ftd.ui, children, ftd.align-self, ftd.align, ftd.anchor, ftd.linear-gradient, ftd.linear-gradient-color, ftd.breakpoint-width-data, ftd.linear-gradient-directions, ftd.background-image, ftd.background-position, ftd.background-repeat, ftd.background-size, ftd.background, ftd.border-style, ftd.color, ftd.display, ftd.color-scheme, ftd.cursor, ftd.image-src, ftd.length, ftd.length-pair, ftd.loading, ftd.overflow, ftd.region, ftd.resize, ftd.resizing, ftd.responsive-type, ftd.shadow, ftd.spacing, ftd.text-align, ftd.text-input-type, ftd.text-style, ftd.text-transform, ftd.type, ftd.white-space, ftd.type-data
-  - `record`: /record/
-    document: /ftd/record.ftd
-  - `or-type`: /or-type/
-    document: /ftd/or-type.ftd
-  - `list`: /list/
-    document: /ftd/list.ftd
-- `component`: /components/
-  document: /ftd/components.ftd
-- Headers: /headers/
-  document: ftd/headers.ftd
-- Visibility: /visibility/
-  document: /ftd/visibility.ftd
-- Module: /module/
-  document: /ftd/module.ftd
-  skip: true
-- Commenting: /comments/
-  document: ftd/comments.ftd
-- Kernel Components: /kernel/
-  document: /ftd/kernel.ftd
-  - `ftd.document` 🚧: /document/
-    document: /ftd/document.ftd
-  - `ftd.row`: /row/
-    document: /ftd/row.ftd
-  - `ftd.column`: /column/
-    document: /ftd/column.ftd
-  - `ftd.container`: /container/
-    document: /ftd/container.ftd
-  - `ftd.text`: /text/
-    document: /ftd/text.ftd
-  - `ftd.image`: /image/
-    document: /ftd/image.ftd
-  - `ftd.rive`: /rive/
-    document: ftd/rive.ftd
-    description: animation
-  - `ftd.iframe`: /iframe/
-    document: /ftd/iframe.ftd
-  - `ftd.integer`: /integer/
-    document: /ftd/integer.ftd
-  - `ftd.decimal`: /decimal/
-    document: /ftd/decimal.ftd
-  - `ftd.boolean`: /boolean/
-    document: /ftd/boolean.ftd
-  - `ftd.code`: /code/
-    document: /ftd/code.ftd
-  - `ftd.text-input`: /text-input/
-    document: /ftd/text-input.ftd
-  - `ftd.checkbox`: /checkbox/
-    document: ftd/checkbox.ftd
-  - `ftd.desktop`: /desktop/
-    document: ftd/desktop.ftd
-  - `ftd.mobile`: /mobile/
-    document: ftd/mobile.ftd
-- Attributes: /attributes/
-  document: ftd/attributes.ftd
-  - Common Attributes: /common-attributes/
-    document: ftd/common.ftd
-    description: id, padding, padding-vertical, padding-horizontal, padding-left, padding-right, padding-top, padding-bottom, margin, margin-vertical, margin-horizontal, margin-left, margin-right, margin-top, margin-bottom, align-self, color, width, min-width, max-width, height, min-height, max-height, background, border-width, border-left-width, border-right-width, border-top-width, border-bottom-width, border-radius, border-top-left-radius, border-top-right-radius, border-bottom-left-radius, border-bottom-right-radius, border-color, border-left-color, border-right-color, border-top-color, border-bottom-color, border-style, border-style-left, border-style-right, border-style-top, border-style-bottom, border-style-horizontal, border-style-vertical, overflow, overflow-x, overflow-y, cursor, region, link, open-in-new-tab, role, resize, sticky, shadow, anchor, opacity, whitespace, text-transform, classes, top, bottom, left, right, css, js, z-index, border-radius.px, border-top-left-radius.px, border-top-right-radius.px, border-bottom-left-radius.px, border-bottom-right-radius.px, width.fixed.px, min-width, max-width, height, min-height, max-height, overflow-x, overflow-y, cursor, region, border-width.px, border-top-width.px, border-bottom-width.px, border-left-width.px, border-right-width.px, submit, background-gradient, background-image, background-repeat, background-parallax, sticky, anchor, z-index, white-space, text-transform
-  - Text Attributes: /text-attributes/
-    document: ftd/text-attributes.ftd
-    description: style: (underline, strike, italic, heavy, extra-bold, semi-bold, bold, regular, medium, light, extra-light, hairline), text-align, text-indent
-  - Container Attributes: /container-attributes/
-    document: ftd/container-attributes.ftd
-    description: wrap, align-content, spacing
-  - Container Root Attributes: /container-root-attributes/
-    document: ftd/container-root-attributes.ftd
-    description: children, colors, types
-- `import`: /import/
-  document: ftd-host/import.ftd
-- Using export/exposing: /using-export-exposing/
-  document: ftd/export-exposing.ftd
-- Functions: /functions/
-  document: ftd/functions.ftd
-  description: clamp
-- Built-in Functions: /built-in-functions/
-  document: ftd/built-in-functions.ftd
-  description: len, length, ftd.append, ftd.insert_at, ftd.delete_at, ftd.clear, enable_dark_mode, enable_light_mode, enable_system_mode, copy-to-clipboard, toggle, increment, increment-by, set-bool, set-string, set-integer, is_empty, light mode, dark mode, system mode
-- Built-in Rive Functions: /built-in-rive-functions/
-  document: ftd/built-in-rive-functions.ftd
-  description: animation, ftd.toggle-play-rive, ftd.play-rive, ftd.pause-rive, ftd.fire-rive, ftd.set-rive-integer, ftd.toggle-rive-boolean, ftd.set-rive-boolean
-- Built-in Variables: /built-in-variables/
-  document: ftd/built-in-variables.ftd
-  description: ftd.dark-mode, ftd.system-dark-mode, ftd.follow-system-dark-mode, ftd.device, ftd.mobile-breakpoint, light mode, dark mode, system mode
-- `ftd` Events: /events/
-  document: ftd/events.ftd
-  description: on-click, on-click-outside, on-mouse-enter, on-mouse-leave, on-input, on-change, on-blur, on-focus, on-global-key, on-global-key-seq
-- Rive Events: /rive-events/
-  document: ftd/rive-events.ftd
-  decription: animation, on-rive-play, on-rive-pause, on-rive-state-change
-- Use color scheme package: /use-cs/
-  document: cs/use-color-package.ftd
-- `processor`: /processor/
-  document: ftd-host/processor.ftd
-- `foreign variables`: /foreign-variable/
-  document: ftd-host/foreign-variable.ftd
-- `assets`: /assets/
-  document: ftd-host/assets.ftd
-- How to access files: /accessing-files/
-  document: ftd-host/accessing-files.ftd
-- How to access fonts: /accessing-fonts/
-  document: ftd-host/accessing-fonts.ftd
-- How to make page responsive: /making-responsive-pages/
-  document: frontend/make-page-responsive.ftd
-- Using JS: /use-js/
-  document: ftd/use-js.ftd
-  - JS in function: /js-in-function/
-    document: ftd/js-in-function.ftd
-  - Web Component: /web-component/
-    document: ftd/web-component.ftd
-- Create `fastn` package: /create-fastn-package/
-  document: author/how-to/create-fastn-package.ftd
-- Best Practices: /best-practices/
-  - Formatting: /formatting/
-    document: /best-practices/formatting.ftd
-  - Import: /importing-packages/
-    document: /best-practices/import.ftd
-  - Auto-import: /auto-import/
-    document: /best-practices/auto-import.ftd
-  - Device: /device-guidelines/
-    document: /best-practices/device.ftd
-  - Conditions: /how-to-use-conditions/
-    document: /best-practices/use-conditions.ftd
-  - Container: /container-guidelines/
-    document: /best-practices/container-guidelines.ftd
-  - Same argument & attribute types: /same-argument-attribute-type/
-    document: /best-practices/same-argument-attribute-type.ftd
-  - FScript: /fscript-guidelines/
-    document: /best-practices/fscript-guidelines.ftd
-  - Inherited Types: /inherited-guidelines/
-    document: /best-practices/inherited-types.ftd
-  - Variable & it's Type: /variable-type-guidelines/
-    document: /best-practices/variable-type.ftd
-  - Optional Arguments: /optional-argument-guidelines/
-    document: best-practices/optional-arg-not-null.ftd
-  - Commenting: /commenting-guidelines/
-    document: best-practices/commenting-guidelines.ftd
-  - Self referencing: /self-referencing-guidelines/
-    document: best-practices/self-referencing.ftd
-  - Property: /property-guidelines/
-    document: best-practices/property-guidelines.ftd
 
 ## Fullstack: /dynamic-urls/
 document: backend/dynamic-urls.ftd
@@ -1183,8 +942,5 @@
 /twitter/: https://twitter.com/fastn_stack
 /discord/: https://discord.gg/bucrdvptYd
 /instagram/: https://www.instagram.com/fastn_stack/
-<<<<<<< HEAD
 /linkedin/: https://www.linkedin.com/company/fastn-stack/
-=======
-/overview/: /home/
->>>>>>> 2d05bb97
+/overview/: /home/