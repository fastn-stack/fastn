--- conflicted
+++ resolved
@@ -916,13 +916,8 @@
 
 # Blog: /blog/
 
-<<<<<<< HEAD
 - Memory, Mutability and Reactivity: /blog/strongly-typed/
   document: blog/strongly-typed.ftd
-=======
-- Content Library: /blog/content-library/
-  document: blog/content-library.ftd
->>>>>>> 1fa3e7cd
 - Search Feature in fastn.com: /blog/search/
 - Quote contest: /quote-contest/
   document: events/weekly-contest/week-1-quote.ftd
