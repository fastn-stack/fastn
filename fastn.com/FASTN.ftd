-- import: fastn

-- fastn.package: fastn.com
favicon: /-/fastn.com/images/favicon.svg

-- fastn.dependency: fastn-community.github.io/bling
-- fastn.dependency: fastn-community.github.io/dark-flame-cs
-- fastn.dependency: fastn-community.github.io/doc-site
-- fastn.dependency: fastn-community.github.io/forest-cs
-- fastn.dependency: fastn-community.github.io/saturated-sunset-cs
-- fastn.dependency: fastn-community.github.io/winter-cs
-- fastn.dependency: fastn-community.github.io/footer
-- fastn.dependency: fastn-community.github.io/spectrum-ds
-- fastn.dependency: fastn-community.github.io/pattern-business-card
-- fastn.dependency: fifthtry.github.io/admonitions
-- fastn.dependency: fastn-community.github.io/banner
-- fastn.dependency: fifthtry.github.io/button
-- fastn.dependency: fifthtry.github.io/common
-- fastn.dependency: fifthtry.github.io/fastn-typography
-- fastn.dependency: fastn-community.github.io/virgil-typography
-- fastn.dependency: fifthtry.github.io/dark-mode-switcher
-- fastn.dependency: fastn-stack.github.io/media
-- fastn.dependency: fastn-stack.github.io/fastn-js
-- fastn.dependency: fastn-stack.github.io/ftd-web-component-example
-- fastn.dependency: gargajit.github.io/expander

-- fastn.auto-import: fastn.com/FASTN/ds
-- fastn.auto-import: fastn.com/assets as fastn-assets
-- fastn.auto-import: fifthtry.github.io/common as common


-- fastn.dynamic-urls:

# RD Test:
  url: /rd-test/<string:message>/
  document: ftd-host/r.ftd


-- fastn.sitemap:

# Examples: /examples/
  skip: true
  
# Explore: /frontend/

## Features: /frontend/

<<<<<<< HEAD
- `fastn` Overview: /home/
- The `fastn` Language: /lang/
  document: /ftd/index.ftd
- `fastn` for geeks: /geeks/
  document: why/geeks.ftd
- Why?: /frontend/why/-/learn/
  document: /frontend/why.ftd
  - `fastn` is Easy To Learn: /easy/
    document: why/easy.ftd
    skip: true
  - Optimised For Content Focused Sites: /content-focused/
    document: why/content.ftd
    skip: true
  - Stable Architecture: /stable/
    document: why/stable.ftd
    skip: true
  - Design System: /why/design/
    skip: true
  - FullStack Apps: /fullstack/
    skip: true
    document: why/fullstack.ftd
  - Why Use `fastn` for Your Next Frontend?: /frontend/why/-/learn/
    skip: true
- Install `fastn`: /install/
=======
- Frontend: /frontend/
- Full-stack: /backend/
- Deploy: /deploy/
- Design: /design/
  document: /features/design.ftd
- Community: /community/
  document: /features/community.ftd

## Compare: /react/
  document: /compare/react.ftd
- fastn vs React: /react/
  document: /compare/react.ftd
- fastn vs Webflow: /webflow/
  document: /compare/webflow.ftd
   
## Case study: /acme/
document: blog/acme.ftd 

- Acme: /acme/
document: blog/acme.ftd 
- To-do: /todo/
  document: /case-study/todo.ftd
- Country: /backend/learn/
  document: /backend/country-details/index.ftd
  - Basic of `http`, `data modelling`: /country-details/basics/
    document: /backend/country-details/http-data-modelling.ftd
  - Building dynamic country list page: /country-list/
    document: /backend/country-details/dynamic-country-list-page.ftd

# Get Started: /quick-build/
  document: /get-started/browse-pick.ftd

## Create Website: /quick-build/
document: /get-started/browse-pick.ftd
- Quick Build: /quick-build/
  document: /get-started/browse-pick.ftd
- fastn basics: /markdown/-/frontend/
  document: /expander/ds/markdown.ftd
  - Markdown: /markdown/-/frontend/
  document: /expander/ds/markdown.ftd
  - Change Color Scheme: /color-scheme/
  document: /expander/ds/ds-cs.ftd
  - Change Typography: /typography/
  document: /expander/ds/ds-typography.ftd
  - Change Theme: /theme/
  document: /get-started/theme.ftd
  skip: true
  - Sitemap: /understanding-sitemap/-/build/
  document: /expander/ds/understanding-sitemap.ftd
  - SEO: /seo-meta/
  document: /expander/ds/meta-data.ftd
    - Meta Data: /seo-meta/
  document: /expander/ds/meta-data.ftd
    - Redirects: /redirects/
  document: backend/redirects.ftd 
    - URL: /clean-urls/-/build/
  document: /expander/sitemap-document.ftd 


## Learn: /install/
  document: author/how-to/install.ftd
- Setup: /install/
  document: author/how-to/install.ftd
  - Install fastn: /install/
>>>>>>> be6e3d3a
  document: author/how-to/install.ftd
  - On MacOS/Linux: /macos/
    document: author/setup/macos.ftd
    description: Install on MacOS/Linux
  - On Windows: /windows/
    document: author/setup/windows.ftd
    description: Install on Windows
  - Install GitHub: /github/
    document: /get-started/github.ftd
    skip: true
  - Install Text Editor: /editor/
    document: /get-started/editor.ftd
    skip: true
    - Syntax Highlighting Sublime: /sublime/
    document: author/how-to/sublime.ftd
    - Syntax Highlighting VS Code: /vscode/
    document: author/how-to/vscode.ftd
- Exapander Crash Course: /expander/
  - Part 1. Hello World: /expander/hello-world/
  - Part 2. Basic UI: /expander/basic-ui/
  - Part 3. Components: /expander/components/
  - Part 4. Event Handling: /expander/events/
  - Part 5. Publish a package: /expander/publish/
  - Part 6. Polishing UI: /expander/polish/
- Learning Resources: /learn/
  document: /workshop/learn.ftd
  skip: true


## Sections: /sections/
document: /featured/new-sections.ftd
skip: true

## Featured Components: /featured/
   document: /get-started/learn.ftd
- Designers: /featured/contributors/designers/
  skip: true
  - Muskan Verma: /featured/contributors/designers/muskan-verma/
    skip: true
  - Jay Kumar: /featured/contributors/designers/jay-kumar/
    skip: true
  - Govindaraman S: /featured/contributors/designers/govindaraman-s/
    skip: true
  - Yashveer Mehra: /featured/contributors/designers/yashveer-mehra/
    skip: true
- Developers: /featured/contributors/developers/
  skip: true
  - Arpita Jaiswal: /featured/contributors/developers/arpita-jaiswal/
    skip: true
  - Ganesh Salunke: /featured/contributors/developers/ganesh-salunke/
    skip: true
  - Meenu Kumari: /featured/contributors/developers/meenu-kumari/
    skip: true
  - Priyanka Yadav: /featured/contributors/developers/priyanka-yadav/
    skip: true
  - Saurabh Lohiya: /featured/contributors/developers/saurabh-lohiya/
    skip: true
  - Saurabh Garg: /featured/contributors/developers/saurabh-garg/
    skip: true
  - Shaheen Senpai: /featured/contributors/developers/shaheen-senpai/
    skip: true
- Website Categories: /featured/website-categories/
  - Documentation Sites: /featured/doc-sites/
    - Simple Site: /featured/ds/doc-site/
      skip: true
    - Midnight Rush: /featured/ds/mr-ds/
      skip: true
    - Midnight Storm: /featured/ds/midnight-storm/
      skip: true
    - Misty Gray: /featured/ds/misty-gray/
      skip: true
    - Dash Dash DS: /featured/ds/dash-dash-ds/
      skip: true
    - API DS: /featured/ds/api-ds/
      skip: true
    - Spider Book DS: /featured/ds/spider-book-ds/
      skip: true
    - Framework DS: /featured/ds/framework/
      skip: true
    - Blue Sapphire Template: /featured/ds/blue-sapphire-template/
      skip: true
    - Forest Template DS: /featured/ds/forest-template/
      skip: true
    - Docusaurus Theme: /featured/ds/docusaurus-theme/
      skip: true
  - Landing Pages: /featured/landing-pages/
    - Midnight Rush: /featured/landing/mr-landing/
      skip: true
    - Midnight Storm: /featured/landing/midnight-storm-landing/
      skip: true
    - Misty Gray: /featured/landing/misty-gray-landing/
      skip: true
    - CT Landing Page: /featured/landing/ct-landing/
      skip: true
    - Docusaurus Theme: /featured/landing/docusaurus-theme/
      skip: true
    - Forest FOSS Template: /featured/landing/forest-foss-template/
      skip: true
    - Studious Couscous: /featured/landing/studious-couscous/
      skip: true
  - Blogs: /featured/blog-templates/
    - Simple Site: /featured/blogs/doc-site/
      skip: true  
    - Midnight Rush: /featured/blogs/mr-blog/
      skip: true  
    - Midnight Storm: /featured/blogs/ms-blog/
      skip: true  
    - Misty Gray: /featured/blogs/mg-blog/
      skip: true  
    - Pink Tree: /featured/blogs/pink-tree/
      skip: true  
    - Yellow Lily: /featured/blogs/yellow-lily/
      skip: true  
    - Blue Wave: /featured/blogs/blue-wave/
      skip: true  
    - Navy Nebula: /featured/blogs/navy-nebula/
      skip: true  
    - Blog Template 1: /featured/blogs/blog-template-1/
      skip: true  
    - Galaxia: /featured/blogs/galaxia/
      skip: true  
    - Little Blue: /featured/blogs/little-blue/
      skip: true  
    - Dash Dash DS: /featured/blogs/dash-dash-ds/
      skip: true  
    - Simple Blog: /featured/blogs/simple-blog/
      skip: true  
    - Rocky: /featured/blogs/rocky/
      skip: true  
    - Blog Components: /featured/blogs/blog-components/
      skip: true  
  - Portfolios / Personal Sites: /featured/portfolios/
    - Texty PS: /featured/portfolios/texty-ps/
      skip: true  
    - Johny PS: /featured/portfolios/johny-ps/
      skip: true  
    - Portfolio: /featured/portfolios/portfolio/
      skip: true  
  - Resumes: /featured/resumes/
    - Caffiene: /featured/resumes/caffiene/
      skip: true  
    - Resume 1: /featured/resumes/resume-1/
      skip: true  
    - Resume 10: /featured/resumes/resume-10/
      skip: true  
- Section Library: /featured/sections/
  - Cards: /featured/sections/cards/
    - Card 1: /featured/sections/cards/card-1/
      skip: true  
    - Image Card 1: /featured/sections/cards/image-card-1/
      skip: true  
    - Image Gallery IG: /featured/sections/cards/image-gallery-ig/
      skip: true  
    - Imagen IG: /featured/sections/cards/imagen-ig/
      skip: true
  - Hero Components: /heros/
    document: /featured/sections/heros/index.ftd
    - Hero Right Hug Expanded Search: /hero-right-hug-expanded-search/
      skip: true
      document: /featured/sections/heros/hero-right-hug-expanded-search.ftd
    - Hero Right Hug Expanded: /hero-right-hug-expanded/
      skip: true
      document: /featured/sections/heros/hero-right-hug-expanded.ftd
    - Hero Right Hug Large: /hero-right-hug-large/
      skip: true
      document: /featured/sections/heros/hero-right-hug-large.ftd
    - Hero Right Hug Search Label: /hero-right-hug-search-label/
      skip: true
      document: /featured/sections/heros/hero-right-hug-search-label.ftd
    - Hero Right Hug Search: /hero-right-hug-search/
      skip: true
      document: /featured/sections/heros/hero-right-hug-search.ftd
    - Hero Right Hug: /hero-right-hug/
      skip: true
      document: /featured/sections/heros/hero-right-hug.ftd
    - Hero Bottom Hug: /hero-bottom-hug/
      skip: true
      document: /featured/sections/heros/hero-bottom-hug.ftd
    - Hero Bottom Hug Search: /hero-bottom-hug-search/
      skip: true
      document: /featured/sections/heros/hero-bottom-hug-search.ftd
    - Hero Left Hug Expanded Search: /hero-left-hug-expanded-search/
      skip: true
      document: /featured/sections/heros/hero-left-hug-expanded-search.ftd
    - Hero Left Hug Expanded: /hero-left-hug-expanded/
      skip: true
      document: /featured/sections/heros/hero-left-hug-expanded.ftd
    - Hero with social icons: /hero-with-social/
      skip: true
      document: /featured/sections/heros/hero-with-social.ftd
  - Key Value Tables: /featured/sections/kvt/
    - Key Value Table 1: /featured/sections/kvt/kvt-1/
      skip: true
  - Slides / Presentations: /featured/sections/slides/
    - Crispy Presentation Theme: /featured/sections/slides/crispy-presentation-theme/
      skip: true
    - Giggle Presentation Template: /featured/sections/slides/giggle-presentation-template/
      skip: true
    - Simple Dark Slides: /featured/sections/slides/simple-dark-slides/
      skip: true
    - Simple Light Slides: /featured/sections/slides/simple-light-slides/
      skip: true
    - Streamline Slides: /featured/sections/slides/streamline-slides/
      skip: true
    - Rotary Presentation Template: /featured/sections/slides/rotary-presentation-template/
      skip: true
- Component Library: /featured/components/
  - Admonitions: /featured/components/admonitions/
    skip: true
  - Bling Components: /featured/components/bling/
  - Buttons: /featured/components/buttons/
  - Business Cards: /featured/components/business-cards/
    - Business Card: /featured/components/business-cards/card-1/
      skip: true  
    - Gradient Business Card: /featured/components/business-cards/gradient-card/
      skip: true  
    - Midnight Business Card: /featured/components/business-cards/midnight-card/
      skip: true  
    - Pattern Business Card: /featured/components/business-cards/pattern-card/
      skip: true  
    - Sunset Business Card: /featured/components/business-cards/sunset-card/
      skip: true  
  - Language Switcher: /featured/components/language-switcher/
      skip: true
  - Subscription Form: /featured/components/subscription-form/
      skip: true
  - Code Block: /featured/components/code-block/
      skip: true
  - Header / Navbar: /featured/components/headers/
    - Header: /featured/components/headers/header/
      skip: true  
  - Footers: /featured/components/footers/
    - Footer: /featured/components/footers/footer/
      skip: true  
    - Footer 3: /featured/components/footers/footer-3/
      skip: true  
  - Modal / Dialog: /featured/components/modals/
    - Modal 1: /featured/components/modals/modal-1/
      skip: true  
    - Modal Cover: /featured/components/modals/modal-cover/
      skip: true
  - Quotes: /featured/quotes/
    document: /featured/components/quotes/index.ftd
    - Simple Quotes: /quotes/simple/
      skip: true
      document: /featured/components/quotes/simple-quotes/
      - Chalice: /quotes/chalice/
        document: /featured/components/quotes/simple-quotes/demo-1.ftd
        skip: true
      - Rustic: /quotes/rustic/ 
        document: /featured/components/quotes/simple-quotes/demo-2.ftd
        skip: true
      - Echo: /quotes/echo/
        document: /featured/components/quotes/simple-quotes/demo-3.ftd
        skip: true
      - Onyx: /quotes/onyx/
        document: /featured/components/quotes/simple-quotes/demo-4.ftd
        skip: true
      - Marengo: /quotes/marengo/
        document: /featured/components/quotes/simple-quotes/demo-5.ftd
        skip: true
      - Chrome: /quotes/chrome/
        document: /featured/components/quotes/simple-quotes/demo-6.ftd
        skip: true
      - Dorian: /quotes/dorian/
        document: /featured/components/quotes/simple-quotes/demo-7.ftd
        skip: true
      - Marengo Hug: /quotes/marengo-hug/
        document: /featured/components/quotes/simple-quotes/demo-8.ftd
        skip: true
      - Matte: /quotes/matte/
        document: /featured/components/quotes/simple-quotes/demo-9.ftd
        skip: true
      - Scorpion: /quotes/scorpion/
        document: /featured/components/quotes/simple-quotes/demo-10.ftd
        skip: true
      - Silver: /quotes/silver/
        document: /featured/components/quotes/simple-quotes/demo-11.ftd
        skip: true
      - Storm Cloud: /quotes/storm-cloud/
        document: /featured/components/quotes/simple-quotes/demo-12.ftd
        skip: true
    - Quotes with author icon: /quotes/quotes-with-author/
      skip: true
      document: /featured/components/quotes/author-icon-quotes/index.ftd
      - Charcoal: /quotes/charcoal/
        document: /featured/components/quotes/author-icon-quotes/demo-1.ftd
        skip: true
    - Quotes with images: /quotes/quotes-with-images/
      skip: true
      document: /featured/components/quotes/quotes-with-images/
      - Electric: /quotes/electric/ 
        document: /featured/components/quotes/quotes-with-images/demo-1.ftd
        skip: true
- Design Elements: /featured/design/
  - Color Schemes: /featured/cs/
    - Shades Of Red: /cs/red-shades
      skip: true
      document: /featured/cs/red-shades/
    - Shades Of Blue: /cs/blue-shades
      skip: true
      document: /featured/cs/blue-shades/
    - Shades Of Green: /cs/green-shades
      skip: true
      document: /featured/cs/green-shades/
    - Shades Of Orange: /cs/orange-shades
      skip: true
      document: /featured/cs/orange-shades/
    - Shades Of Violet: /cs/violet-shades
      skip: true
      document: /featured/cs/violet-shades/
    - Blog Template CS: /cs/blog-template-cs/
      skip: true
      document: /featured/cs/blog-template-cs/
    - Blue Heal CS: /cs/blue-heal-cs/
      skip: true
      document: /featured/cs/blue-heal-cs/
    - Midnight Rush CS: /cs/midnight-rush-cs/
      skip: true
      document: /featured/cs/midnight-rush-cs/
    - Dark Flame CS: /cs/dark-flame-cs/
      skip: true
      document: /featured/cs/dark-flame-cs/
    - Forest CS: /cs/forest-cs/
      skip: true
      document: /featured/cs/forest-cs/
    - Midnight Storm CS: /cs/midnight-storm-cs/
      skip: true
      document: /featured/cs/midnight-storm-cs/
    - Misty Gray CS: /cs/misty-gray-cs/
      skip: true
      document: /featured/cs/misty-gray-cs/
    - Navy Nebula CS: /cs/navy-nebula-cs/
      skip: true
      document: /featured/cs/navy-nebula-cs/
    - Pretty CS: /cs/pretty-cs/
      skip: true
      document: /featured/cs/pretty-cs/
    - Saturated Sunset CS: /cs/saturated-sunset-cs/
      skip: true
      document: /featured/cs/saturated-sunset-cs/
    - Pink Tree Cs: /cs/pink-tree-cs/
      skip: true
      document: /featured/cs/pink-tree-cs/
    - Winter CS: /cs/winter-cs/
      skip: true
      document: /featured/cs/winter-cs/
    - Little Blue CS: /cs/little-blue-cs/
      skip: true
      document: /featured/cs/little-blue-cs/
    - Blog Template 1 CS: /cs/blog-template-1-cs/
      skip: true
      document: /featured/cs/blog-template-1-cs/
  - Font Typographies: /featured/fonts/
    - Arya Typography: /fonts/arya/
      skip: true
      document: /featured/fonts/arya/
    - Blaka Typography: /fonts/blaka/
      skip: true
      document: /featured/fonts/blaka/
    - Lobster Typography: /fonts/lobster/
      skip: true
      document: /featured/fonts/lobster/
    - Opensans Typography: /fonts/opensans/
      skip: true
      document: /featured/fonts/opensans/
    - Pragati Narrow Typography: /fonts/pragati-narrow/
      skip: true
      document: /featured/fonts/pragati-narrow/
    - Roboto Mono Typography: /fonts/roboto-mono/
      skip: true
      document: /featured/fonts/roboto-mono/
    - Roboto Typography: /fonts/roboto/
      skip: true
      document: /featured/fonts/roboto/
    - Tiro Typography: /fonts/tiro/
      skip: true
      document: /featured/fonts/tiro/
    - Inter Typography: /fonts/inter/
      skip: true
      document: /featured/fonts/inter/
    - Karma Typography: /fonts/karma/
      skip: true
      document: /featured/fonts/karma/
    - Khand Typography: /fonts/khand/
      skip: true
      document: /featured/fonts/khand/
    - lato Typography: /fonts/lato/
      skip: true
      document: /featured/fonts/lato/

# Docs: /ftd/data-modelling/

## Frontend: /ftd/data-modelling/

- Data Modelling: /ftd/data-modelling/
  - Variables: /variables/
    document: /ftd/variables.ftd
  - Built-in Types: /built-in-types/
    document: /ftd/built-in-types.ftd
    description: boolean, integer, decimal, string, caption, body, caption or body, ftd.ui, children, ftd.align-self, ftd.align, ftd.anchor, ftd.linear-gradient, ftd.linear-gradient-color, ftd.breakpoint-width-data, ftd.linear-gradient-directions, ftd.background-image, ftd.background-position, ftd.background-repeat, ftd.background-size, ftd.background, ftd.border-style, ftd.color, ftd.display, ftd.color-scheme, ftd.cursor, ftd.image-src, ftd.length, ftd.length-pair, ftd.loading, ftd.overflow, ftd.region, ftd.resize, ftd.resizing, ftd.responsive-type, ftd.shadow, ftd.spacing, ftd.text-align, ftd.text-input-type, ftd.text-style, ftd.text-transform, ftd.type, ftd.white-space, ftd.type-data
  - `record`: /record/
    document: /ftd/record.ftd
  - `or-type`: /or-type/
    document: /ftd/or-type.ftd
  - `list`: /list/
    document: /ftd/list.ftd
- `component`: /components/
  document: /ftd/components.ftd
- Headers: /headers/
  document: ftd/headers.ftd
- Visibility: /visibility/
  document: /ftd/visibility.ftd
- Module: /module/
  document: /ftd/module.ftd
  skip: true
- Commenting: /comments/
  document: ftd/comments.ftd
- Kernel Components: /kernel/
  document: /ftd/kernel.ftd
  - `ftd.document` 🚧: /document/
    document: /ftd/document.ftd
  - `ftd.row`: /row/
    document: /ftd/row.ftd
  - `ftd.column`: /column/
    document: /ftd/column.ftd
  - `ftd.container`: /container/
    document: /ftd/container.ftd
  - `ftd.text`: /text/
    document: /ftd/text.ftd
  - `ftd.image`: /image/
    document: /ftd/image.ftd
  - `ftd.video`: /video/
    document: /ftd/video.ftd
  - `ftd.rive` (animation): /rive/
    document: ftd/rive.ftd
    description: animation
  - `ftd.iframe`: /iframe/
    document: /ftd/iframe.ftd
  - `ftd.integer`: /integer/
    document: /ftd/integer.ftd
  - `ftd.decimal`: /decimal/
    document: /ftd/decimal.ftd
  - `ftd.boolean`: /boolean/
    document: /ftd/boolean.ftd
  - `ftd.code`: /code/
    document: /ftd/code.ftd
  - `ftd.text-input`: /text-input/
    document: /ftd/text-input.ftd
  - `ftd.checkbox`: /checkbox/
    document: ftd/checkbox.ftd
  - `ftd.desktop`: /desktop/
    document: ftd/desktop.ftd
  - `ftd.mobile`: /mobile/
    document: ftd/mobile.ftd
- Attributes: /attributes/
  document: ftd/attributes.ftd
  - Common Attributes: /common-attributes/
    document: ftd/common.ftd
    description: id, padding, padding-vertical, padding-horizontal, padding-left, padding-right, padding-top, padding-bottom, margin, margin-vertical, margin-horizontal, margin-left, margin-right, margin-top, margin-bottom, align-self, color, width, min-width, max-width, height, min-height, max-height, background, border-width, border-left-width, border-right-width, border-top-width, border-bottom-width, border-radius, border-top-left-radius, border-top-right-radius, border-bottom-left-radius, border-bottom-right-radius, border-color, border-left-color, border-right-color, border-top-color, border-bottom-color, border-style, border-style-left, border-style-right, border-style-top, border-style-bottom, border-style-horizontal, border-style-vertical, overflow, overflow-x, overflow-y, cursor, region, link, open-in-new-tab, role, resize, sticky, shadow, anchor, opacity, whitespace, text-transform, classes, top, bottom, left, right, css, js, z-index, border-radius.px, border-top-left-radius.px, border-top-right-radius.px, border-bottom-left-radius.px, border-bottom-right-radius.px, width.fixed.px, min-width, max-width, height, min-height, max-height, overflow-x, overflow-y, cursor, region, border-width.px, border-top-width.px, border-bottom-width.px, border-left-width.px, border-right-width.px, submit, background-gradient, background-image, background-repeat, background-parallax, sticky, anchor, z-index, white-space, text-transform
  - Text Attributes: /text-attributes/
    document: ftd/text-attributes.ftd
    description: style: (underline, strike, italic, heavy, extra-bold, semi-bold, bold, regular, medium, light, extra-light, hairline), text-align, text-indent
  - Container Attributes: /container-attributes/
    document: ftd/container-attributes.ftd
    description: wrap, align-content, spacing
  - Container Root Attributes: /container-root-attributes/
    document: ftd/container-root-attributes.ftd
    description: children, colors, types
- `import`: /import/
  document: ftd-host/import.ftd
- Using export/exposing: /using-export-exposing/
  document: ftd/export-exposing.ftd
- Functions: /functions/
  document: ftd/functions.ftd
  description: clamp
- Built-in Functions: /built-in-functions/
  document: ftd/built-in-functions.ftd
  description: len, length, ftd.append, ftd.insert_at, ftd.delete_at, ftd.clear, enable_dark_mode, enable_light_mode, enable_system_mode, copy-to-clipboard, toggle, increment, increment-by, set-bool, set-string, set-integer, is_empty, light mode, dark mode, system mode
- Built-in Rive Functions: /built-in-rive-functions/
  document: ftd/built-in-rive-functions.ftd
  description: animation, ftd.toggle-play-rive, ftd.play-rive, ftd.pause-rive, ftd.fire-rive, ftd.set-rive-integer, ftd.toggle-rive-boolean, ftd.set-rive-boolean
- Built-in Local Storage Functions: /local-storage/
  document: ftd/local-storage.ftd
  description: ftd.local_storage.set, ftd.local_storage.get, ftd.local_storage.delete
- Built-in Variables: /built-in-variables/
  document: ftd/built-in-variables.ftd
  description: ftd.dark-mode, ftd.system-dark-mode, ftd.follow-system-dark-mode, ftd.device, ftd.mobile-breakpoint, light mode, dark mode, system mode
- `ftd` Events: /events/
  document: ftd/events.ftd
  description: on-click, on-click-outside, on-mouse-enter, on-mouse-leave, on-input, on-change, on-blur, on-focus, on-global-key, on-global-key-seq
- Rive Events: /rive-events/
  document: ftd/rive-events.ftd
  decription: animation, on-rive-play, on-rive-pause, on-rive-state-change
- Use color scheme package: /use-cs/
  document: cs/use-color-package.ftd
- `processor`: /processor/
  document: ftd-host/processor.ftd
- `foreign variables`: /foreign-variable/
  document: ftd-host/foreign-variable.ftd
- `assets`: /assets/
  document: ftd-host/assets.ftd
- How to access files: /accessing-files/
  document: ftd-host/accessing-files.ftd
- How to access fonts: /accessing-fonts/
  document: ftd-host/accessing-fonts.ftd
- How to make page responsive: /making-responsive-pages/
  document: frontend/make-page-responsive.ftd
- Using JS: /use-js/
  document: ftd/use-js.ftd
  - JS in function: /js-in-function/
    document: ftd/js-in-function.ftd
  - Web Component: /web-component/
    document: ftd/web-component.ftd
- Create `fastn` package: /create-fastn-package/
  document: author/how-to/create-fastn-package.ftd
- Best Practices: /best-practices/
  - Formatting: /formatting/
    document: /best-practices/formatting.ftd
  - Import: /importing-packages/
    document: /best-practices/import.ftd
  - Auto-import: /auto-import/
    document: /best-practices/auto-import.ftd
  - Device: /device-guidelines/
    document: /best-practices/device.ftd
  - Conditions: /how-to-use-conditions/
    document: /best-practices/use-conditions.ftd
  - Container: /container-guidelines/
    document: /best-practices/container-guidelines.ftd
  - Same argument & attribute types: /same-argument-attribute-type/
    document: /best-practices/same-argument-attribute-type.ftd
  - FScript: /fscript-guidelines/
    document: /best-practices/fscript-guidelines.ftd
  - Inherited Types: /inherited-guidelines/
    document: /best-practices/inherited-types.ftd
  - Variable & it's Type: /variable-type-guidelines/
    document: /best-practices/variable-type.ftd
  - Optional Arguments: /optional-argument-guidelines/
    document: best-practices/optional-arg-not-null.ftd
  - Commenting: /commenting-guidelines/
    document: best-practices/commenting-guidelines.ftd
  - Self referencing: /self-referencing-guidelines/
    document: best-practices/self-referencing.ftd
  - Property: /property-guidelines/
    document: best-practices/property-guidelines.ftd

## Fullstack: /dynamic-urls/
document: backend/dynamic-urls.ftd


- Endpoint Guide 🚧: /endpoint/
  document: backend/endpoint.ftd
  skip: true
- Dynamic URLs: /dynamic-urls/
  document: backend/dynamic-urls.ftd
- `processors`: /processor/-/backend/
  document: ftd-host/processor.ftd
  - Getting Request Data: /request-data/
    document: ftd-host/request-data.ftd
  - Fetching Data Using `http`: /http/
    document: ftd-host/http.ftd
  - Querying PostgreSQL: /sql/
    document: ftd-host/pg.ftd
  - Querying SQLite: /sqlite/
    document: ftd-host/package-query.ftd
  - Reading JSON: /get-data/
    document: ftd-host/get-data.ftd
- Custom URLs: /custom-url/
  document: backend/custom-urls.ftd
- Redirects: /redirects/-/backend/
  document: backend/redirects.ftd
- Dynamic Redirect: /ftd/redirect/
  document: backend/ftd-redirect.ftd

## Deploy: /github-pages/
document: author/how-to/github-pages.ftd

- Static Hosting:
  - Github pages: /github-pages/
    document: author/how-to/github-pages.ftd
  - Vercel: /vercel/
    document: author/how-to/vercel.ftd
- Dynamic Hosting:
  - Heroku: /heroku/
    document: deploy/heroku.ftd

## Design: /figma/
  document: cs/ftd-to-figma.ftd

- Use Figma Tokens with fastn color schemes: /figma/
  document: cs/ftd-to-figma.ftd
- Create your own fastn color scheme from Figma json: /figma-to-fastn-cs/
  document: cs/figma-to-ftd.ftd
- Modify color scheme package: /modify-cs/
  document: cs/modify-cs.ftd
- Create `font` package: /create-font-package/
  document: author/how-to/create-font-package.ftd
- Export typography as json: /typo-to-json/
  document: typo/typo-to-json.ftd
- Typography json to FTD: /typo-json-to-ftd/
  document: typo/typo-json-to-ftd

# Community: /champion-program/
document: /student-programs/champion.ftd

## Programs: /champion-program/
document: /student-programs/champion.ftd

- Student Ambassador Program: /ambassador/
  document: /student-programs/ambassador.ftd
  skip: true
- Champion Program: /champion-program/
  document: /student-programs/champion.ftd
  - Champions: /champions/
    document: /student-programs/champions/all-champions.ftd
    - Ajit Garg: /champions/ajit-garg/
      document: /student-programs/champions/ajit-garg.ftd
      skip: true
    - Ayush Soni: /champions/ayush-soni/
      document: /student-programs/champions/ayush-soni.ftd
      skip: true
    - Govindaraman S: /champions/govindaraman-s/
      document: /student-programs/champions/govindaraman.ftd
      skip: true
    - Aprita Jaiswal: /champions/arpita-jaiswal/
      document: /student-programs/champions/arpita-jaiswal.ftd
      skip: true
    - Rithik Seth:  /champions/rithik-seth/
      document: /student-programs/champions/rithik-seth.ftd
      skip: true
    - Harsh Singh: /champions/harsh-singh/
      document: /student-programs/champions/harsh-singh.ftd
      skip: true
    - Ganesh Salunke: /champions/ganesh-salunke/
      document: /student-programs/champions/ganesh-salunke.ftd
      skip: true
    - Priyanka Yadav: /champions/priyanka-yadav/
      document: /student-programs/champions/priyanka-yadav.ftd
      skip: true
    - Meenu Kumari: /champions/meenu-kumari/
      document: /student-programs/champions/meenu-kumari.ftd
      skip: true
    - Saurabh lohia: /champions/saurabh-lohiya/
      document: /student-programs/champions/saurabh-lohiya.ftd
      skip: true
    - Jahanvi Raycha: /u/jahanvi/
      skip: true
      document: /student-programs/champions/jahanvi-raycha.ftd


- Ambassador Program: /ambassador-program/
  document: /student-programs/ambassador.ftd
  - Ambassadors: /ambassadors/
    document: /student-programs/ambassadors/all-ambassadors.ftd
    - Ayush Soni: /ambassadors/ayush-soni/
      document: /student-programs/ambassadors/ayush-soni.ftd
      skip: true
    - Ajit Garg: /ambassadors/ajit-garg/
      document: /student-programs/ambassadors/ajit-garg.ftd
      skip: true
    - Govindaraman S: /ambassadors/govindaraman-s/
      document: /student-programs/ambassadors/govindaraman.ftd
      skip: true

## Contest: /weekly-contest/
document: /events/weekly-contest/index.ftd

- Weekly Contest: /weekly-contest/
document: /events/weekly-contest/index.ftd
  - Quote contest : /quote-contest/
  document: /events/weekly-contest/week-1-quote.ftd

## Events: /hackodisha/
  document: /events/hackodisha.ftd

- Fastn Roadshow: /roadshow/
document: /community/events/roadshow.ftd
skip: true

  - Indore: /indore/
  document: /community/events/roadshows/indore.ftd
  - Bhopal: /bhopal/
  document: /community/events/roadshows/bhopal.ftd
  - Lucknow: /lucknow/
  document: /community/events/roadshows/lucknow.ftd
  - Ujjain: /ujjain/
  document: /community/events/roadshows/ujjain.ftd
  - Hyderabad: /hyderabad/
  document: /community/events/roadshows/hyderabad.ftd
  - Ahemedabad: /ahemedabad/
  document: /community/events/roadshows/ahemedabad.ftd
  - Jaipur: /jaipur/
  document: /community/events/roadshows/jaipur.ftd
  - Mumbai: /mumbai/
  document: /community/events/roadshows/mumbai.ftd
  - Nagpur: /nagpur/
  document: /community/events/roadshows/nagpur.ftd
  - Delhi: /delhi/
  document: /community/events/roadshows/delhi.ftd
  - Kolkata: /kolkata/
  document: /community/events/roadshows/kolkata.ftd
  - Bangalore: /bangalore/
  document: /community/events/roadshows/bangalore.ftd

## Workshop: /workshop/
skip: true

- Hello World: /workshop/hello-world/
  document: /workshop/01-hello-world.ftd
- Add quote: /workshop/add-quote/
  document: /workshop/02-add-quote.ftd
- Add doc-site: /workshop/add-doc-site/
  document: /workshop/03-add-doc-site.ftd
- Publish on Github Pages: /workshop/publish/
  document: /workshop/04-publish-on-github.ftd
- Basics Of Markdown: /workshop/basics-of-markdown/
  document: /workshop/05-basics-of-markdown.ftd
  skip: true
- Add A New Page: /workshop/add-new-page/
  document: /workshop/06-create-new-page.ftd
  skip: true
- Add sitemap: /workshop/add-sitemap/
  document: /workshop/07-add-sitemap.ftd
  skip: true
- Add an image, youtube video: /workshop/add-image-and-video/
  document: /workshop/08-add-image-and-video.ftd
  skip: true
- Using more sections: /workshop/more-sections/
  document: /workshop/09-more-sections.ftd
  skip: true
- Change color scheme, typography: /workshop/change-cs-and-typo/
  document: /workshop/10-change-cs-typo.ftd
  skip: true
- Change theme: /workshop/change-theme/
  document: /workshop/11-change-theme.ftd
  skip: true
- Creating ds.ftd: /workshop/ds/
  document: /workshop/12-creating-ds.ftd
  skip: true
- SEO meta: /workshop/seo/
  document: /workshop/13-seo-meta.ftd
  skip: true
- clean the urls: /workshop/clean-url
  document: /workshop/15-clean-url.ftd
  skip: true
- Redirect: /workshop/redirect/
  document: /workshop/14-redirect.ftd
  skip: true

# Blog: /blog/

- Search Feature in fastn.com: /blog/search/
- Quote contest :/quote-contest/
  document: /events/weekly-contest/week-1-quote.ftd
;; - Tales from ACME Inc - Case Study: /acme/
;;  document: blog/acme.ftd 
- A Content Writer’s Journey with fastn: /writer/
  document: blog/writer-journey.ftd
- fastn might prove you wrong: /prove/
  document: blog/prove-you-wrong.ftd 
- The Intimidation of Programming: /intimidation/
  document: blog/the-intimidation-of-programming.ftd
- Optimize your website: /blog/seo-meta/
  document: blog/meta-data-blog.ftd
- trizwitlabs web event: /trizwitlabs/
  document: blog/trizwitlabs.ftd
- `fastn` goes to Philippines: /namaste-philippines/
  document: blog/philippines.ftd
- Witty Hacks!: /wittyhacks/
  document: blog/wittyhacks.ftd
- Ahoy, Web Components!: /web-components/
  document: /blog/web-components.ftd
- Color Scheme: /colors/
  document: blog/show-cs.ftd
 
  

# dev: /d/
  skip: true

- Overview: /d/
- Maintenance: /d/m/
- Next Edition: /d/next-edition/
- RFCs: /rfcs/
  - 1: The RFC Process
    url: /rfc/rfc-process/
    document: rfcs/0001-rfc-process.ftd
  - 2: `fastn update`
    url: /rfc/fastn-update/
    document: rfcs/0002-fastn-update.ftd
    skip: true
  - 3: Variable Interpolation
    url: /rfc/variable-interpolation/
    document: rfcs/0003-variable-interpolation.ftd
  - 4: Incremental Build
    url: /rfc/incremental-build/
    document: rfcs/0004-incremental-build.ftd
- Architecture: /architecture/
  document: d/architecture.ftd
  - `ftd` crate 🚧: /ftd-crate/
    document: d/ftd-crate.ftd
  - `fastn-core` crate 🚧: /fastn-core-crate/
    document: d/fastn-core-crate.ftd
  - `fastn` crate 🚧: /fastn-crate/
    document: d/fastn-crate.ftd
  - `fastn-package` crate 🚧: /fastn-package/
    document: d/fastn-package.ftd
- `ftd p1` grammar: /p1-grammar/
  document: ftd/p1-grammar.ftd

# Content Planning: /planning/
  skip: true
  source: planning
  show-planning: true

- Overview: /planning/
- dynamic UI planning: /dynamic-ui/-/planning/
  document: /planning/country-details/index.ftd
  - Script 1: /dynamic-ui/-/planning/script1/
    document: /planning/country-details/script1.ftd
  - Script 2: /dynamic-ui/-/planning/script2/
    document: /planning/country-details/script2.ftd
  - Script 3: /dynamic-ui/-/planning/script3/
    document: /planning/country-details/script3.ftd
- Page Nomenclature: /page-nomenclature/
  document: /planning/page-nomenclature.ftd
- Create website planning: /create-website-planning/
  document: /users/index.ftd
- Orientation video planning: /orientation-planning/
  document: /planning/orientation-planning-video.ftd
- Documentation Systems: /documentation/
  document: /planning/documentation-systems.ftd
- Adding color-scheme: /color-scheme/-/planning/
  document: /expander/ds/ds-cs.ftd
- Adding typography: /typography/-/planning/
  document: /expander/ds/ds-typography.ftd
- Using page component: /ds-page/-/planning/
  document: /expander/ds/ds-page.ftd
- Markdown: /markdown/-/planning/
  document: /expander/ds/markdown.ftd
- SEO: /seo-meta/-/planning/
  document: /expander/ds/meta-data.ftd
- Understanding sitemap: /understanding-sitemap/-/planning/
  document: /expander/ds/understanding-sitemap.ftd
- Using images in documents: /using-images/-/planning/
  document: expander/imagemodule/index.ftd
- Holy grail layout: /holy-grail/-/planning/
  document: /expander/layout/index.ftd
- sitemap - document: /planning/sitemap-document/
  document: /planning/sitemap-features/document.ftd
- border-radius video: /planning/border-radius/
- Postcard Video: /planning/post-card/
  skip: true
- Button Video: /planning/button/
- Rive Video: /planning/rive/
- Developer Course: /planning/developer-course/

-- fastn.redirects:

/ftd/kernel/ -> /kernel/
/ftd/list/ -> /list/
/package-query/ -> /sql/
/images-in-modules/ -> /using-images/
/images-in-modules/-/planning/ -> /using-images/-/planning/
/ftd/variables/ -> /variables/
/ftd/built-in-types/ -> /built-in-types/
/ftd/record/ -> /record/
/ftd/or-type/ -> /or-type/
/ftd/row/ -> /row/
/ftd/column/ -> /column/
/ftd/container/ -> /container/
/ftd/text/ -> /text/
/ftd/image/ -> /image/
/ftd/iframe/ -> /iframe/
/ftd/integer/ -> /integer/
/ftd/decimal/ -> /decimal/
/ftd/boolean/ -> /boolean/
/ftd/text-input/ -> /text-input/
/blog/web-components/ -> /web-components/
/ftd/document/ -> /document/
/website-optimization/ -> /blog/seo/
/seo/ -> /seo-meta-data/
/seo/-/planning -> /seo-meta-data/-/planning/
/blog/seo/ -> /blog/seo-meta-data/
/seo-meta-data/ -> /seo-meta/
/seo-meta-data/-/planning/ -> /seo-meta/-/planning/
/seo-meta-data/-/frontend/ -> /seo-meta/-/frontend/
/blog/seo-meta-data/ -> /blog/seo-meta/
/markdown-in-doc-site/-/planning/ -> /markdown/-/planning/
/create-page/-/planning/ -> /ds-page/-/planning/
/rfcs/rfc-process/ -> /rfc/rfc-process/
/rfcs/fastn-update/ -> /rfc/fastn-update/
/rfcs/variable-interpolation/ -> /rfc/variable-interpolation/
/student-programs/champion-program/ -> /champion-program/
/student-programs/ambassador-program/ -> /ambassador-program/
/student-programs/champion-program/champions/ajit-garg/ -> /champions/ajit-garg/
/student-programs/champion-program/champions/ayush-soni/ -> /champions/ayush-soni/
/student-programs/ambassador-program/ambassadors/ayush-soni/ -> /ambassadors/ayush-soni/
/ambassadors-program/ -> /ambassador-program/
/champions-program/ -> /champion-program/
/blog/writer-journey/ -> /writer/
/blog/prove-you-wrong/ -> /prove/
/blog/intimidation-of-programming/ -> /intimidation/
/twitter/ -> https://twitter.com/fastn_stack
/instagram/ -> https://www.instagram.com/fastn_stack/
/discord/ -> https://discord.gg/eNXVBMq4xt
/linkedin/ -> https://www.linkedin.com/company/fastn-stack/
/overview/ -> /home/
/events/weekly-contest/ -> /weekly-contest/<|MERGE_RESOLUTION|>--- conflicted
+++ resolved
@@ -45,32 +45,6 @@
 
 ## Features: /frontend/
 
-<<<<<<< HEAD
-- `fastn` Overview: /home/
-- The `fastn` Language: /lang/
-  document: /ftd/index.ftd
-- `fastn` for geeks: /geeks/
-  document: why/geeks.ftd
-- Why?: /frontend/why/-/learn/
-  document: /frontend/why.ftd
-  - `fastn` is Easy To Learn: /easy/
-    document: why/easy.ftd
-    skip: true
-  - Optimised For Content Focused Sites: /content-focused/
-    document: why/content.ftd
-    skip: true
-  - Stable Architecture: /stable/
-    document: why/stable.ftd
-    skip: true
-  - Design System: /why/design/
-    skip: true
-  - FullStack Apps: /fullstack/
-    skip: true
-    document: why/fullstack.ftd
-  - Why Use `fastn` for Your Next Frontend?: /frontend/why/-/learn/
-    skip: true
-- Install `fastn`: /install/
-=======
 - Frontend: /frontend/
 - Full-stack: /backend/
 - Deploy: /deploy/
@@ -78,6 +52,8 @@
   document: /features/design.ftd
 - Community: /community/
   document: /features/community.ftd
+- `fastn` for Geeks: /geeks/
+  document: why/geeks.ftd
 
 ## Compare: /react/
   document: /compare/react.ftd
@@ -85,12 +61,12 @@
   document: /compare/react.ftd
 - fastn vs Webflow: /webflow/
   document: /compare/webflow.ftd
-   
+
 ## Case study: /acme/
-document: blog/acme.ftd 
+document: blog/acme.ftd
 
 - Acme: /acme/
-document: blog/acme.ftd 
+document: blog/acme.ftd
 - To-do: /todo/
   document: /case-study/todo.ftd
 - Country: /backend/learn/
@@ -125,9 +101,9 @@
     - Meta Data: /seo-meta/
   document: /expander/ds/meta-data.ftd
     - Redirects: /redirects/
-  document: backend/redirects.ftd 
+  document: backend/redirects.ftd
     - URL: /clean-urls/-/build/
-  document: /expander/sitemap-document.ftd 
+  document: /expander/sitemap-document.ftd
 
 
 ## Learn: /install/
@@ -135,7 +111,6 @@
 - Setup: /install/
   document: author/how-to/install.ftd
   - Install fastn: /install/
->>>>>>> be6e3d3a
   document: author/how-to/install.ftd
   - On MacOS/Linux: /macos/
     document: author/setup/macos.ftd
@@ -238,57 +213,57 @@
       skip: true
   - Blogs: /featured/blog-templates/
     - Simple Site: /featured/blogs/doc-site/
-      skip: true  
+      skip: true
     - Midnight Rush: /featured/blogs/mr-blog/
-      skip: true  
+      skip: true
     - Midnight Storm: /featured/blogs/ms-blog/
-      skip: true  
+      skip: true
     - Misty Gray: /featured/blogs/mg-blog/
-      skip: true  
+      skip: true
     - Pink Tree: /featured/blogs/pink-tree/
-      skip: true  
+      skip: true
     - Yellow Lily: /featured/blogs/yellow-lily/
-      skip: true  
+      skip: true
     - Blue Wave: /featured/blogs/blue-wave/
-      skip: true  
+      skip: true
     - Navy Nebula: /featured/blogs/navy-nebula/
-      skip: true  
+      skip: true
     - Blog Template 1: /featured/blogs/blog-template-1/
-      skip: true  
+      skip: true
     - Galaxia: /featured/blogs/galaxia/
-      skip: true  
+      skip: true
     - Little Blue: /featured/blogs/little-blue/
-      skip: true  
+      skip: true
     - Dash Dash DS: /featured/blogs/dash-dash-ds/
-      skip: true  
+      skip: true
     - Simple Blog: /featured/blogs/simple-blog/
-      skip: true  
+      skip: true
     - Rocky: /featured/blogs/rocky/
-      skip: true  
+      skip: true
     - Blog Components: /featured/blogs/blog-components/
-      skip: true  
+      skip: true
   - Portfolios / Personal Sites: /featured/portfolios/
     - Texty PS: /featured/portfolios/texty-ps/
-      skip: true  
+      skip: true
     - Johny PS: /featured/portfolios/johny-ps/
-      skip: true  
+      skip: true
     - Portfolio: /featured/portfolios/portfolio/
-      skip: true  
+      skip: true
   - Resumes: /featured/resumes/
     - Caffiene: /featured/resumes/caffiene/
-      skip: true  
+      skip: true
     - Resume 1: /featured/resumes/resume-1/
-      skip: true  
+      skip: true
     - Resume 10: /featured/resumes/resume-10/
-      skip: true  
+      skip: true
 - Section Library: /featured/sections/
   - Cards: /featured/sections/cards/
     - Card 1: /featured/sections/cards/card-1/
-      skip: true  
+      skip: true
     - Image Card 1: /featured/sections/cards/image-card-1/
-      skip: true  
+      skip: true
     - Image Gallery IG: /featured/sections/cards/image-gallery-ig/
-      skip: true  
+      skip: true
     - Imagen IG: /featured/sections/cards/imagen-ig/
       skip: true
   - Hero Components: /heros/
@@ -349,15 +324,15 @@
   - Buttons: /featured/components/buttons/
   - Business Cards: /featured/components/business-cards/
     - Business Card: /featured/components/business-cards/card-1/
-      skip: true  
+      skip: true
     - Gradient Business Card: /featured/components/business-cards/gradient-card/
-      skip: true  
+      skip: true
     - Midnight Business Card: /featured/components/business-cards/midnight-card/
-      skip: true  
+      skip: true
     - Pattern Business Card: /featured/components/business-cards/pattern-card/
-      skip: true  
+      skip: true
     - Sunset Business Card: /featured/components/business-cards/sunset-card/
-      skip: true  
+      skip: true
   - Language Switcher: /featured/components/language-switcher/
       skip: true
   - Subscription Form: /featured/components/subscription-form/
@@ -366,15 +341,15 @@
       skip: true
   - Header / Navbar: /featured/components/headers/
     - Header: /featured/components/headers/header/
-      skip: true  
+      skip: true
   - Footers: /featured/components/footers/
     - Footer: /featured/components/footers/footer/
-      skip: true  
+      skip: true
     - Footer 3: /featured/components/footers/footer-3/
-      skip: true  
+      skip: true
   - Modal / Dialog: /featured/components/modals/
     - Modal 1: /featured/components/modals/modal-1/
-      skip: true  
+      skip: true
     - Modal Cover: /featured/components/modals/modal-cover/
       skip: true
   - Quotes: /featured/quotes/
@@ -385,7 +360,7 @@
       - Chalice: /quotes/chalice/
         document: /featured/components/quotes/simple-quotes/demo-1.ftd
         skip: true
-      - Rustic: /quotes/rustic/ 
+      - Rustic: /quotes/rustic/
         document: /featured/components/quotes/simple-quotes/demo-2.ftd
         skip: true
       - Echo: /quotes/echo/
@@ -427,7 +402,7 @@
     - Quotes with images: /quotes/quotes-with-images/
       skip: true
       document: /featured/components/quotes/quotes-with-images/
-      - Electric: /quotes/electric/ 
+      - Electric: /quotes/electric/
         document: /featured/components/quotes/quotes-with-images/demo-1.ftd
         skip: true
 - Design Elements: /featured/design/
@@ -891,7 +866,7 @@
 - Quote contest :/quote-contest/
   document: /events/weekly-contest/week-1-quote.ftd
 ;; - Tales from ACME Inc - Case Study: /acme/
-;;  document: blog/acme.ftd 
+;;  document: blog/acme.ftd
 - A Content Writer’s Journey with fastn: /writer/
   document: blog/writer-journey.ftd
 - fastn might prove you wrong: /prove/
