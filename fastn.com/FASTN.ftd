-- import: fastn

-- fastn.package: fastn.com
favicon: /-/fastn.com/images/favicon.svg
zip: https://codeload.github.com/fastn-stack/fastn/zip/refs/heads/main

-- fastn.dependency: fastn-community.github.io/bling
-- fastn.dependency: fastn-community.github.io/dark-flame-cs
-- fastn.dependency: fastn-community.github.io/doc-site
-- fastn.dependency: fastn-community.github.io/forest-cs
-- fastn.dependency: fastn-community.github.io/saturated-sunset-cs
-- fastn.dependency: fastn-community.github.io/winter-cs
-- fastn.dependency: fastn-community.github.io/footer
-- fastn.dependency: fastn-community.github.io/spectrum-ds
-- fastn.dependency: fastn-community.github.io/pattern-business-card
-- fastn.dependency: fifthtry.github.io/admonitions
-- fastn.dependency: fastn-community.github.io/banner
-- fastn.dependency: fifthtry.github.io/button
-- fastn.dependency: fifthtry.github.io/common
-- fastn.dependency: fifthtry.github.io/fastn-typography
-- fastn.dependency: fastn-community.github.io/virgil-typography
-- fastn.dependency: fifthtry.github.io/dark-mode-switcher
-- fastn.dependency: fastn-stack.github.io/media
-- fastn.dependency: fastn-stack.github.io/fastn-js
-- fastn.dependency: fastn-stack.github.io/ftd-web-component-example
-- fastn.dependency: fastn-community.github.io/expander
-- fastn.dependency: fastn-stack.github.io/certificates

-- fastn.auto-import: fastn.com/FASTN/ds
-- fastn.auto-import: fastn.com/assets as fastn-assets
-- fastn.auto-import: fifthtry.github.io/common as common


-- fastn.sitemap:

# Examples: /examples/
  skip: true

# Explore: /frontend/

## Features: /frontend/

- Frontend: /frontend/
- Full-stack: /backend/
- Deploy: /deploy/
- Design: /design/
  document: features/design.ftd
- Community: /community/
  document: features/community.ftd
- `fastn` for Geeks: /geeks/
  document: why/geeks.ftd

## Compare: /react/
  document: compare/react.ftd
- fastn vs React: /react/
  document: compare/react.ftd
- fastn vs Webflow: /webflow/
  document: compare/webflow.ftd

## Case study: /acme/
  document: blog/acme.ftd

- Acme: /acme/
  document: blog/acme.ftd
- To-do: /todo/
  document: case-study/todo.ftd
- Country: /backend/learn/
  document: /backend/country-details/index.ftd
  - Basic of `http`, `data modelling`: /country-details/basics/
    document: backend/country-details/http-data-modelling.ftd
  - Building dynamic country list page: /country-list/
    document: backend/country-details/dynamic-country-list-page.ftd

## QR Codes: /qr-codes/
skip: true


# Learn: /learn/
  document: /workshop/learn.ftd

## Create Website: /quick-build/
  document: get-started/browse-pick.ftd
- Quick Build: /quick-build/
  document: get-started/browse-pick.ftd
- fastn basics: /markdown/-/frontend/
  document: expander/ds/markdown.ftd
  - Markdown: /markdown/-/frontend/
    document: expander/ds/markdown.ftd
  - Change Color Scheme: /color-scheme/
    document: expander/ds/ds-cs.ftd
  - Change Typography: /typography/
    document: expander/ds/ds-typography.ftd
  - Using images in documents: /using-images/
    document: /expander/imagemodule/index.ftd
  - Change Theme: /theme/
    document: get-started/theme.ftd
    skip: true
  - Sitemap: /understanding-sitemap/-/build/
    document: expander/ds/understanding-sitemap.ftd
  - SEO: /seo-meta/
    document: expander/ds/meta-data.ftd
    - Meta Data: /seo-meta/
      document: expander/ds/meta-data.ftd
    - Redirects: /redirects/
      document: backend/redirects.ftd
    - URL: /clean-urls/
      document: expander/sitemap-document.ftd


## Learn: /learn/
  document: /workshop/learn.ftd
- Learning Resources: /learn/
  document: /workshop/learn.ftd
- Setup: /install/
  document: author/how-to/install.ftd
  - Install fastn: /install/
  document: author/how-to/install.ftd
  - On MacOS/Linux: /macos/
    document: author/setup/macos.ftd
    description: Install on MacOS/Linux
  - On Windows: /windows/
    document: author/setup/windows.ftd
    description: Install on Windows
  - Uninstall fastn: /uninstall/
    document: author/setup/uninstall.ftd
    decription: Uninstall fastn
  - Install GitHub: /github/
    document: /get-started/github.ftd
    skip: true
  - Install Text Editor: /editor/
    document: /get-started/editor.ftd
    - Syntax Highlighting Sublime: /sublime/
      document: author/how-to/sublime.ftd
    - Syntax Highlighting VS Code: /vscode/
      document: author/how-to/vscode.ftd
- Expander Crash Course: /expander/
  - Part 1. Hello World: /expander/hello-world/
  - Part 2. Basic UI: /expander/basic-ui/
  - Part 3. Components: /expander/components/
  - Part 4. Event Handling: /expander/events/
  - Part 5. Publish a package: /expander/publish/
  - Part 6. Polishing UI: /expander/polish/
- Create button with shadow: /button/
  document: /expander/button.ftd
- Create rounded border: /rounded-border/
  document: /expander/border-radius.ftd
- Create holy-grail layout: /holy-grail/
  document: /expander/layout/index.ftd


## Sections: /sections/
  document: featured/new-sections.ftd
  skip: true

## Featured Components: /featured/
   document: get-started/learn.ftd
- Designers: /featured/contributors/designers/
  skip: true
  - Muskan Verma: /featured/contributors/designers/muskan-verma/
    skip: true
  - Jay Kumar: /featured/contributors/designers/jay-kumar/
    skip: true
  - Govindaraman S: /featured/contributors/designers/govindaraman-s/
    skip: true
  - Yashveer Mehra: /featured/contributors/designers/yashveer-mehra/
    skip: true
- Developers: /featured/contributors/developers/
  skip: true
  - Arpita Jaiswal: /featured/contributors/developers/arpita-jaiswal/
    skip: true
  - Meenu Kumari: /featured/contributors/developers/meenu-kumari/
    skip: true
  - Priyanka Yadav: /featured/contributors/developers/priyanka-yadav/
    skip: true
  - Saurabh Lohiya: /featured/contributors/developers/saurabh-lohiya/
    skip: true
  - Saurabh Garg: /featured/contributors/developers/saurabh-garg/
    skip: true
  - Shaheen Senpai: /featured/contributors/developers/shaheen-senpai/
    skip: true
- Website Categories: /featured/website-categories/
  - Documentation Sites: /featured/doc-sites/
    - Simple Site: /featured/ds/doc-site/
      skip: true
    - Midnight Rush: /featured/ds/mr-ds/
      skip: true
    - Midnight Storm: /featured/ds/midnight-storm/
      skip: true
    - Misty Gray: /featured/ds/misty-gray/
      skip: true
    - Dash Dash DS: /featured/ds/dash-dash-ds/
      skip: true
    - API DS: /featured/ds/api-ds/
      skip: true
    - Spider Book DS: /featured/ds/spider-book-ds/
      skip: true
    - Framework DS: /featured/ds/framework/
      skip: true
    - Blue Sapphire Template: /featured/ds/blue-sapphire-template/
      skip: true
    - Forest Template DS: /featured/ds/forest-template/
      skip: true
    - Docusaurus Theme: /featured/ds/docusaurus-theme/
      skip: true
  - Landing Pages: /featured/landing-pages/
    - Midnight Rush: /featured/landing/mr-landing/
      skip: true
    - Midnight Storm: /featured/landing/midnight-storm-landing/
      skip: true
    - Misty Gray: /featured/landing/misty-gray-landing/
      skip: true
    - CT Landing Page: /featured/landing/ct-landing/
      skip: true
    - Docusaurus Theme: /featured/landing/docusaurus-theme/
      skip: true
    - Forest FOSS Template: /featured/landing/forest-foss-template/
      skip: true
    - Studious Couscous: /featured/landing/studious-couscous/
      skip: true
  - Blogs: /featured/blogs/
  document: /featured/blog-templates.ftd
    - Simple Site: /featured/blogs/doc-site/
      skip: true
    - Midnight Rush: /featured/blogs/mr-blog/
      skip: true
    - Midnight Storm: /featured/blogs/ms-blog/
      skip: true
    - Misty Gray: /featured/blogs/mg-blog/
      skip: true
    - Pink Tree: /featured/blogs/pink-tree/
      skip: true
    - Yellow Lily: /featured/blogs/yellow-lily/
      skip: true
    - Blue Wave: /featured/blogs/blue-wave/
      skip: true
    - Navy Nebula: /featured/blogs/navy-nebula/
      skip: true
    - Blog Template 1: /featured/blogs/blog-template-1/
      skip: true
    - Galaxia: /featured/blogs/galaxia/
      skip: true
    - Little Blue: /featured/blogs/little-blue/
      skip: true
    - Dash Dash DS: /featured/blogs/dash-dash-ds/
      skip: true
    - Simple Blog: /featured/blogs/simple-blog/
      skip: true
    - Rocky: /featured/blogs/rocky/
      skip: true
    - Blog Components: /featured/blogs/blog-components/
      skip: true
  - Portfolios / Personal Sites: /featured/portfolios/
    - Texty PS: /featured/portfolios/texty-ps/
      skip: true
    - Johny PS: /featured/portfolios/johny-ps/
      skip: true
    - Portfolio: /featured/portfolios/portfolio/
      skip: true
  - Resumes: /featured/resumes/
    - Caffiene: /featured/resumes/caffiene/
      skip: true
    - Resume 1: /featured/resumes/resume-1/
      skip: true
    - Resume 10: /featured/resumes/resume-10/
      skip: true
- Section Library: /featured/sections/
  - Cards: /featured/sections/cards/
    - Card 1: /featured/sections/cards/card-1/
      skip: true
    - Image Card 1: /featured/sections/cards/image-card-1/
      skip: true
    - Image Gallery IG: /featured/sections/cards/image-gallery-ig/
      skip: true
    - Imagen IG: /featured/sections/cards/imagen-ig/
      skip: true
  - Hero Components: /heros/
    document: /featured/sections/heros/index.ftd
    - Hero Right Hug Expanded Search: /hero-right-hug-expanded-search/
      skip: true
      document: /featured/sections/heros/hero-right-hug-expanded-search.ftd
    - Hero Right Hug Expanded: /hero-right-hug-expanded/
      skip: true
      document: /featured/sections/heros/hero-right-hug-expanded.ftd
    - Hero Right Hug Large: /hero-right-hug-large/
      skip: true
      document: /featured/sections/heros/hero-right-hug-large.ftd
    - Hero Right Hug Search Label: /hero-right-hug-search-label/
      skip: true
      document: /featured/sections/heros/hero-right-hug-search-label.ftd
    - Hero Right Hug Search: /hero-right-hug-search/
      skip: true
      document: /featured/sections/heros/hero-right-hug-search.ftd
    - Hero Right Hug: /hero-right-hug/
      skip: true
      document: /featured/sections/heros/hero-right-hug.ftd
    - Hero Bottom Hug: /hero-bottom-hug/
      skip: true
      document: /featured/sections/heros/hero-bottom-hug.ftd
    - Hero Bottom Hug Search: /hero-bottom-hug-search/
      skip: true
      document: /featured/sections/heros/hero-bottom-hug-search.ftd
    - Hero Left Hug Expanded Search: /hero-left-hug-expanded-search/
      skip: true
      document: /featured/sections/heros/hero-left-hug-expanded-search.ftd
    - Hero Left Hug Expanded: /hero-left-hug-expanded/
      skip: true
      document: /featured/sections/heros/hero-left-hug-expanded.ftd
    - Hero with social icons: /hero-with-social/
      skip: true
      document: /featured/sections/heros/hero-with-social.ftd
  - Key Value Tables: /featured/sections/kvt/
    - Key Value Table 1: /featured/sections/kvt/kvt-1/
      skip: true
  - Slides / Presentations: /featured/sections/slides/
    - Crispy Presentation Theme: /featured/sections/slides/crispy-presentation-theme/
      skip: true
    - Giggle Presentation Template: /featured/sections/slides/giggle-presentation-template/
      skip: true
    - Simple Dark Slides: /featured/sections/slides/simple-dark-slides/
      skip: true
    - Simple Light Slides: /featured/sections/slides/simple-light-slides/
      skip: true
    - Streamline Slides: /featured/sections/slides/streamline-slides/
      skip: true
    - Rotary Presentation Template: /featured/sections/slides/rotary-presentation-template/
      skip: true
- Component Library: /featured/components/
  - Admonitions: /featured/components/admonitions/
    skip: true
  - Bling Components: /featured/components/bling/
  - Buttons: /featured/components/buttons/
  - Business Cards: /featured/components/business-cards/
    - Business Card: /featured/components/business-cards/card-1/
      skip: true
    - Gradient Business Card: /featured/components/business-cards/gradient-card/
      skip: true
    - Midnight Business Card: /featured/components/business-cards/midnight-card/
      skip: true
    - Pattern Business Card: /featured/components/business-cards/pattern-card/
      skip: true
    - Sunset Business Card: /featured/components/business-cards/sunset-card/
      skip: true
  - Language Switcher: /featured/components/language-switcher/
    skip: true
  - Subscription Form: /featured/components/subscription-form/
    skip: true
  - Code Block: /featured/components/code-block/
    skip: true
  - Header / Navbar: /featured/components/headers/
    - Header: /featured/components/headers/header/
      skip: true
  - Footers: /featured/components/footers/
    - Footer: /featured/components/footers/footer/
      skip: true
    - Footer 3: /featured/components/footers/footer-3/
      skip: true
  - Modal / Dialog: /featured/components/modals/
    - Modal 1: /featured/components/modals/modal-1/
      skip: true
    - Modal Cover: /featured/components/modals/modal-cover/
      skip: true
  - Quotes: /featured/quotes/
    document: featured/components/quotes/index.ftd
    - Simple Quotes: /quotes/simple/
      skip: true
      document: featured/components/quotes/simple-quotes/
      - Chalice: /quotes/chalice/
        document: featured/components/quotes/simple-quotes/demo-1.ftd
        skip: true
      - Rustic: /quotes/rustic/
        document: featured/components/quotes/simple-quotes/demo-2.ftd
        skip: true
      - Echo: /quotes/echo/
        document: featured/components/quotes/simple-quotes/demo-3.ftd
        skip: true
      - Onyx: /quotes/onyx/
        document: featured/components/quotes/simple-quotes/demo-4.ftd
        skip: true
      - Marengo: /quotes/marengo/
        document: featured/components/quotes/simple-quotes/demo-5.ftd
        skip: true
      - Chrome: /quotes/chrome/
        document: featured/components/quotes/simple-quotes/demo-6.ftd
        skip: true
      - Dorian: /quotes/dorian/
        document: featured/components/quotes/simple-quotes/demo-7.ftd
        skip: true
      - Marengo Hug: /quotes/marengo-hug/
        document: featured/components/quotes/simple-quotes/demo-8.ftd
        skip: true
      - Matte: /quotes/matte/
        document: featured/components/quotes/simple-quotes/demo-9.ftd
        skip: true
      - Scorpion: /quotes/scorpion/
        document: featured/components/quotes/simple-quotes/demo-10.ftd
        skip: true
      - Silver: /quotes/silver/
        document: featured/components/quotes/simple-quotes/demo-11.ftd
        skip: true
      - Storm Cloud: /quotes/storm-cloud/
        document: featured/components/quotes/simple-quotes/demo-12.ftd
        skip: true
    - Quotes with author icon: /quotes/quotes-with-author/
      skip: true
      document: featured/components/quotes/author-icon-quotes/index.ftd
      - Charcoal: /quotes/charcoal/
        document: featured/components/quotes/author-icon-quotes/demo-1.ftd
        skip: true
    - Quotes with images: /quotes/quotes-with-images/
      skip: true
      document: featured/components/quotes/quotes-with-images/index.ftd
      - Electric: /quotes/electric/
        document: featured/components/quotes/quotes-with-images/demo-1.ftd
        skip: true
- Design Elements: /featured/design/
  - Color Schemes: /featured/cs/
    - Shades Of Red: /cs/red-shades
      skip: true
      document: featured/cs/red-shades.ftd
    - Shades Of Blue: /cs/blue-shades
      skip: true
      document: featured/cs/blue-shades.ftd
    - Shades Of Green: /cs/green-shades
      skip: true
      document: featured/cs/green-shades.ftd
    - Shades Of Orange: /cs/orange-shades
      skip: true
      document: featured/cs/orange-shades.ftd
    - Shades Of Violet: /cs/violet-shades
      skip: true
      document: featured/cs/violet-shades.ftd
    - Blog Template CS: /cs/blog-template-cs/
      skip: true
      document: featured/cs/blog-template-cs.ftd
    - Blue Heal CS: /cs/blue-heal-cs/
      skip: true
      document: /featured/cs/blue-heal-cs/
    - Midnight Rush CS: /cs/midnight-rush-cs/
      skip: true
      document: featured/cs/midnight-rush-cs.ftd
    - Dark Flame CS: /cs/dark-flame-cs/
      skip: true
      document: featured/cs/dark-flame-cs.ftd
    - Forest CS: /cs/forest-cs/
      skip: true
      document: featured/cs/forest-cs.ftd
    - Midnight Storm CS: /cs/midnight-storm-cs/
      skip: true
      document: featured/cs/midnight-storm-cs.ftd
    - Misty Gray CS: /cs/misty-gray-cs/
      skip: true
      document: featured/cs/misty-gray-cs.ftd
    - Navy Nebula CS: /cs/navy-nebula-cs/
      skip: true
      document: featured/cs/navy-nebula-cs.ftd
    - Pretty CS: /cs/pretty-cs/
      skip: true
      document: featured/cs/pretty-cs.ftd
    - Saturated Sunset CS: /cs/saturated-sunset-cs/
      skip: true
      document: featured/cs/saturated-sunset-cs.ftd
    - Pink Tree Cs: /cs/pink-tree-cs/
      skip: true
      document: featured/cs/pink-tree-cs.ftd
    - Winter CS: /cs/winter-cs/
      skip: true
      document: featured/cs/winter-cs.ftd
    - Little Blue CS: /cs/little-blue-cs/
      skip: true
      document: featured/cs/little-blue-cs.ftd
    - Blog Template 1 CS: /cs/blog-template-1-cs/
      skip: true
      document: featured/cs/blog-template-1-cs.ftd
  - Font Typographies: /featured/fonts/
    - Arya Typography: /fonts/arya/
      skip: true
      document: featured/fonts/arya.ftd
    - Blaka Typography: /fonts/blaka/
      skip: true
      document: featured/fonts/blaka.ftd
    - Lobster Typography: /fonts/lobster/
      skip: true
      document: featured/fonts/lobster.ftd
    - Opensans Typography: /fonts/opensans/
      skip: true
      document: featured/fonts/opensans.ftd
    - Pragati Narrow Typography: /fonts/pragati-narrow/
      skip: true
      document: featured/fonts/pragati-narrow.ftd
    - Roboto Mono Typography: /fonts/roboto-mono/
      skip: true
      document: featured/fonts/roboto-mono.ftd
    - Roboto Typography: /fonts/roboto/
      skip: true
      document: featured/fonts/roboto.ftd
    - Tiro Typography: /fonts/tiro/
      skip: true
      document: featured/fonts/tiro.ftd
    - Inter Typography: /fonts/inter/
      skip: true
      document: featured/fonts/inter.ftd
    - Karma Typography: /fonts/karma/
      skip: true
      document: featured/fonts/karma.ftd
    - Khand Typography: /fonts/khand/
      skip: true
      document: featured/fonts/khand.ftd
    - lato Typography: /fonts/lato/
      skip: true
      document: featured/fonts/lato.ftd

# Docs: /ftd/data-modelling/

## Frontend: /ftd/data-modelling/

- Data Modelling: /ftd/data-modelling/
  - Variables: /variables/
    document: ftd/variables.ftd
  - Built-in Types: /built-in-types/
    document: ftd/built-in-types.ftd
    description: boolean, integer, decimal, string, caption, body, caption or body, ftd.ui, children, ftd.align-self, ftd.align, ftd.anchor, ftd.linear-gradient, ftd.linear-gradient-color, ftd.breakpoint-width-data, ftd.linear-gradient-directions, ftd.background-image, ftd.background-position, ftd.background-repeat, ftd.background-size, ftd.background, ftd.border-style, ftd.color, ftd.display, ftd.color-scheme, ftd.cursor, ftd.image-src, ftd.length, ftd.length-pair, ftd.loading, ftd.overflow, ftd.region, ftd.resize, ftd.resizing, ftd.responsive-type, ftd.shadow, ftd.spacing, ftd.text-align, ftd.text-input-type, ftd.text-style, ftd.text-transform, ftd.type, ftd.white-space, ftd.type-data, ftd.fetch-priority
  - `record`: /record/
    document: ftd/record.ftd
  - `or-type`: /or-type/
    document: ftd/or-type.ftd
  - `list`: /list/
    document: ftd/list.ftd
- Understanding Loops: /loop/
  document: ftd/loop.ftd
- `component`: /components/
  document: ftd/components.ftd
- Headers: /headers/
  document: ftd/headers.ftd
- Visibility: /visibility/
  document: ftd/visibility.ftd
- Module: /module/
  document: ftd/module.ftd
  skip: true
- Commenting: /comments/
  document: ftd/comments.ftd
- Kernel Components: /kernel/
  document: ftd/kernel.ftd
  - `ftd.document` 🚧: /document/
    document: ftd/document.ftd
  - `ftd.row`: /row/
    document: ftd/row.ftd
  - `ftd.column`: /column/
    document: ftd/column.ftd
  - `ftd.container`: /container/
    document: ftd/container.ftd
  - `ftd.text`: /text/
    document: ftd/text.ftd
  - `ftd.image`: /image/
    document: ftd/image.ftd
  - `ftd.video`: /video/
    document: ftd/video.ftd
  - `ftd.rive` (animation): /rive/
    document: ftd/rive.ftd
    description: animation
  - `ftd.iframe`: /iframe/
    document: ftd/iframe.ftd
  - `ftd.integer`: /integer/
    document: ftd/integer.ftd
  - `ftd.decimal`: /decimal/
    document: ftd/decimal.ftd
  - `ftd.boolean`: /boolean/
    document: ftd/boolean.ftd
  - `ftd.code`: /code/
    document: ftd/code.ftd
  - `ftd.text-input`: /text-input/
    document: ftd/text-input.ftd
  - `ftd.checkbox`: /checkbox/
    document: ftd/checkbox.ftd
  - `ftd.desktop`: /desktop/
    document: ftd/desktop.ftd
  - `ftd.mobile`: /mobile/
    document: ftd/mobile.ftd
- Attributes: /attributes/
  document: ftd/attributes.ftd
  - Common Attributes: /common-attributes/
    document: ftd/common.ftd
    description: id, padding, padding-vertical, padding-horizontal, padding-left, padding-right, padding-top, padding-bottom, margin, margin-vertical, margin-horizontal, margin-left, margin-right, margin-top, margin-bottom, align-self, color, width, min-width, max-width, height, min-height, max-height, background, border-width, border-left-width, border-right-width, border-top-width, border-bottom-width, border-radius, border-top-left-radius, border-top-right-radius, border-bottom-left-radius, border-bottom-right-radius, border-color, border-left-color, border-right-color, border-top-color, border-bottom-color, border-style, border-style-left, border-style-right, border-style-top, border-style-bottom, border-style-horizontal, border-style-vertical, overflow, overflow-x, overflow-y, cursor, region, link, open-in-new-tab, role, resize, sticky, shadow, anchor, opacity, whitespace, text-transform, classes, top, bottom, left, right, css, js, z-index, border-radius.px, border-top-left-radius.px, border-top-right-radius.px, border-bottom-left-radius.px, border-bottom-right-radius.px, width.fixed.px, min-width, max-width, height, min-height, max-height, overflow-x, overflow-y, cursor, region, border-width.px, border-top-width.px, border-bottom-width.px, border-left-width.px, border-right-width.px, submit, background-gradient, background-image, background-repeat, background-parallax, sticky, anchor, z-index, white-space, text-transform
  - Text Attributes: /text-attributes/
    document: ftd/text-attributes.ftd
    description: style: (underline, strike, italic, heavy, extra-bold, semi-bold, bold, regular, medium, light, extra-light, hairline), text-align, text-indent
  - Container Attributes: /container-attributes/
    document: ftd/container-attributes.ftd
    description: wrap, align-content, spacing
  - Container Root Attributes: /container-root-attributes/
    document: ftd/container-root-attributes.ftd
    description: children, colors, types
- `import`: /import/
  document: ftd-host/import.ftd
- Using export/exposing: /using-export-exposing/
  document: ftd/export-exposing.ftd
- Functions: /functions/
  document: ftd/functions.ftd
  description: clamp
- Built-in Functions: /built-in-functions/
  document: ftd/built-in-functions.ftd
  description: len, length, ftd.append, ftd.insert_at, ftd.delete_at, ftd.clear, enable_dark_mode, enable_light_mode, enable_system_mode, copy-to-clipboard, toggle, increment, increment-by, set-bool, set-string, set-integer, is_empty, light mode, dark mode, system mode
- Built-in Rive Functions: /built-in-rive-functions/
  document: ftd/built-in-rive-functions.ftd
  description: animation, ftd.toggle-play-rive, ftd.play-rive, ftd.pause-rive, ftd.fire-rive, ftd.set-rive-integer, ftd.toggle-rive-boolean, ftd.set-rive-boolean
- Built-in Local Storage Functions: /local-storage/
  document: ftd/local-storage.ftd
  description: ftd.local_storage.set, ftd.local_storage.get, ftd.local_storage.delete
- Built-in Variables: /built-in-variables/
  document: ftd/built-in-variables.ftd
  description: ftd.dark-mode, ftd.system-dark-mode, ftd.follow-system-dark-mode, ftd.device, ftd.mobile-breakpoint, light mode, dark mode, system mode
- `ftd` Events: /events/
  document: ftd/events.ftd
  description: on-click, on-click-outside, on-mouse-enter, on-mouse-leave, on-input, on-change, on-blur, on-focus, on-global-key, on-global-key-seq
- Rive Events: /rive-events/
  document: ftd/rive-events.ftd
  decription: animation, on-rive-play, on-rive-pause, on-rive-state-change
- How to create color-scheme: /create-cs/
  document: cs/create-cs.ftd
- Use color scheme package: /use-cs/
  document: cs/use-color-package.ftd
- `processor`: /processor/
  document: ftd-host/processor.ftd
- `foreign variables`: /foreign-variable/
  document: ftd-host/foreign-variable.ftd
- `assets`: /assets/
  document: ftd-host/assets.ftd
- How to access files: /accessing-files/
  document: ftd-host/accessing-files.ftd
- How to access fonts: /accessing-fonts/
  document: ftd-host/accessing-fonts.ftd
- How to make page responsive: /making-responsive-pages/
  document: frontend/make-page-responsive.ftd
- Interoperability with JS/CSS: /use-js-css/
  document: ftd/use-js-css.ftd
  - JS in function: /js-in-function/
    document: ftd/js-in-function.ftd
  - Web Component: /web-component/
    document: ftd/web-component.ftd
  - Using External CSS: /external-css/
    document: ftd/external-css.ftd
- Create `fastn` package: /create-fastn-package/
  document: author/how-to/create-fastn-package.ftd
- Best Practices: /best-practices/
  - Formatting: /formatting/
    document: best-practices/formatting.ftd
  - Import: /importing-packages/
    document: best-practices/import.ftd
  - Auto-import: /auto-import/
    document: best-practices/auto-import.ftd
  - Device: /device-guidelines/
    document: best-practices/device.ftd
  - Conditions: /how-to-use-conditions/
    document: best-practices/use-conditions.ftd
  - Container: /container-guidelines/
    document: best-practices/container-guidelines.ftd
  - Same argument & attribute types: /same-argument-attribute-type/
    document: best-practices/same-argument-attribute-type.ftd
  - FScript: /fscript-guidelines/
    document: best-practices/fscript-guidelines.ftd
  - Inherited Types: /inherited-guidelines/
    document: best-practices/inherited-types.ftd
  - Variable & it's Type: /variable-type-guidelines/
    document: best-practices/variable-type.ftd
  - Optional Arguments: /optional-argument-guidelines/
    document: best-practices/optional-arg-not-null.ftd
  - Commenting: /commenting-guidelines/
    document: best-practices/commenting-guidelines.ftd
  - Self referencing: /self-referencing-guidelines/
    document: best-practices/self-referencing.ftd
  - Property: /property-guidelines/
    document: best-practices/property-guidelines.ftd

## Fullstack: /dynamic-urls/
  document: backend/dynamic-urls.ftd

- Endpoint Guide 🚧: /endpoint/
  document: backend/endpoint.ftd
  skip: true
- Dynamic URLs: /dynamic-urls/
  document: backend/dynamic-urls.ftd
- `processors`: /processor/-/backend/
  document: ftd-host/processor.ftd
  - Getting Request Data: /request-data/
    document: ftd-host/request-data.ftd
  - Fetching Data Using `http`: /http/
    document: ftd-host/http.ftd
  - Querying a SQL Database: /sql/
    document: ftd-host/sql.ftd
  - ⚠️ Querying PostgreSQL: /pg/
    document: ftd-host/pg.ftd
  - ⚠️ Querying SQLite: /sqlite/
    document: ftd-host/package-query.ftd
  - Reading JSON: /get-data/
    document: ftd-host/get-data.ftd
  - Github Auth: /auth/
    document: ftd-host/auth.ftd
- Custom URLs: /custom-urls/
  document: backend/custom-urls.ftd
- Redirects: /redirects/-/backend/
  document: backend/redirects.ftd
- Dynamic Redirect: /ftd/redirect/
  document: backend/ftd-redirect.ftd
- Using `fastn` With Django Or Other Backends: /django/
  document: backend/django.ftd
- Enviroment Variables: /env/
  document: backend/env-vars.ftd

## Deploy: /github-pages/
  document: author/how-to/github-pages.ftd

- Static Hosting:
  - Github pages: /github-pages/
    document: author/how-to/github-pages.ftd
  - Vercel: /vercel/
    document: author/how-to/vercel.ftd
- Dynamic Hosting:
  - Heroku: /heroku/
    document: deploy/heroku.ftd

## Design: /figma/
  document: cs/ftd-to-figma.ftd

- Use Figma Tokens with fastn color schemes: /figma/
  document: cs/ftd-to-figma.ftd
- Create your own fastn color scheme from Figma json: /figma-to-fastn-cs/
  document: cs/figma-to-ftd.ftd
- Modify color scheme package: /modify-cs/
  document: cs/modify-cs.ftd
- Create `font` package: /create-font-package/
  document: author/how-to/create-font-package.ftd
- Export typography as json: /typo-to-json/
  document: typo/typo-to-json.ftd
- Typography json to FTD: /typo-json-to-ftd/
  document: typo/typo-json-to-ftd

# Community: /champion-program/
  document: student-programs/champion.ftd

## Contributors: /contributors/
;;document: /u/index.ftd
document: /featured/contributors/developers/index.ftd
skip: true

- Ganesh Salunke: /u/ganesh-salunke/
  skip: true
- Muskan Verma: /u/muskan-verma/
  skip: true
- Jay Kumar: /u/jay-kumar/
  skip: true
- Govindaraman S: /u/govindaraman-s/
  skip: true
- Yashveer Mehra: /u/yashveer-mehra/
  skip: true
- Arpita Jaiswal: /u/arpita-jaiswal/
  skip: true
- Meenu Kumari: /u/meenu-kumari/
  skip: true
- Priyanka Yadav: /u/priyanka-yadav/
  skip: true
- Saurabh Lohiya: /u/saurabh-lohiya/
  skip: true
- Saurabh Garg: /u/saurabh-garg/
  skip: true
- Shaheen Senpai: /u/shaheen-senpai/
  skip: true

## Programs: /champion-program/
  document: student-programs/champion.ftd

- Student Ambassador Program: /ambassador/
  document: student-programs/ambassador.ftd
  skip: true
- Champion Program: /champion-program/
  document: student-programs/champion.ftd
  - Champions: /champions/
    document: student-programs/champions/all-champions.ftd
    - Ajit Garg: /champions/ajit-garg/
      document: student-programs/champions/ajit-garg.ftd
      skip: true
    - Ayush Soni: /champions/ayush-soni/
      document: student-programs/champions/ayush-soni.ftd
      skip: true
    - Govindaraman S: /champions/govindaraman-s/
      document: student-programs/champions/govindaraman.ftd
      skip: true
    - Arpita Jaiswal: /champions/arpita-jaiswal/
      document: student-programs/champions/arpita-jaiswal.ftd
      skip: true
    - Rithik Seth: /champions/rithik-seth/
      document: student-programs/champions/rithik-seth.ftd
      skip: true
    - Harsh Singh: /champions/harsh-singh/
      document: student-programs/champions/harsh-singh.ftd
      skip: true
    - Ganesh Salunke: /champions/ganesh-salunke/
      document: student-programs/champions/ganesh-salunke.ftd
      skip: true
    - Priyanka Yadav: /champions/priyanka-yadav/
      document: student-programs/champions/priyanka-yadav.ftd
      skip: true
    - Meenu Kumari: /champions/meenu-kumari/
      document: student-programs/champions/meenu-kumari.ftd
      skip: true
    - Saurabh lohia: /champions/saurabh-lohiya/
      document: student-programs/champions/saurabh-lohiya.ftd
      skip: true
    - Jahanvi Raycha: /u/jahanvi/
      skip: true
      document: student-programs/champions/jahanvi-raycha.ftd


- Ambassador Program: /ambassador-program/
  document: student-programs/ambassador.ftd
  - Ambassadors: /ambassadors/
    document: student-programs/ambassadors/all-ambassadors.ftd
    - Ayush Soni: /ambassadors/ayush-soni/
      document: student-programs/ambassadors/ayush-soni.ftd
      skip: true
    - Ajit Garg: /ambassadors/ajit-garg/
      document: student-programs/ambassadors/ajit-garg.ftd
      skip: true
    - Govindaraman S: /ambassadors/govindaraman-s/
      document: student-programs/ambassadors/govindaraman.ftd
      skip: true

- `fastn` Leads Program: /lead-program/
  document: student-programs/lead.ftd

## Contest: /weekly-contest/
  document: events/weekly-contest/index.ftd

- Weekly Contest: /weekly-contest/
  document: events/weekly-contest/index.ftd
  - Quote contest : /quote-contest/
    document: events/weekly-contest/week-1-quote.ftd

## Events: /hackodisha/
  document: events/hackodisha.ftd

- Fastn Roadshow: /roadshow/
  document: community/events/roadshow.ftd
  skip: true

  - Indore: /indore/
    document: community/events/roadshows/indore.ftd
  - Bhopal: /bhopal/
    document: community/events/roadshows/bhopal.ftd
  - Lucknow: /lucknow/
    document: community/events/roadshows/lucknow.ftd
  - Ujjain: /ujjain/
    document: community/events/roadshows/ujjain.ftd
  - Hyderabad: /hyderabad/
    document: community/events/roadshows/hyderabad.ftd
  - Ahmedabad: /ahmedabad/
    document: community/events/roadshows/ahmedabad.ftd
  - Jaipur: /jaipur/
    document: community/events/roadshows/jaipur.ftd
  - Mumbai: /mumbai/
    document: community/events/roadshows/mumbai.ftd
  - Nagpur: /nagpur/
    document: community/events/roadshows/nagpur.ftd
  - Delhi: /delhi/
    document: community/events/roadshows/delhi.ftd
  - Kolkata: /kolkata/
    document: community/events/roadshows/kolkata.ftd
  - Bangalore: /bangalore/
    document: community/events/roadshows/bangalore.ftd

## Workshop: /workshop/
  skip: true

- Hello World: /workshop/hello-world/
  document: workshop/01-hello-world.ftd
- Add quote: /workshop/add-quote/
  document: workshop/02-add-quote.ftd
- Add doc-site: /workshop/add-doc-site/
  document: workshop/03-add-doc-site.ftd
- Publish on Github Pages: /workshop/publish/
  document: workshop/04-publish-on-github.ftd
- Basics Of text: /workshop/basics-of-text/
  document: workshop/05-basics-of-text.ftd
- Add an image, youtube video: /workshop/add-image-and-video/
  document: workshop/06-add-image-and-video.ftd
- Create A New Page: /workshop/add-new-page/
  document: workshop/07-create-new-page.ftd
- Creating `ds.ftd`: /workshop/ds/
  document: workshop/08-creating-ds.ftd
  skip: true
- Add sitemap: /workshop/add-sitemap/
  document: workshop/09-add-sitemap.ftd
  skip: true
- Change theme: /workshop/change-theme/
  document: workshop/10-change-theme.ftd
  skip: true
- Change color scheme, typography: /workshop/change-cs-and-typo/
  document: workshop/11-change-cs-typo.ftd
  skip: true
- Clean the urls: /workshop/clean-url
  document: workshop/12-document.ftd
  skip: true
- Use redirect: /workshop/use-redirect/
  document: workshop/13-use-redirect.ftd
  skip: true
- SEO meta: /workshop/seo-meta/
  document: workshop/14-seo-meta.ftd
  skip: true
- Add banner: /workshop/add-banner/
  document: workshop/15-add-banner.ftd
  skip: true
- Add sidebar: /workshop/add-sidebar/
  document: workshop/16-add-sidebar.ftd
  skip: true
- Portfolio page: /workshop/portfolio/
  document: workshop/17-portfolio.ftd
  skip: true


# Blog: /blog/

<<<<<<< HEAD
- Building Your Personal Website with fastn: /blog/personal-website-1/
  document: blog/personal-website-1.ftd
- Content Library: /blog/content-library/
  document: blog/content-library.ftd
- Memory, Mutability and Reactivity: /blog/strongly-typed/
  document: blog/strongly-typed.ftd
=======
- Design System Package Tutorial (Part 1): /blog/design-system/
  document: blog/design-system.ftd
>>>>>>> baf43a8b
- Domain Components: /blog/domain-components/
  document: blog/domain-components.ftd
- Search Feature in fastn.com: /blog/search/
- Quote contest: /quote-contest/
  document: events/weekly-contest/week-1-quote.ftd
;; - Tales from ACME Inc - Case Study: /acme/
;;  document: blog/acme.ftd
- A Content Writer’s Journey with fastn: /writer/
  document: blog/writer-journey.ftd
- fastn might prove you wrong: /prove/
  document: blog/prove-you-wrong.ftd
- The Intimidation of Programming: /intimidation/
  document: blog/the-intimidation-of-programming.ftd
- Optimize your website: /blog/seo-meta/
  document: blog/meta-data-blog.ftd
- trizwitlabs web event: /trizwitlabs/
  document: blog/trizwitlabs.ftd
- `fastn` goes to Philippines: /namaste-philippines/
  document: blog/philippines.ftd
- Witty Hacks!: /wittyhacks/
  document: blog/wittyhacks.ftd
- Ahoy, Web Components!: /web-components/
  document: blog/web-components.ftd
- Color Scheme: /colors/
  document: blog/show-cs.ftd
- Using Custom Breakpoints: /breakpoint/
  document: blog/breakpoint.ftd


# dev: /d/
  skip: true

- Overview: /d/
- Maintenance: /d/m/
- Next Edition: /d/next-edition/
- RFCs: /rfcs/
  - 1: The RFC Process
    url: /rfc/rfc-process/
    document: rfcs/0001-rfc-process.ftd
  - 2: `fastn update`
    url: /rfc/fastn-update/
    document: rfcs/0002-fastn-update.ftd
    skip: true
  - 3: Variable Interpolation
    url: /rfc/variable-interpolation/
    document: rfcs/0003-variable-interpolation.ftd
  - 4: Incremental Build
    url: /rfc/incremental-build/
    document: rfcs/0004-incremental-build.ftd
- Architecture: /architecture/
  document: d/architecture.ftd
  - `ftd` crate 🚧: /ftd-crate/
    document: d/ftd-crate.ftd
  - `fastn-core` crate 🚧: /fastn-core-crate/
    document: d/fastn-core-crate.ftd
  - `fastn` crate 🚧: /fastn-crate/
    document: d/fastn-crate.ftd
  - `fastn-package` crate 🚧: /fastn-package/
    document: d/fastn-package.ftd
- `ftd p1` grammar: /p1-grammar/
  document: ftd/p1-grammar.ftd

# Content Planning: /planning/
  skip: true
  source: planning
  show-planning: true

- Overview: /planning/
- dynamic UI planning: /dynamic-ui/-/planning/
  document: planning/country-details/index.ftd
  - Script 1: /dynamic-ui/-/planning/script1/
    document: planning/country-details/script1.ftd
  - Script 2: /dynamic-ui/-/planning/script2/
    document: planning/country-details/script2.ftd
  - Script 3: /dynamic-ui/-/planning/script3/
    document: planning/country-details/script3.ftd
- Page Nomenclature: /page-nomenclature/
  document: planning/page-nomenclature.ftd
- Create website planning: /create-website-planning/
  document: users/index.ftd
- Orientation video planning: /orientation-planning/
  document: planning/orientation-planning-video.ftd
- Documentation Systems: /documentation/
  document: planning/documentation-systems.ftd
- Adding color-scheme: /color-scheme/-/planning/
  document: expander/ds/ds-cs.ftd
- Adding typography: /typography/-/planning/
  document: expander/ds/ds-typography.ftd
- Using page component: /ds-page/-/planning/
  document: expander/ds/ds-page.ftd
- Markdown: /markdown/-/planning/
  document: expander/ds/markdown.ftd
- SEO: /seo-meta/-/planning/
  document: expander/ds/meta-data.ftd
- Understanding sitemap: /understanding-sitemap/-/planning/
  document: expander/ds/understanding-sitemap.ftd
- Using images in documents: /using-images/-/planning/
  document: expander/imagemodule/index.ftd
- Holy grail layout: /holy-grail/-/planning/
  document: expander/layout/index.ftd
- sitemap - document: /planning/sitemap-document/
  document: planning/sitemap-features/document.ftd
- border-radius video: /planning/border-radius/
- Postcard Video: /planning/post-card/
  skip: true
- Button Video: /planning/button/
- Rive Video: /planning/rive/
- Developer Course: /planning/developer-course/

-- fastn.url-mappings:

/ftd/kernel/ -> /kernel/
/ftd/list/ -> /list/
/package-query/ -> /sql/
/images-in-modules/ -> /using-images/
/images-in-modules/-/planning/ -> /using-images/-/planning/
/ftd/variables/ -> /variables/
/ftd/built-in-types/ -> /built-in-types/
/ftd/record/ -> /record/
/ftd/or-type/ -> /or-type/
/ftd/row/ -> /row/
/ftd/column/ -> /column/
/ftd/container/ -> /container/
/ftd/text/ -> /text/
/ftd/image/ -> /image/
/ftd/iframe/ -> /iframe/
/ftd/integer/ -> /integer/
/ftd/decimal/ -> /decimal/
/ftd/boolean/ -> /boolean/
/ftd/text-input/ -> /text-input/
/blog/web-components/ -> /web-components/
/ftd/document/ -> /document/
/website-optimization/ -> /blog/seo/
/seo/ -> /seo-meta-data/
/seo/-/planning -> /seo-meta-data/-/planning/
/blog/seo/ -> /blog/seo-meta-data/
/seo-meta-data/ -> /seo-meta/
/seo-meta-data/-/planning/ -> /seo-meta/-/planning/
/seo-meta-data/-/frontend/ -> /seo-meta/-/frontend/
/blog/seo-meta-data/ -> /blog/seo-meta/
/markdown-in-doc-site/-/planning/ -> /markdown/-/planning/
/create-page/-/planning/ -> /ds-page/-/planning/
/rfcs/rfc-process/ -> /rfc/rfc-process/
/rfcs/fastn-update/ -> /rfc/fastn-update/
/rfcs/variable-interpolation/ -> /rfc/variable-interpolation/
/student-programs/champion-program/ -> /champion-program/
/student-programs/ambassador-program/ -> /ambassador-program/
/student-programs/champion-program/champions/ajit-garg/ -> /champions/ajit-garg/
/student-programs/champion-program/champions/ayush-soni/ -> /champions/ayush-soni/
/student-programs/ambassador-program/ambassadors/ayush-soni/ -> /ambassadors/ayush-soni/
/ambassadors-program/ -> /ambassador-program/
/champions-program/ -> /champion-program/
/blog/writer-journey/ -> /writer/
/blog/prove-you-wrong/ -> /prove/
/blog/intimidation-of-programming/ -> /intimidation/
/overview/ -> /home/
/events/weekly-contest/ -> /weekly-contest/
/setup.exe -> https://github.com/fastn-stack/fastn/releases/latest/download/fastn_setup.exe
/clean-urls/-/build/ -> /clean-urls/
/cet/ -> https://chat.whatsapp.com/Iiv1klM3c2G3e6eb8kCDhJ
/aieee-vizag/ -> https://chat.whatsapp.com/HigWcqIijQj63xCNAWJmLS
/github/ -> https://github.com/fastn-stack/
/whatsapp/ -> https://www.whatsapp.com/channel/0029Va6XNHZ9WtCCkv3KvC0X/
/twitter/ -> https://twitter.com/fastn_stack/
/instagram/ -> https://www.instagram.com/fastn_stack/
/discord/ -> https://discord.gg/eNXVBMq4xt
/linkedin/ -> https://www.linkedin.com/company/fastn-stack/
/r/counter/ -> https://replit.com/@ajit6/counter/
/r/acme/ -> https://replit.com/@ayushipujaa/acme/
/custom-url/ -> /custom-urls/
/loops/ -> /loop/
/use-js/ -> /use-js-css/
/use-css/ -> /external-css/<|MERGE_RESOLUTION|>--- conflicted
+++ resolved
@@ -917,17 +917,14 @@
 
 # Blog: /blog/
 
-<<<<<<< HEAD
 - Building Your Personal Website with fastn: /blog/personal-website-1/
   document: blog/personal-website-1.ftd
 - Content Library: /blog/content-library/
   document: blog/content-library.ftd
 - Memory, Mutability and Reactivity: /blog/strongly-typed/
   document: blog/strongly-typed.ftd
-=======
 - Design System Package Tutorial (Part 1): /blog/design-system/
   document: blog/design-system.ftd
->>>>>>> baf43a8b
 - Domain Components: /blog/domain-components/
   document: blog/domain-components.ftd
 - Search Feature in fastn.com: /blog/search/
