--- conflicted
+++ resolved
@@ -329,7 +329,6 @@
     - Base Stepper: /base-stepper/
       skip: true
       document: /featured/sections/steppers/base-stepper.ftd
-<<<<<<< HEAD
   - Testimonial Components: /testimonials/
     document: /featured/sections/testimonials/index.ftd
     - Testimonial Nav Card: /testimonial-nav-card/
@@ -341,13 +340,11 @@
     - Testimonial Square Card: /testimonial-square-card/
       skip: true
       document: /featured/sections/testimonials/testimonial-square-card.ftd
-=======
   - Accordion Components: /accordions/
     document: /featured/sections/accordions/index.ftd
     - Accordion: /accordion/
       skip: true
       document: /featured/sections/accordions/accordion.ftd
->>>>>>> 6b72bfe7
   - Key Value Tables: /featured/sections/kvt/
     - Key Value Table 1: /featured/sections/kvt/kvt-1/
       skip: true
