--- conflicted
+++ resolved
@@ -1,8 +1,14 @@
 -- ds.page-with-no-right-sidebar: Learning Resources
 
-<<<<<<< HEAD
 Master fastn web development with our curated resources, from creating websites 
 to building dynamic apps.
+
+These learning resources will help you to ace the challenges of the
+[`fastn` Champion Program](/champion-program/) which is a part of the students
+programs. This program is an official **`certification program`** 
+offered to the students to acknowledge their competance in `fastn-stack`.   
+
+;;The resources are distributed in the following categories.
 
 -- ds.h1: Create a website
 
@@ -21,17 +27,8 @@
 - **Typography:** Discover how to create [typography.](/typography/)
 - **Typography JSON to ftd:** Learn to generate [typography code from JSON](https://fastn.com/typo-json-to-ftd/)
 - **Export Typography as JSON:** Learn to export [`ftd.type-data` variables as JSON](https://fastn.com/typo-to-json/)
-=======
-Discover a wealth of resources to help you master `fastn` web development, from
-creating websites to building full-stack web applications.
 
-These learning resources will help you to ace the challenges of the
-[`fastn` Champion Program](/champion-program/) which is a part of the students
-programs. This program is an official **`certification program`** 
-offered to the students to acknowledge their competance in `fastn-stack`.   
 
-The resources are distributed in the following categories. 
->>>>>>> f2c30d9a
 
 -- ds.h1: Build and customize UI components
 
