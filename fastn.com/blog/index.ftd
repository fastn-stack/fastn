-- import: fastn.com/blog/strongly-typed
-- import: fastn.com/blog/search as fp
-- import: fastn.com/blog/cli-check-for-updates as fp
-- import: fastn.com/blog/search as p12
-- import: fastn.com/blog/acme as p11
-- import: fastn.com/events/weekly-contest/week-1-quote as p10
-- import: fastn.com/blog/writer-journey as p9
-- import: fastn.com/blog/prove-you-wrong as p8
-- import: fastn.com/blog/the-intimidation-of-programming as p7
-- import: fastn.com/blog/meta-data-blog as p6
-- import: fastn.com/blog/trizwitlabs as p5
-- import: fastn.com/blog/philippines as p4
-- import: fastn.com/blog/wittyhacks as p3
-- import: fastn.com/blog/web-components as p2
-- import: fastn.com/blog/show-cs as p1
-- import: fastn.com/blog/breakpoint as r1
-- import: fastn.com/blog/domain-components
<<<<<<< HEAD
-- import: fastn.com/blog/content-library
-- import: fastn.com/blog/personal-website-1
=======
-- import: fastn.com/blog/design-system
>>>>>>> baf43a8b

-- ds.page-with-no-right-sidebar:

-- ds.posts:

<<<<<<< HEAD
-- ds.featured-post:
post-data: $personal-website-1.meta

-- ds.featured-post:
post-data: $content-library.meta

-- ds.without-image-half:
post-data: $domain-components.meta

-- ds.without-image-half:
post-data: $r1.index-meta

-- ds.featured-post:
post-data: $fp.meta

-- ds.without-image-half:
post-data: $strongly-typed.meta

-- ds.without-image-half:
post-data: $p11.meta

-- ds.without-image-half:
post-data: $p10.meta

-- ds.without-image-half:
post-data: $p9.meta

-- ds.without-image-half:
post-data: $p8.meta

-- ds.without-image:
post-data: $p7.meta

-- ds.without-image-half:
post-data: $p6.meta

-- ds.without-image-half:
post-data: $p5.meta

-- ds.without-image:
post-data: $p4.meta

-- ds.image-in-between:
post-data: $p3.meta

-- ds.without-image-half:
post-data: $p2.meta

-- ds.without-image:
post-data: $p1.meta

=======
    -- ds.without-image-half:
    post-data: $design-system.meta

	-- ds.without-image-half:
	post-data: $domain-components.meta
	
	-- ds.without-image-half:
	post-data: $r1.index-meta
	
	-- ds.featured-post:
	post-data: $fp.meta
	
	-- ds.without-image-half:
	post-data: $p12.meta
	
	-- ds.without-image-half:
	post-data: $p11.meta
	
	-- ds.without-image-half:
	post-data: $p10.meta
	
	-- ds.without-image-half:
	post-data: $p9.meta
	
	-- ds.without-image-half:
	post-data: $p8.meta
	
	-- ds.without-image:
	post-data: $p7.meta
	
	-- ds.without-image-half:
	post-data: $p6.meta
	
	-- ds.without-image-half:
	post-data: $p5.meta
	
	-- ds.without-image:
	post-data: $p4.meta
	
	-- ds.image-in-between:
	post-data: $p3.meta
	
	-- ds.without-image-half:
	post-data: $p2.meta
	
	-- ds.without-image:
	post-data: $p1.meta
	
>>>>>>> baf43a8b
-- end: ds.posts

-- end: ds.page-with-no-right-sidebar<|MERGE_RESOLUTION|>--- conflicted
+++ resolved
@@ -15,18 +15,14 @@
 -- import: fastn.com/blog/show-cs as p1
 -- import: fastn.com/blog/breakpoint as r1
 -- import: fastn.com/blog/domain-components
-<<<<<<< HEAD
 -- import: fastn.com/blog/content-library
 -- import: fastn.com/blog/personal-website-1
-=======
 -- import: fastn.com/blog/design-system
->>>>>>> baf43a8b
 
 -- ds.page-with-no-right-sidebar:
 
 -- ds.posts:
 
-<<<<<<< HEAD
 -- ds.featured-post:
 post-data: $personal-website-1.meta
 
@@ -78,9 +74,8 @@
 -- ds.without-image:
 post-data: $p1.meta
 
-=======
-    -- ds.without-image-half:
-    post-data: $design-system.meta
+-- ds.without-image-half:
+post-data: $design-system.meta
 
 	-- ds.without-image-half:
 	post-data: $domain-components.meta
@@ -127,7 +122,6 @@
 	-- ds.without-image:
 	post-data: $p1.meta
 	
->>>>>>> baf43a8b
 -- end: ds.posts
 
 -- end: ds.page-with-no-right-sidebar