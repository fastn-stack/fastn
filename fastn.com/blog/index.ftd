--- conflicted
+++ resolved
@@ -20,13 +20,8 @@
 
 -- ds.posts:
 
-<<<<<<< HEAD
 -- ds.without-image-half:
 post-data: $domain-components.meta
-=======
--- ds.featured-post:
-post-data: $p12.meta
->>>>>>> ecebf1e2
 
 -- ds.without-image-half:
 post-data: $r1.index-meta
