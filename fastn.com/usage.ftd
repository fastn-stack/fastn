<<<<<<< HEAD



-- ft.doc-page:
toc: $ft.toc
=======
-- ft.page:
>>>>>>> 842beab5


-- ft.h0: `fpm` Usage

`fpm` CLI uses a few sub-commands to do different things:

- `fpm -h` or `fpm --help` to print help-text and exit.
- [`fpm build`](/fpm/build/)
- [`fpm sync`](/fpm/sync/)
- [`fpm status`](/fpm/status/)
- [`fpm diff`](/fpm/diff/)

Running `fpm` without any argument prints the help-text, which lists all available
subcommands and general instructions on how to use `fpm`.<|MERGE_RESOLUTION|>--- conflicted
+++ resolved
@@ -1,12 +1,7 @@
-<<<<<<< HEAD
-
 
 
 -- ft.doc-page:
 toc: $ft.toc
-=======
--- ft.page:
->>>>>>> 842beab5
 
 
 -- ft.h0: `fpm` Usage
