--- conflicted
+++ resolved
@@ -1,48 +1,7 @@
-<<<<<<< HEAD
-?-- import: fastn.dev/assets
+-- import: fastn.dev/assets
 -- import: fifthtry.github.io/admonitions as cbox
-=======
+
 -- my-ds.page: Install `fastn`
-
-
--- ds.markdown: 
-
-You can download `fastn` in multiple ways. The easiest way being just download the
-binary and install it in your local system.
-
--- ds.h1: Pre-built library
-
--- ds.h2: Linux / MacOS Installation
-
-You can get our pre-compiled binaries in the 
-[Releases](https://github.com/ftd-lang/fastn/releases) section. 
-
--- ds.code:
-lang: sh
-
-sudo bash -c "$(curl -fsSL https://raw.githubusercontent.com/ftd-lang/fastn/main/install.sh)"
-
-
--- ds.h2: Windows Installation
-
--- ds.h3: Download and map the binaries
-
-- Download the executable from the [Releases](https://github.com/ftd-lang/fastn/releases) 
-  page.
-- Use the reference to `fastn.exe` in your terminal to invoke ftd.
-
-  [Read more](setup/windows)
-
-
--- ds.h1: `Cargo install` the latest version
-
--- ds.code:
-lang: sh
-
-cargo install fastn
->>>>>>> 448ec94b
-
--- ds.page: Install `fastn`
 
 `fastn` is compatible with various operating systems, including Windows, MacOS,
 and Linux.
@@ -87,6 +46,4 @@
 3. [`fastn` from `source`](http://127.0.0.1:8000/macos/)
 
 
-
-
 -- end: my-ds.page