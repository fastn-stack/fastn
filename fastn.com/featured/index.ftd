-- boolean show-grid: true
-- boolean show-list: false




-- ds.page: 
sidebar: false

-- grid-view: Documentation Sites
if: { show-grid }
templates: $doc-sites
more-link-text: View all
more-link: /featured/doc-sites/

-- grid-view: Landing Pages
if: { show-grid }
templates: $landing-pages
more-link-text: View all
more-link: /featured/landing-pages/

-- grid-view: Blog Templates
if: { show-grid }
templates: $blog-sites
more-link-text: View all
more-link: /featured/blog-templates/

-- grid-view: Section Library
if: { show-grid }
templates: $sections
more-link-text: View all
more-link: /featured/sections/

-- grid-view: Resumes
if: { show-grid }
templates: $resumes
more-link-text: View all
more-link: /featured/resumes/

-- grid-view: Component Libraries
if: { show-grid }
templates: $bling
more-link-text: View all
more-link: /featured/components/

-- grid-view: Color Schemes
if: { show-grid }
templates: $schemes
more-link-text: View all
more-link: /featured/cs/

-- grid-view: Font Typographies
if: { show-grid }
templates: $fonts
more-link-text: View all 
more-link: /featured/fonts/

-- end: ds.page










-- component grid-view:
optional caption title:
template list templates:
optional string more-link: 
optional string more-link-text: 
boolean $hover: false
optional body body:
boolean push-top: false
boolean show-four: false
boolean show-large: false

-- ftd.column:
width: fill-container
spacing.fixed.px if { ftd.device == "mobile" }: 24
margin-top.px if { grid-view.push-top }: -90

-- ftd.row:
width: fill-container
align-content: center
margin-top.px if { ftd.device == "mobile" }: 24

-- ftd.desktop:

-- ftd.text: $grid-view.title
if: { grid-view.title != NULL }
role: $inherited.types.heading-medium
color: $inherited.colors.accent.primary
width: fill-container

-- end: ftd.desktop

-- ftd.mobile:

-- ftd.text: $grid-view.title
if: { grid-view.title != NULL }
role: $inherited.types.copy-large
color: $inherited.colors.text
width: fill-container
align-self: center

-- end: ftd.mobile

-- ftd.row:
if: { grid-view.more-link-text != NULL}
align-content: center
spacing.fixed.px: 6
link: $grid-view.more-link

-- ftd.text: $grid-view.more-link-text
role: $inherited.types.button-medium
color: $inherited.colors.text-strong
$on-mouse-enter$: $ftd.set-bool($a=$grid-view.hover, v = true)
$on-mouse-leave$: $ftd.set-bool($a=$grid-view.hover, v = false)
white-space: nowrap
border-bottom-width.px: 1
border-color: $inherited.colors.background.step-1
border-color if { grid-view.hover }: $inherited.colors.cta-primary.base
color if { grid-view.hover }: $inherited.colors.cta-primary.base

-- ftd.image:
src: $fastn-assets.files.images.featured.arrow.svg
width: auto

-- end: ftd.row

-- end: ftd.row

-- ftd.text:
if: { grid-view.body != NULL }
role: $inherited.types.copy-regular
color: $inherited.colors.text
margin-top.px: 16
margin-bottom.px if { ftd.device == "mobile" }: 24

$grid-view.body

-- ftd.desktop:

-- ftd.row:
width.fixed.vw: 70
spacing.fixed.px: 32
overflow-x: auto
margin-vertical.px: 40

-- grid-of-items: $obj.title
$loop$: $grid-view.templates as $obj
template-url: $obj.template-url
licence-url: $obj.licence-url
github-url: $obj.github-url
screenshot: $obj.screenshot
body: $obj.body
is-last: $obj.is-last
wip: $obj.wip
two-fold: $obj.two-fold
show-large: $grid-view.show-large

-- end: ftd.row

-- end: ftd.desktop

-- ftd.mobile:

-- ftd.column:
width: fill-container
spacing.fixed.px: 32

-- grid-of-items: $obj.title
$loop$: $grid-view.templates as $obj
template-url: $obj.template-url
licence-url: $obj.licence-url
github-url: $obj.github-url
screenshot: $obj.screenshot
body: $obj.body
is-last: $obj.is-last
wip: $obj.wip
two-fold: $obj.two-fold

-- end: ftd.column

-- end: ftd.mobile

-- end: ftd.column

-- end: grid-view










-- component view-all:
optional caption title:
template list templates:
boolean $hover: false
optional body body:

-- ftd.column:
width: fill-container
spacing.fixed.px if { ftd.device == "mobile" }: 24

-- ftd.row:
width: fill-container
align-content: center
margin-top.px if { ftd.device == "mobile" }: 24

-- ftd.desktop:

-- ftd.text: $view-all.title
if: { view-all.title != NULL }
role: $inherited.types.heading-medium
color: $inherited.colors.accent.primary
width: fill-container

-- end: ftd.desktop

-- ftd.mobile:

-- ftd.text: $view-all.title
if: { view-all.title != NULL }
role: $inherited.types.copy-large
color: $inherited.colors.text
width: fill-container
align-self: center

-- end: ftd.mobile

-- end: ftd.row

-- ftd.text:
if: { view-all.body != NULL }
role: $inherited.types.copy-regular
color: $inherited.colors.text
margin-top.px: 16
margin-bottom.px if { ftd.device == "mobile" }: 24

$view-all.body

-- ftd.desktop:

-- ftd.row:
width.fixed.vw: 70
spacing.fixed.px: 32
wrap: true
margin-vertical.px: 40

-- grid-of-items: $obj.title
$loop$: $view-all.templates as $obj
template-url: $obj.template-url
licence-url: $obj.licence-url
github-url: $obj.github-url
screenshot: $obj.screenshot
body: $obj.body
is-last: $obj.is-last
wip: $obj.wip
two-fold: $obj.two-fold

-- end: ftd.row

-- end: ftd.desktop

-- ftd.mobile:

-- ftd.column:
width: fill-container
spacing.fixed.px: 32

-- grid-of-items: $obj.title
$loop$: $view-all.templates as $obj
template-url: $obj.template-url
licence-url: $obj.licence-url
github-url: $obj.github-url
screenshot: $obj.screenshot
body: $obj.body
is-last: $obj.is-last
wip: $obj.wip
two-fold: $obj.two-fold

-- end: ftd.column

-- end: ftd.mobile

-- end: ftd.column

-- end: view-all








-- component grid-of-items:
caption title: 
string template-url:
optional string licence-url:
string github-url:
boolean is-last:
boolean $github-hover: false
boolean $mit-hover: false
optional body body:
optional ftd.image-src screenshot:
boolean wip: false
boolean two-fold: false
boolean $mouse-in: false
boolean show-large: false

-- ftd.column:
width if { ftd.device == "mobile" }: fill-container
spacing.fixed.px: 16
min-width.fixed.px: 324
width.fixed.px: 324
classes if {grid-of-items.two-fold}: two-folded
$on-mouse-enter$: $ftd.set-bool($a = $grid-of-items.mouse-in, v = true)
$on-mouse-leave$: $ftd.set-bool($a = $grid-of-items.mouse-in, v = false)
height.fixed.px if {!grid-of-items.two-fold && !grid-of-items.show-large}: 224
height.fixed.px if {grid-of-items.two-fold}: 520
height.fixed.px if {grid-of-items.show-large}: 324
align-content: center
border-color: $inherited.colors.border
border-width.px: 1
border-radius.px: 8
overflow: hidden

-- ftd.desktop:

-- ftd.row:
width: fill-container
spacing.fixed.px: 12
padding.px: 20
anchor: parent
bottom.px if { grid-of-items.mouse-in }: 0
bottom.px if { !grid-of-items.mouse-in }: -64
left.px: 0
z-index: 999
background.solid: #222222cc
border-bottom-left-radius.px: 8
border-bottom-right-radius.px: 8
align-content: center


-- ftd.text: $grid-of-items.title
role: $inherited.types.label-large
color: #FFFFFF
width: fill-container

-- ftd.image:
src: $fastn-assets.files.images.featured.arrow-right.svg
width.fixed.px: 22

-- end: ftd.row

-- end: ftd.desktop

-- ftd.mobile:

-- ftd.row:
width: fill-container
spacing.fixed.px: 12
padding.px: 20
anchor: parent
bottom.px: 0
left.px: 0
z-index: 999
background.solid: #222222cc
border-bottom-left-radius.px: 8
border-bottom-right-radius.px: 8
classes: mouse-over

-- ftd.text: $grid-of-items.title
role: $inherited.types.label-large
color: #FFFFFF
width: fill-container

-- ftd.image:
src: $fastn-assets.files.images.featured.arrow-right.svg
width.fixed.px: 22

-- end: ftd.row

-- end: ftd.mobile

-- ftd.column:
width: fill-container
align-content: center
link: $grid-of-items.template-url

-- ftd.column:
if: { grid-of-items.wip }
width.fixed.px: 190
height.fixed.px: 166
anchor: parent
background.solid: $overlay-bg
overflow: hidden
align-content: center
z-index: 99

-- ftd.column:
width: fill-container
align-content: center
spacing.fixed.px: 16

-- ftd.image:
src: $fastn-assets.files.images.featured.lock-icon.svg
width.fixed.px: 48
height.fixed.px: 48

-- ftd.text: Coming Soon
role: $inherited.types.button-medium
color: #d9d9d9

-- end: ftd.column

-- end: ftd.column

/-- ftd.image:
if: { $grid-of-items.screenshot != NULL }
src: $grid-of-items.screenshot
$on-mouse-enter$: $ftd.set-bool($a=$grid-of-items.github-hover, v = true)
$on-mouse-leave$: $ftd.set-bool($a=$grid-of-items.github-hover, v = false)
fit: contain
width.fixed.px: 324
height.fixed.px: 224

-- ftd.image:
if: { $grid-of-items.screenshot != NULL }
src: $grid-of-items.screenshot
<<<<<<< HEAD
width: fill-container
height: fill-container
fit: cover
=======
>>>>>>> 8c88c4ea
$on-mouse-enter$: $ftd.set-bool($a=$grid-of-items.github-hover, v = true)
$on-mouse-leave$: $ftd.set-bool($a=$grid-of-items.github-hover, v = false)
fit: cover
width.fixed.px: 324
height.fixed.px: 224

/-- ftd.image:
if: { $grid-of-items.screenshot != NULL }
src: $grid-of-items.screenshot
$on-mouse-enter$: $ftd.set-bool($a=$grid-of-items.github-hover, v = true)
$on-mouse-leave$: $ftd.set-bool($a=$grid-of-items.github-hover, v = false)
max-width: fill-container
height: auto

/-- ftd.image:
if: { $grid-of-items.screenshot != NULL }
src: $grid-of-items.screenshot
$on-mouse-enter$: $ftd.set-bool($a=$grid-of-items.github-hover, v = true)
$on-mouse-leave$: $ftd.set-bool($a=$grid-of-items.github-hover, v = false)
width: fill-container
height: auto
align-self: center

-- end: ftd.column

-- ftd.row:
align-content: right
spacing.fixed.px: 12
padding-top.px: 8
anchor: parent
right.px: 16
top.px: 0
z-index: 999999

-- ftd.row:

-- ftd.column:
if: { grid-of-items.github-url != NULL  }
link: $grid-of-items.github-url

-- ftd.image:
src: $fastn-assets.files.images.icon-github.svg
width.fixed.px: 16
height.fixed.px: 16
align-self: center
margin-right.px: 8

-- end: ftd.column

-- ftd.column:
if: { grid-of-items.licence-url != NULL  }
link: $grid-of-items.licence-url

-- ftd.image:
src: $fastn-assets.files.images.mit-icon.svg
width.fixed.px: 16
height.fixed.px: 16
align-self: center

-- end: ftd.column

-- end: ftd.row

-- end: ftd.row

-- end: ftd.column

-- end: grid-of-items










-- record template:
caption title:
string template-url: 
optional ftd.image-src screenshot:
optional string licence-url: 
optional string github-url:
optional body body: 
boolean is-last: false
boolean wip: false
boolean two-fold: false

-- template list doc-sites:

-- template: Doc-site
template-url: featured/ds/doc-site/
screenshot: $fastn-assets.files.images.featured.doc-sites.doc-site.jpg

-- template: Midnight Rush
template-url: featured/ds/mr-ds/
screenshot: $fastn-assets.files.images.featured.doc-sites.midnight-rush.jpg

-- template: Midnight Storm
template-url: featured/ds/midnight-storm/
screenshot: $fastn-assets.files.images.featured.doc-sites.midnight-storm.jpg

-- end: doc-sites





-- template list landing-pages:

-- template: Midnight Storm
template-url: featured/landing/midnight-storm-landing/
screenshot: $fastn-assets.files.images.featured.landing.ms-landing-demo.png

-- template: Midnight Rush
template-url: featured/landing/mr-landing/
screenshot: $fastn-assets.files.images.featured.landing.midnight-rush-landing.jpg

-- template: Misty Gray
template-url: featured/landing/misty-gray-landing/
screenshot: $fastn-assets.files.images.featured.landing.misty-gray-landing.png

-- end: landing-pages




-- template list blog-sites:

-- template: Midnight Rush
template-url: featured/blogs/mr-blog/
screenshot: $fastn-assets.files.images.featured.blog.midnight-rush-blog.jpg

-- template: Midnight Storm
template-url: featured/blogs/ms-blog/
screenshot: $fastn-assets.files.images.featured.blog.midnight-storm.jpg

-- template: Misty Gray
template-url: featured/blogs/mg-blog/
screenshot: $fastn-assets.files.images.featured.blog.misty-gray.jpg

-- end: blog-sites





-- template list resumes:

-- template: Caffeine
template-url: featured/resumes/caffiene/
screenshot: $fastn-assets.files.images.featured.resumes.caffiene.png

-- template: Resume 1
template-url: featured/resumes/resume-1/
screenshot: $fastn-assets.files.images.featured.resumes.resume-1.png

-- end: resumes





-- template list workshops:

-- template: Workshop 1
template-url: featured/workshops/workshop-1/
screenshot: $fastn-assets.files.images.featured.workshops.workshop-1.png

-- end: workshops









-- template list schemes:

-- template: Saturated Sunset CS
template-url: featured/cs/saturated-sunset-cs/
screenshot: $fastn-assets.files.images.featured.cs.saturated-sunset-cs.png

-- template: Midnight Rush CS
template-url: featured/cs/midnight-rush-cs/
screenshot: $fastn-assets.files.images.featured.cs.midnight-rush-cs.png

-- template: Blog Template 1 CS
template-url: featured/cs/blog-template-1-cs/
screenshot: $fastn-assets.files.images.featured.cs.blog-template-1-cs.png

-- end: schemes










-- template list bling:

-- template: Business Cards
template-url: /featured/components/business-cards/
screenshot: $fastn-assets.files.images.featured.business-cards.gradient-business-card-ftont.jpg

-- template: Modal Cover
template-url: featured/components/modals/modal-cover/
screenshot: $fastn-assets.files.images.featured.components.modal-cover.png

-- template: Header / Navbars
template-url: https://fastn-community.github.io/header/
screenshot: $fastn-assets.files.images.featured.components.header.jpg

Code blocks are typically defined by using specific syntax or indentation rules,
depending on the programming language.


-- end: bling










-- template list fonts:

-- template: Inter Typography
template-url: featured/fonts/inter/
screenshot: $fastn-assets.files.images.featured.font.inter-font.jpg

-- template: Opensans Typography
template-url: featured/fonts/opensans/
screenshot: $fastn-assets.files.images.featured.font.opensans-font.jpg

-- template: Roboto Typography
template-url: featured/fonts/roboto/
screenshot: $fastn-assets.files.images.featured.font.roboto-font.jpg

-- end: fonts



-- template list sections:

-- template: Giggle Presentation Template
template-url: /featured/sections/slides/giggle-presentation-template/
screenshot: $fastn-assets.files.images.featured.sections.slides.giggle-presentation-template.png

-- template: Hero with two CTA - Design 5
template-url: featured/sections/heros/hero-with-2-cta/hero-with-2-cta-5/
screenshot: $fastn-assets.files.images.featured.sections.heros.hero-with-2-cta.hero-with-two-cta-5.png

-- template: Image Gallery IG
template-url: /featured/sections/cards/image-gallery-ig/
screenshot: $fastn-assets.files.images.featured.sections.image-gallery-ig.png


-- end: sections









-- component font-package:
caption name:
string github:
string google:
string site:

-- ftd.column:
padding.px: 20
border-width.px: 2
border-radius.px: 5
border-color: $inherited.colors.border
margin-bottom.px: 20
spacing.fixed.px: 10

-- ftd.text: $font-package.name
role: $inherited.types.copy-large
color: $inherited.colors.text-strong

-- kv: Google:
value: $font-package.google

-- kv: Github:
value: $font-package.github

-- kv: Site:
value: $font-package.site

-- end: ftd.column

-- end: font-package










-- component kv:
caption key:
body value:

-- ftd.row:
width: fill-container
spacing.fixed.px: 5

-- ftd.text: $kv.key
role: $inherited.types.copy-small
color: $inherited.colors.text

-- ftd.text: $kv.value
role: $inherited.types.copy-small
color: $inherited.colors.text-strong

-- end: ftd.row

-- end: kv










-- component fonts:

-- ftd.column:
width: fill-container

-- ftd.row:
width: fill-container
spacing.fixed.px: 34

-- font-package: Inter
google: https://fonts.google.com/specimen/Inter
site: https://fifthtry.github.io/inter/
github: https://github.com/FifthTry/inter

-- font-package: Roboto
google: https://fonts.google.com/specimen/Roboto
site: https://fifthtry.github.io/roboto/
github: https://github.com/FifthTry/roboto

-- end: ftd.row

-- end: ftd.column

-- end: fonts





-- ftd.color overlay-bg:
light: #00000066
dark:  #00000066

<|MERGE_RESOLUTION|>--- conflicted
+++ resolved
@@ -341,8 +341,8 @@
 spacing.fixed.px: 12
 padding.px: 20
 anchor: parent
-bottom.px if { grid-of-items.mouse-in }: 0
-bottom.px if { !grid-of-items.mouse-in }: -64
+bottom.px: 0
+;; bottom.px if { !grid-of-items.mouse-in }: -64
 left.px: 0
 z-index: 999
 background.solid: #222222cc
@@ -437,12 +437,6 @@
 -- ftd.image:
 if: { $grid-of-items.screenshot != NULL }
 src: $grid-of-items.screenshot
-<<<<<<< HEAD
-width: fill-container
-height: fill-container
-fit: cover
-=======
->>>>>>> 8c88c4ea
 $on-mouse-enter$: $ftd.set-bool($a=$grid-of-items.github-hover, v = true)
 $on-mouse-leave$: $ftd.set-bool($a=$grid-of-items.github-hover, v = false)
 fit: cover
