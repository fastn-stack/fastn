-- import: fastn.com/featured as ft-ui


-- ds.page:
sidebar: false

-- ft-ui.grid-view: Cards
templates: $cards
;;more-link-text: View more
;;more-link: /featured/sections/cards/

-- ft-ui.grid-view: Hero Components
templates: $heros
more-link-text: View more
more-link: /heros/

-- ft-ui.grid-view: Stepper Components
templates: $steppers
more-link-text: View more
more-link: /steppers/

-- ft-ui.grid-view: Testimonial Components
templates: $testimonials
more-link-text: View more
more-link: /testimonials/

-- ft-ui.grid-view: Accordion Components
templates: $accordions
more-link-text: View more
more-link: /accordions/

<<<<<<< HEAD
-- ft-ui.grid-view: Team Components
templates: $team
more-link-text: View more
more-link: /featured/team/
=======
-- ft-ui.grid-view: Pricing Components
templates: $pricing
more-link-text: View more
more-link: /featured/pricing/
>>>>>>> 2e25f74f

-- ft-ui.grid-view: Key Value Tables
templates: $kvt
;;more-link-text: View more
;;more-link: /featured/sections/kvt/

-- ft-ui.grid-view: Slides / Presentations
templates: $slides
more-link-text: View more
more-link: /featured/sections/slides/

-- end: ds.page










-- ft-ui.template-data list heros:

-- ft-ui.template-data: Hero Right Hug Expanded Search
template-url: /hero-right-hug-expanded-search/
screenshot: $fastn-assets.files.images.featured.sections.heros.hero-with-2-cta.hero-with-two-cta-5.png

-- ft-ui.template-data: Hero Right Hug Expanded
template-url: /hero-right-hug-expanded/
screenshot: $fastn-assets.files.images.featured.sections.heros.hero-6.png

-- ft-ui.template-data: Hero Right Hug Large
template-url: /hero-right-hug-large/
screenshot: $fastn-assets.files.images.featured.sections.heros.hero-2.png

-- end: heros





-- ft-ui.template-data list steppers:

-- ft-ui.template-data: Stepper with border box
template-url: /stepper-border-box/
screenshot: $fastn-assets.files.images.featured.sections.steppers.stepper-border-box.png

-- ft-ui.template-data: Stepper with left image
template-url: /stepper-left-image/
screenshot: $fastn-assets.files.images.featured.sections.steppers.stepper-left-image.png

-- ft-ui.template-data: Stepper with left right image
template-url: /stepper-left-right/
screenshot: $fastn-assets.files.images.featured.sections.steppers.stepper-left-right.png

-- end: steppers



-- ft-ui.template-data list accordions:

-- ft-ui.template-data: Accordion
template-url: /accordion/
screenshot: $fastn-assets.files.images.featured.sections.accordions.accordion.png

-- end: accordions



-- ft-ui.template-data list pricing:

-- ft-ui.template-data: Price Box
template-url: /price-box/
screenshot: $fastn-assets.files.images.featured.sections.pricing.price-box.png

-- ft-ui.template-data: Price Card
template-url: /price-card/
screenshot: $fastn-assets.files.images.featured.sections.pricing.price-card.png

-- end: pricing






-- ft-ui.template-data list team:

-- ft-ui.template-data: Team Card
template-url: /team-card/
screenshot: $fastn-assets.files.images.featured.sections.team.team-card.png

-- ft-ui.template-data: Member
template-url: /member/
screenshot: $fastn-assets.files.images.featured.sections.team.member.png

-- ft-ui.template-data: Member Tile
template-url: /member-tile/
screenshot: $fastn-assets.files.images.featured.sections.team.member-tile.png

-- end: team






-- ft-ui.template-data list testimonials:

-- ft-ui.template-data: Testimonial Nav Card
template-url: /testimonial-nav-card/
screenshot: $fastn-assets.files.images.featured.sections.testimonials.testimonial-nav-card.png

-- ft-ui.template-data: Testimonial Square Card
template-url: /testimonial-square-card/
screenshot: $fastn-assets.files.images.featured.sections.testimonials.testimonial-square-card.png

-- ft-ui.template-data: Testimonial Card
template-url: /testimonial-card/
screenshot: $fastn-assets.files.images.featured.sections.testimonials.testimonial-card.png

-- end: testimonials




-- ft-ui.template-data list cards:

-- ft-ui.template-data: Card - 1
template-url: /featured/sections/cards/card-1/
screenshot: $fastn-assets.files.images.featured.sections.card-1.png

-- ft-ui.template-data: Image Card - 1
template-url: /featured/sections/cards/image-card-1/
screenshot: $fastn-assets.files.images.featured.sections.image-card-1.png

-- ft-ui.template-data: Image Gallery IG
template-url: /featured/sections/cards/image-gallery-ig/
screenshot: $fastn-assets.files.images.featured.sections.image-gallery-ig.png

-- end: cards




-- ft-ui.template-data list kvt:

-- ft-ui.template-data: Key Value Table 1
template-url: /featured/sections/kvt/kvt-1/
screenshot: $fastn-assets.files.images.featured.sections.kvt-1.png

-- end: kvt



-- ft-ui.template-data list slides:

-- ft-ui.template-data: Crispy Presentation Theme
template-url: /featured/sections/slides/crispy-presentation-theme/
screenshot: $fastn-assets.files.images.featured.sections.slides.crispy-presentation-theme.png

-- ft-ui.template-data: Giggle Presentation Template
template-url: /featured/sections/slides/giggle-presentation-template/
screenshot: $fastn-assets.files.images.featured.sections.slides.giggle-presentation-template.png

-- ft-ui.template-data: Rotary Presentation Template
template-url: /featured/sections/slides/rotary-presentation-template/
screenshot: $fastn-assets.files.images.featured.sections.slides.rotary-presentation-template.png

-- end: slides<|MERGE_RESOLUTION|>--- conflicted
+++ resolved
@@ -29,17 +29,10 @@
 more-link-text: View more
 more-link: /accordions/
 
-<<<<<<< HEAD
 -- ft-ui.grid-view: Team Components
 templates: $team
 more-link-text: View more
 more-link: /featured/team/
-=======
--- ft-ui.grid-view: Pricing Components
-templates: $pricing
-more-link-text: View more
-more-link: /featured/pricing/
->>>>>>> 2e25f74f
 
 -- ft-ui.grid-view: Key Value Tables
 templates: $kvt
