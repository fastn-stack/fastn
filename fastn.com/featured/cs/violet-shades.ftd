-- import: fastn.com/featured as ft-ui

<<<<<<< HEAD
-- ds.page: 
=======
-- ds.page:
>>>>>>> 1e617cac
sidebar: false

-- ft-ui.view-all: Violet Color Scheme
templates: $violet-scheme

-- end: ds.page








-- ft-ui.template list violet-scheme:

/-- ft-ui.template: Yellow Lily CS
template-url: /cs/yellow-lily-cs/
screenshot: $fastn-assets.files.images.featured.cs.yellow-lily-cs.png

/-- ft-ui.template: Blue Wave CS
template-url: /cs/
screenshot: $fastn-assets.files.images.featured.cs.blue-wave-cs.png

-- ft-ui.template: Little Blue CS
template-url: /cs/little-blue-cs/
screenshot: $fastn-assets.files.images.featured.cs.little-blue-cs.png

-- ft-ui.template: Blog Template 1 CS
template-url: /cs/blog-template-1-cs/
screenshot: $fastn-assets.files.images.featured.cs.blog-template-1-cs.png

-- end: violet-scheme<|MERGE_RESOLUTION|>--- conflicted
+++ resolved
@@ -1,10 +1,7 @@
 -- import: fastn.com/featured as ft-ui
 
-<<<<<<< HEAD
--- ds.page: 
-=======
+
 -- ds.page:
->>>>>>> 1e617cac
 sidebar: false
 
 -- ft-ui.view-all: Violet Color Scheme
