--- conflicted
+++ resolved
@@ -1,38 +1,11 @@
 -- import: fastn.com/featured as ft-ui
 
-<<<<<<< HEAD
 
-=======
->>>>>>> cc7fd184
 -- ds.page:
 sidebar: false
 
 -- ft-ui.grid-view: Shades Of Red
 templates: $red-scheme
-<<<<<<< HEAD
-more-link-text: View more
-more-link: /cs/red-shades/
-
--- ft-ui.grid-view: Shades Of Orange
-templates: $orange-scheme
-more-link-text: View more
-more-link: /cs/orange-shades/
-
--- ft-ui.grid-view: Shades Of Green
-templates: $green-scheme
-more-link-text: View more
-more-link: /cs/green-shades/
-
--- ft-ui.grid-view: Shades Of Blue
-templates: $blue-scheme
-more-link-text: View more
-more-link: /cs/blue-shades/
-
--- ft-ui.grid-view: Shades Of Violet
-templates: $violet-scheme
-more-link-text: View more
-more-link: /cs/violet-shades/
-=======
 ;;more-link-text: View more
 ;;more-link: /featured/cs/red-shades
 
@@ -55,7 +28,6 @@
 templates: $violet-scheme
 ;;more-link-text: View more
 ;;more-link: /featured/cs/violet-shades
->>>>>>> cc7fd184
 
 -- end: ds.page
 
