-- import: fastn.com/content-library as cl
-- import: fastn.com/content-library/lib as lib

;; Create rich user interfaces, integrate with
;; Domain specific language for writing content and creating rich user interfaces,
;; integrate with APIs and databases.
;; build your next website "without developers"
;; programming language for non developers -
;; -- hero-section: build your next website without developers


-- ds.page:
document-title: fastn | The Beginner-Friendly Full-Stack Framework
document-description: Design, develop, and deploy stunning websites and web apps effortlessly. Easy-to-learn full-stack framework. No coding knowledge required. Start now!
document-image: https://fastn.com/-/fastn.com/images/fastn-dot-com-og-image.jpg
full-width: true
sidebar: false

-- lib.hero-content:

-- lib.feature-card: Easy to learn
cta-text: Learn more
cta-link: /language/
image: https://fastn.com/-/fastn.com/images/blog/offer.png

-- lib.feature-card.code:

\-- import: fastn-community.github.io/bling/quote
\-- quote.rustic: Nandhini

It's liberating to control the outcome as the creator. I can swiftly bring
changes to life without delay or intermediaries.

<<<<<<< HEAD
-- cl.feature-card.body:

fastn’s user-friendly interface and minimal syntax allow even those with no 
prior programming experience to grasp its functionalities swiftly. This also 
creates a cleaner and more maintainable code. There's no need for 
quotes around strings and you can write multiline content easily.
=======
-- lib.feature-card.body:
>>>>>>> b9dc14ca

fastn’s user-friendly interface and minimal syntax allow even those with no
prior programming experience to grasp its functionalities swiftly. This also
creates a cleaner and more maintainable code. There's no need for quotes around
strings and you can write multiline content easily.

<<<<<<< HEAD

-- end: cl.feature-card
=======
-- end: lib.feature-card
>>>>>>> b9dc14ca

-- lib.feature-card: Easy to build 
icon: https://fifthtry.github.io/fastn-ui/-/fifthtry.github.io/fastn-ui/static/benefits/benefits-icon-2.svg
cta-text: Learn more
cta-link: /acme/
image: https://fastn.com/-/fastn.com/images/blog/offer.png
feature: Rapidly assemble webpages
move-left: true

-- lib.feature-card.code:

\-- ws.hero-image-left: Diwali Dhamaka Offer 2023
cta-primary: Claim Now
cta-primary-link: /pricing/
image: $assets.files.assets.diwali-2023.png

Avail 20% flat discount on our premium package this Diwali. 

Offer valid till 30th Nov 2023.

-- lib.feature-card.body:

fastn is a Domain Specific Language for authoring long-for-text content. It
offers access to a rich collection of[ready-made components]
(https://fastn.com/featured/) and allows the creation of custom components.

-- end: lib.feature-card

-- lib.feature-card: Easy to Edit
icon: https://fifthtry.github.io/fastn-ui/-/fifthtry.github.io/fastn-ui/static/feature-icon-1.svg
cta-text: Learn more
cta-link: /acme/
image: https://fastn.com/-/fastn.com/images/blog/new-price.png
;;code-image: $fastn-assets.files.images.landing.pr-pricing.png
feature: Performance

-- lib.feature-card.code:

\-- pricing.pricing-card: Startup Plan
active: true 
price: 89
currency: \$
subscription: monthly
feature-list: $pricing.startup-feature-list

\-- pricing.pricing-card: Enterprise Plan
active: false 
price: 135
currency: \$
subscription: monthly
feature-list: $pricing.enterprise-feature-list

-- lib.feature-card.body:

With fastn's user-friendly syntax and modular components, you can focus solely
on updating the content. It's as easy as changing a few lines of text. This
allows anyone to contribute, reducing dependency on developers.

-- end: lib.feature-card


-- lib.feature-card: Easy to Deploy
icon: https://fifthtry.github.io/fastn-ui/-/fifthtry.github.io/fastn-ui/static/benefits/benefits-icon-3.svg
cta-text: Learn more
cta-link: /deploy/
image: $fastn-assets.files.images.landing.build-deployed.png
;;code-image: $fastn-assets.files.images.landing.build-deployed.png
feature: Performance
move-left: true

-- lib.feature-card.code:

\-- ws.hero-image-left: Diwali Dhamaka Offer 2023
cta-primary: Claim Now
cta-primary-link: /pricing/
image: $assets.files.assets.diwali-2023.png

Avail 20% flat discount on our premium package this Diwali. 
Offer valid till 30th Nov 2023.

-- lib.feature-card.body:

fastn offers deployment for static sites using `deploy.yml` from[fastn-template]
(https://github.com/fastn-stack/fastn-template) on platforms like [GitHub]
(https://fastn.com/github-pages/) and[Vercel](https://fastn.com/vercel/). The
`.build` folder generated by the `fastn build`command simplifies publishing on
any static server. fastn also supports dynamic sites, with deployment options
across Linux, Windows, and Mac, providing flexibility for your hosting needs.

-- end: lib.feature-card

-- lib.promo-card: Browse dozens of professionaly designed templates. Easily change structure,style,and graphics -then host instantly.
cta-text: Learn More
cta-link: index.html

-- lib.promo-card: Heading

Browse dozens of professionaly designed templates. Easily change
structure,style,and graphics -then host instantly.

-- lib.hero-right-hug: Design system
cta-text: Get Started
cta-link: /figma/
image: https://fastn.com/-/fastn.com/images/blog/offer.png
icon: $fastn-assets.files.images.landing.icon.svg

fastn comes with an opinionated design system. We've pre-defined many design
choices spanning from styles to components, so you can build your website
quickly. 

-- lib.hero-left-hug: Colour schemes
cta-text: Get Started
cta-link: /color-scheme/
image: https://fastn.com/-/fastn.com/images/blog/offer.png
icon: https://fifthtry.github.io/fastn-ui/-/fifthtry.github.io/fastn-ui/static/benefits/benefits-icon-3.svg
<<<<<<< HEAD
cta-text: Learn more
cta-link: /featured/
image: https://fastn.com/-/fastn.com/images/featured/components/hero-right-hug.jpg
feature: Use it as is

You can choose from numerous components that suit your needs. There are
[doc-sites](https://fastn.com/featured/doc-sites/),
[blogs](https://fastn.com/featured/blog-templates/),
[landing pages](https://fastn.com/featured/landing-pages/) to individual 
component library like [bling](https://fastn-community.github.io/bling/),
[hero sections](https://fastn.com/featured/sections/heros/), and more. All 
components in the ecosystem adhere to a unified design system. This ensures that
 every component blends seamlessly with others, creating a cohesive look and 
 feel across your entire site.
=======
>>>>>>> b9dc14ca

fastn has well defined structure to define color schema and typography. A lot of
[color scheme](https://fastn.com/featured/cs/) and[typography]
(https://fastn.com/featured/fonts-typography/) packages are available, which
you can import and change the look and feel of your website in a few lines of
code.

-- lib.hero-right-hug: Typography
cta-text: Get Started
cta-link: /typography/
image: https://fastn.com/-/fastn.com/images/blog/offer.png
icon: https://fifthtry.github.io/fastn-ui/-/fifthtry.github.io/fastn-ui/static/benefits/benefits-icon-3.svg
<<<<<<< HEAD
cta-text: Learn more
cta-link: /backend/
image: https://fastn.com/-/fastn.com/images/featured/components/hero-right-hug.jpg
feature: Use it as is

Along with building frontends, fastn can be used for building data driven 
websites and dashboards. You can interact with backend APIs, and use the API 
responses to create dynamic web pages, display and render the response data, 
conditional Rendering, etc.
Checkout the [http processor](https://fastn.com/http/) to know more. 
fastn can be used to query data from SQLite database to generate dynamic websites.
Read more about our [package query processor](https://fastn.com/package-query/).


-- end: cl.feature-card

-- cl.cards-section:
=======
>>>>>>> b9dc14ca

fastn has well defined structure to define color schema and typography. A lot of
[color scheme](https://fastn.com/featured/cs/) and[typography]
(https://fastn.com/featured/fonts-typography/) packages are available, which
you can import and change the look and feel of your website in a few lines of
code.  

-- lib.hero-left-hug: Readymade components
cta-text: Get Started
cta-link: /featured/
image: https://fastn.com/-/fastn.com/images/blog/offer.png
icon: https://fifthtry.github.io/fastn-ui/-/fifthtry.github.io/fastn-ui/static/benefits/benefits-icon-3.svg

You can choose from numerous components that suit your needs. There are
[doc-sites](https://fastn.com/featured/doc-sites/),[blogs]
(https://fastn.com/featured/blog-templates/),[landing pages]
(https://fastn.com/featured/landing-pages/) to individual component library
like [bling](https://fastn-community.github.io/bling/),[hero sections]
(https://fastn.com/featured/sections/heros/), and more. All components in the
ecosystem adhere to a unified design system. This ensures that every component
blends seamlessly with others, creating a cohesive look and feel across your
entire site.
 
-- lib.articles-container: Heading
articles: $lib.articles

Browse dozens of professionaly designed templates. 
Easily change structure,style,and graphics -then host instantly.

-- lib.cards-section:
transparent: true

-- lib.heart-line-title-card: Loved by 1M+folks

Browse dozens of professionaly designed templates. Easily change
structure,style,and graphics -then host instantly.

-- lib.testimonial-card: Jenny Wilson
avatar: $fastn-assets.files.images.landing.avatar-1.svg
bgcolor: $inherited.colors.custom.two
bg-color: $inherited.colors.background.step-1
label: CEO, ABC Company
width: 500

At nulla tristique facilisis augue. Lectus diam dignissim erat blandit
pellentesque  egestas nulla .

-- lib.testimonial-card: Jenny Wilson
avatar: $fastn-assets.files.images.landing.avatar-2.svg
bgcolor: $inherited.colors.custom.nine
bg-color: $inherited.colors.background.step-1
label: CEO, ABC Company
width: 500

At nulla tristique facilisis augue. Lectus diam dignissim erat blandit
pellentesque  egestas nulla .

-- lib.testimonial-card: Jenny Wilson
avatar: $fastn-assets.files.images.landing.avatar-3.svg
bgcolor: $inherited.colors.custom.three
bg-color: $inherited.colors.background.step-1
label: CEO, ABC Company
width: 500

At nulla tristique facilisis augue. Lectus diam dignissim erat blandit
pellentesque  egestas nulla .

-- lib.testimonial-card: Jenny Wilson
avatar: $fastn-assets.files.images.landing.avatar-4.svg
bgcolor: $inherited.colors.custom.one
bg-color: $inherited.colors.background.step-1
label: CEO, ABC Company
width: 500

At nulla tristique facilisis augue. Lectus diam dignissim erat blandit
pellentesque  egestas nulla .

-- end: lib.cards-section

-- lib.cards-section: What makes fastn better
transparent: true

-- lib.rectangle-card:

-- lib.title-with-body-card: Fastn
logo: $fastn-assets.files.images.landing.fastn-slider-logo.svg
width: 325

Minimalistic syntax and beginner-friendly. Even non-programmers can learn and 
create websites easily. 

No coding knowledge is required.

Covers both frontend and backend. 

Comes with integrated design system with pre-defined styles and UI elements. 

Supports Markdown, making it effortless to combine text with code.

Includes built-in dark mode

-- end: lib.rectangle-card

-- lib.rectangle-card:
bgcolor: $inherited.colors.cta-secondary.base

-- lib.title-with-body-card: React JS
logo: $fastn-assets.files.images.landing.react-js-logo.svg
body-color: $inherited.colors.cta-secondary.text
width: 325

JSX syntax and JavaScript fundamentals may challenge beginners.

React primarily caters to front-end development, requiring additional backend
tools.

Lacks an integrated design system, often relying on third-party libraries.

No native support for Markdown, necessitating extra steps or libraries.

Implementing dark mode in React often involves custom CSS or CSS variables.

-- end: lib.rectangle-card

-- end: lib.cards-section

-- lib.logo-slider-1:

-- lib.slider-item: 
icon: $fastn-assets.files.images.landing.react-js-logo.svg
$active-item: true
index: 1

-- lib.slider-item: 
icon: $fastn-assets.files.images.landing.angular-js-logo.svg
index: 5

-- lib.slider-item: 
icon: $fastn-assets.files.images.landing.flutter-logo.svg
index: 3

-- lib.slider-item: 
icon: $fastn-assets.files.images.landing.react-js-logo.svg
index: 1

-- lib.slider-item: 
icon: $fastn-assets.files.images.landing.angular-js-logo.svg
index: 2

-- lib.slider-item: 
icon: $fastn-assets.files.images.landing.flutter-logo.svg
index: 3

-- end: lib.logo-slider-1

-- lib.hero-with-4-images: fastn ambassadors program
image-1: $fastn-assets.files.images.landing.event-image-1.jpg
image-2: $fastn-assets.files.images.landing.event-image-2.jpg
image-3: $fastn-assets.files.images.landing.event-image-3.jpg
image-4: $fastn-assets.files.images.landing.event-image-4.jpg
communities: $lib.communities

fastn’s [featured components portal](https://fastn.com/featured/) serves as a 
hub for designers and frontend developers to submit their designs for end users 
to discover and use. We conduct 
various [programs](https://fastn.com/champion-program/) for designers 
and developers to learn, contribute and become fastn experts.

;;-- cl.frontend-chakra:

;;-- cl.fullstack-chakra:

;;-- cl.deploy-chakra:

-- end: ds.page<|MERGE_RESOLUTION|>--- conflicted
+++ resolved
@@ -31,28 +31,14 @@
 It's liberating to control the outcome as the creator. I can swiftly bring
 changes to life without delay or intermediaries.
 
-<<<<<<< HEAD
--- cl.feature-card.body:
-
-fastn’s user-friendly interface and minimal syntax allow even those with no 
-prior programming experience to grasp its functionalities swiftly. This also 
-creates a cleaner and more maintainable code. There's no need for 
-quotes around strings and you can write multiline content easily.
-=======
 -- lib.feature-card.body:
->>>>>>> b9dc14ca
 
 fastn’s user-friendly interface and minimal syntax allow even those with no
 prior programming experience to grasp its functionalities swiftly. This also
 creates a cleaner and more maintainable code. There's no need for quotes around
 strings and you can write multiline content easily.
 
-<<<<<<< HEAD
-
--- end: cl.feature-card
-=======
 -- end: lib.feature-card
->>>>>>> b9dc14ca
 
 -- lib.feature-card: Easy to build 
 icon: https://fifthtry.github.io/fastn-ui/-/fifthtry.github.io/fastn-ui/static/benefits/benefits-icon-2.svg
@@ -168,23 +154,6 @@
 cta-link: /color-scheme/
 image: https://fastn.com/-/fastn.com/images/blog/offer.png
 icon: https://fifthtry.github.io/fastn-ui/-/fifthtry.github.io/fastn-ui/static/benefits/benefits-icon-3.svg
-<<<<<<< HEAD
-cta-text: Learn more
-cta-link: /featured/
-image: https://fastn.com/-/fastn.com/images/featured/components/hero-right-hug.jpg
-feature: Use it as is
-
-You can choose from numerous components that suit your needs. There are
-[doc-sites](https://fastn.com/featured/doc-sites/),
-[blogs](https://fastn.com/featured/blog-templates/),
-[landing pages](https://fastn.com/featured/landing-pages/) to individual 
-component library like [bling](https://fastn-community.github.io/bling/),
-[hero sections](https://fastn.com/featured/sections/heros/), and more. All 
-components in the ecosystem adhere to a unified design system. This ensures that
- every component blends seamlessly with others, creating a cohesive look and 
- feel across your entire site.
-=======
->>>>>>> b9dc14ca
 
 fastn has well defined structure to define color schema and typography. A lot of
 [color scheme](https://fastn.com/featured/cs/) and[typography]
@@ -197,26 +166,6 @@
 cta-link: /typography/
 image: https://fastn.com/-/fastn.com/images/blog/offer.png
 icon: https://fifthtry.github.io/fastn-ui/-/fifthtry.github.io/fastn-ui/static/benefits/benefits-icon-3.svg
-<<<<<<< HEAD
-cta-text: Learn more
-cta-link: /backend/
-image: https://fastn.com/-/fastn.com/images/featured/components/hero-right-hug.jpg
-feature: Use it as is
-
-Along with building frontends, fastn can be used for building data driven 
-websites and dashboards. You can interact with backend APIs, and use the API 
-responses to create dynamic web pages, display and render the response data, 
-conditional Rendering, etc.
-Checkout the [http processor](https://fastn.com/http/) to know more. 
-fastn can be used to query data from SQLite database to generate dynamic websites.
-Read more about our [package query processor](https://fastn.com/package-query/).
-
-
--- end: cl.feature-card
-
--- cl.cards-section:
-=======
->>>>>>> b9dc14ca
 
 fastn has well defined structure to define color schema and typography. A lot of
 [color scheme](https://fastn.com/featured/cs/) and[typography]
@@ -246,6 +195,79 @@
 Browse dozens of professionaly designed templates. 
 Easily change structure,style,and graphics -then host instantly.
 
+-- cl.feature-card: Data-driven Websites 
+icon: https://fifthtry.github.io/fastn-ui/-/fifthtry.github.io/fastn-ui/static/benefits/benefits-icon-3.svg
+cta-text: Learn more
+cta-link: /backend/
+image: https://fastn.com/-/fastn.com/images/featured/components/hero-right-hug.jpg
+feature: Use it as is
+
+Along with building frontends, fastn can be used for building data driven 
+websites and dashboards. You can interact with backend APIs, and use the API 
+responses to create dynamic web pages, display and render the response data, 
+conditional Rendering, etc.
+Checkout the [http processor](https://fastn.com/http/) to know more. 
+fastn can be used to query data from SQLite database to generate dynamic websites.
+Read more about our [package query processor](https://fastn.com/package-query/).
+
+
+-- end: cl.feature-card
+
+-- cl.cards-section:
+
+-- cl.card: Custom Components
+image: https://fifthtry.github.io/fastn-ui/-/fifthtry.github.io/fastn-ui/static/benefits/benefits-icon-3.svg
+cta-link: /frontend/
+cta-text: Learn more
+min-height.fixed.em: 21
+
+fastn comes with building blocks like text, images, and containers, enabling 
+custom UI creation from buttons to interactive elements and more. This also 
+makes crafting custom content components for recurring information easier.
+
+-- cl.card: Markdown
+image: https://fifthtry.github.io/fastn-ui/-/fifthtry.github.io/fastn-ui/static/benefits/benefits-icon-3.svg
+cta-link: /markdown/
+cta-text: Learn more
+min-height.fixed.em: 21
+
+fastn converts markup text into HTML and other formats. You can create 
+content-heavy websites using plain text without missing out on formatting.
+
+-- cl.card: Responsive Ready
+image: https://fifthtry.github.io/fastn-ui/-/fifthtry.github.io/fastn-ui/static/benefits/benefits-icon-3.svg
+min-height.fixed.em: 16
+
+fastn has built-in support for responsive design. Your creations automatically 
+adapt to the perfect size, whether your users are on mobile or desktop devices.
+
+-- cl.card: SEO
+image: https://fifthtry.github.io/fastn-ui/-/fifthtry.github.io/fastn-ui/static/benefits/benefits-icon-3.svg
+min-height.fixed.em: 16
+
+fastn provides custom [URL customization](https://fastn.com/custom-url/), from 
+clean and organized links to [dynamic](https://fastn.com/dynamic-urls/) options. 
+You can also fine-tune [meta information](https://fastn.com/seo-meta/), add 
+OG-image, and manage [URL redirection](https://fastn.com/redirects/).
+
+-- cl.card: Dark Mode
+image: https://fifthtry.github.io/fastn-ui/-/fifthtry.github.io/fastn-ui/static/benefits/benefits-icon-3.svg
+min-height.fixed.em: 16
+
+fastn offers inherent support for both dark mode and light mode. This enhances 
+user accessibility and visual presentation of your website.
+
+-- cl.card: Upcoming WASM Support
+image: https://fifthtry.github.io/fastn-ui/-/fifthtry.github.io/fastn-ui/static/benefits/benefits-icon-3.svg
+min-height.fixed.em: 16
+
+We are working on WASM support so developers can extend fastn's standard
+libraries and offer access to more backend functionalities.
+
+-- end: cl.cards-section
+
+-- cl.cards-section:
+
 -- lib.cards-section:
 transparent: true
 
