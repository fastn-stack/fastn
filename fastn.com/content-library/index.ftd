--- conflicted
+++ resolved
@@ -230,7 +230,6 @@
 border-color: $inherited.colors.border-strong
 border-radius.px: 8
 
-<<<<<<< HEAD
 -- ftd.image:
 if: { feature-card.image != NULL }
 src: $feature-card.image
@@ -243,12 +242,6 @@
 -- ftd.column:
 width: fill-container
 max-height.fixed.px: 344
-=======
--- ftd.text: $hero-section.title
-role: $inherited.types.heading-hero
-role if { ftd.device == "mobile" }: $inherited.types.heading-medium
-text-align: center
->>>>>>> c1d7f5d9
 
 -- code-block-system: Fastn.com
 lang: ftd
@@ -3140,6 +3133,11 @@
 
 
 
+-- utils.install: Get Started with fastn
+code-lang: sh
+code: source <(curl -fsSL https://fastn.com/install.sh)
+cta-text: Learn More
+cta-link: /install/
 
 -- component footer-desktop:
 string copyright:
@@ -3769,14 +3767,6 @@
 -- end: communities
 
 
-<<<<<<< HEAD
-=======
--- utils.install: Get Started with fastn
-code-lang: sh
-code: source <(curl -fsSL https://fastn.com/install.sh)
-cta-text: Learn More
-cta-link: /install/
->>>>>>> c1d7f5d9
 
 
 
