--- conflicted
+++ resolved
@@ -3,7 +3,6 @@
 -- import: fifthtry.github.io/fastn-io-typography as doc-typo
 -- import: fastn.com/ftd as ftd-index
 -- import: fifthtry.github.io/fastn-ui/assets as fastn-ui-assets
-<<<<<<< HEAD
 -- import: fastn/processors as pr
 
 -- pr.sitemap-data footer-toc:
@@ -16,9 +15,6 @@
 -- string site-url: index.html
 
 -- ftd.image-src site-logo: $fastn-assets.files.images.landing.fastn-logo.svg
-=======
--- import: fastn.com/utils
->>>>>>> bc55508a
 
 -- integer $current-slide: 1
 
