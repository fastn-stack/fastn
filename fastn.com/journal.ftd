--- conflicted
+++ resolved
@@ -1,10 +1,6 @@
-<<<<<<< HEAD
 
 -- ft.doc-page:
 toc: $ft.toc
-=======
--- ft.page:
->>>>>>> 842beab5
 
 
 -- ft.h0: FPM Journal
