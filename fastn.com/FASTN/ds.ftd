-- import: fastn-community.github.io/dark-flame-cs
-- import: fifthtry.github.io/fastn-io-typography as typo
-- import: fastn.com/utils
-- import: fifthtry.github.io/banner
-- import: fastn-community.github.io/footer
-- import: fastn-community.github.io/doc-site/common
-- import: fastn.com/content-library as cl

-- import: fastn-community.github.io/doc-site
export: markdown,h0,h1,h2,h3,code,rendered,output,image,iframe,youtube,compact-text,post,posts,featured-post,image-first,image-in-between,without-image,author-bio,tip,not-found-1,not-found-2,link,link-group,without-image-half



-- component page:
children wrapper:
optional caption title:
optional body body:
boolean sidebar: true
optional string document-title:
optional string document-description:
optional ftd.raw-image-src document-image: https://fastn.com/-/fastn.com/images/fastn-logo.png
optional string site-name: NULL
optional ftd.image-src site-logo: $fastn-assets.files.images.fastn.svg
boolean github-icon: true
optional string github-url: https://github.com/fastn-stack/fastn
boolean full-width: false
ftd.type-data types: $typo.types
ftd.color-scheme colors: $dark-flame-cs.main
integer logo-width: 120
integer logo-height: 38
boolean show-footer: true
boolean show-banner: true
optional ftd.raw-image-src favicon:

-- ftd.ui list page.footer:

-- footer.social-sideline-footer:
social: true
site-logo: $fastn-assets.files.images.fastn.svg
site-url: /
twitter-url: /twitter/
discord-url: /discord/
instagram-url: /instagram/
copyright: Copyright © 2023 - fastn.com

-- end: page.footer


-- ftd.ui list page.banner:

-- banner.cta-banner:
cta-text: star on Github 🚀
cta-link: https://github.com/fastn-stack/fastn/

Support us by giving us a

-- end: page.banner


-- ftd.ui list page.right-sidebar:


-- utils.compact-text: Support `fastn`!

-- utils.compact-text.body:

Enjoying `fastn`? Please consider giving us a star ⭐️ on
[GitHub](https://github.com/fastn-stack/fastn) to show your support!

-- utils.compact-text.inner:

-- star-component:

-- end: utils.compact-text.inner

-- end: utils.compact-text

-- utils.compact-text: Getting Help

-- utils.compact-text.body:

Have a question or need help?

Visit our [GitHub Q&A discussion](https://github.com/fastn-stack/fastn/discussions/categories/q-a)
to get answers and subscribe to it to stay tuned.

Join our [Discord](https://discord.gg/a7eBUeutWD) channel and share your
thoughts, suggestion, question etc.

Connect with our [community](/community/)!

-- utils.compact-text.inner:

-- chronica-component:

-- end: utils.compact-text.inner

-- end: utils.compact-text

-- utils.compact-text: Found an issue?

If you find some issue, please visit our [GitHub
issues](https://github.com/fastn-stack/fastn/issues) to tell us about it.

-- utils.compact-text: Quick links:

- [Install `fastn`](install/)
- [Create `fastn` package](create-fastn-package/)
- [Expander Crash Course](expander/)
- [Syntax Highlighting in Sublime Text](/sublime/)

-- utils.compact-text: Join us

We welcome you to join our [Discord](https://discord.gg/a7eBUeutWD) community
today.

We are trying to create the language for human beings and we do not believe it
would be possible without your support. We would love to hear from you.

-- end: page.right-sidebar

-- doc-site.page: $page.title
site-logo: $page.site-logo
body: $page.body
colors: $page.colors
sidebar: $page.sidebar
full-width: $page.full-width
types: $page.types
show-banner: $page.show-banner
show-footer: $page.show-footer
site-name: $page.site-name
logo-height: $page.logo-height
logo-width: $page.logo-width
github-icon: $page.github-icon
github-url: $page.github-url
right-sidebar: $page.right-sidebar
footer: $page.footer
banner: $page.banner
document-title: $page.document-title
document-description: $page.document-description
document-image: $page.document-image
favicon: $page.favicon

<<<<<<< HEAD
=======

-- doc-site.page.header-logo-ui:

-- car-component:

-- end: doc-site.page.header-logo-ui

>>>>>>> 0947bf00
-- ftd.column:
spacing.fixed.em: 0.8
width: fill-container
children: $page.wrapper
$on-global-key[f]$: $open-search()

-- end: ftd.column

-- end: doc-site.page

-- end: page










-- component page-with-get-started-and-no-right-sidebar:
children uis:
optional caption title:
optional body body:

-- page: $page-with-get-started-and-no-right-sidebar.title
sidebar: false
right-sidebar: []

$page-with-get-started-and-no-right-sidebar.body

-- ftd.column:
spacing.fixed.em: 0.8
width: fill-container

-- obj:
$loop$: $page-with-get-started-and-no-right-sidebar.uis as $obj

-- cl.get-started:

-- end: ftd.column

-- end: page

-- end: page-with-get-started-and-no-right-sidebar






-- component page-with-no-right-sidebar:
children uis:
optional caption title:
optional body body:

-- page: $page-with-no-right-sidebar.title
sidebar: false
right-sidebar: []

$page-with-no-right-sidebar.body

-- ftd.column:
spacing.fixed.em: 0.8
width: fill-container

-- obj:
$loop$: $page-with-no-right-sidebar.uis as $obj

-- end: ftd.column

-- end: page

-- end: page-with-no-right-sidebar

















-- component blog-page:
children uis:
common.post-meta meta:

-- page:
sidebar: false
right-sidebar: []

-- doc-site.post:
meta: $blog-page.meta

-- doc-site.markdown:
if: { blog-page.meta.body != NULL }

$blog-page.meta.body

-- ftd.column:
spacing.fixed.em: 0.8
width: fill-container

-- obj:
$loop$: $blog-page.uis as $obj

-- end: ftd.column

-- end: page

-- end: blog-page





-- component star-component:
boolean $show: false

-- ftd.column:
width: fill-container

-- ftd.text: [⭐️](https://github.com/fastn-stack/fastn)
align-self: center
$on-mouse-enter$: $ftd.play-rive(rive = star, input = stars)
$on-mouse-leave$: $ftd.pause-rive(rive = star, input = stars)
$on-mouse-enter$: $ftd.set-bool($a = $star-component.show, v = true)
$on-mouse-leave$: $ftd.set-bool($a = $star-component.show, v = false)
margin-top.px: 10

-- ftd.column:
width: fill-container
anchor: parent
z-index: -1
top.px if { star-component.show }: -110
top.px: -900

-- ftd.rive:
id: star
src: $fastn-assets.files.rive.stars.riv
canvas-width: 100
canvas-height: 100
autoplay: false
width.fixed.px: 200
height.fixed.px: 150

-- end: ftd.column

-- end: ftd.column

-- end: star-component










-- component car-component:

-- ftd.rive:
id: car
src: $fastn-assets.files.rive.car_racing.riv
canvas-width: 100
canvas-height: 100
state-machine: Driving
width.fixed.px: 200
height.fixed.px: 150
top.px: -70
top.px if { ftd.device == "mobile" }: -33
left.px: -37
left.px if { ftd.device == "mobile" }: 149
anchor: parent
$on-click$: $http-call()
$on-mouse-enter$: $ftd.set-rive-boolean(rive = car, input = drive, value = true)
$on-mouse-leave$: $ftd.set-rive-boolean(rive = car, input = drive, value = false)
z-index: 0

-- end: car-component










-- component chronica-component:
boolean $show: false

-- ftd.column:
width: fill-container

-- ftd.text: [💻️](/community/)
align-self: center
$on-mouse-enter$: $ftd.set-bool($a = $chronica-component.show, v = true)
$on-mouse-leave$: $ftd.set-bool($a = $chronica-component.show, v = false)
$on-mouse-enter$: $ftd.play-rive(rive = chronica, input = Teacher Hand Out)
$on-mouse-leave$: $ftd.pause-rive(rive = chronica, input = Teacher Hand Out)
margin-top.px: 10

-- ftd.column:
width: fill-container
anchor: parent
z-index: -1
top.px if { chronica-component.show }: -160
top.px: -900

-- ftd.rive:
id: chronica
src: $fastn-assets.files.rive.chronica-new.riv
canvas-width: 100
canvas-height: 100
width.fixed.px: 200
height.fixed.px: 150

-- end: ftd.column

-- end: ftd.column

-- end: chronica-component










-- void http-call():

ftd.http("/", "get")



-- void open-search():
js: [$fastn-assets.files.search.js]

openSearch()<|MERGE_RESOLUTION|>--- conflicted
+++ resolved
@@ -141,8 +141,6 @@
 document-image: $page.document-image
 favicon: $page.favicon
 
-<<<<<<< HEAD
-=======
 
 -- doc-site.page.header-logo-ui:
 
@@ -150,7 +148,6 @@
 
 -- end: doc-site.page.header-logo-ui
 
->>>>>>> 0947bf00
 -- ftd.column:
 spacing.fixed.em: 0.8
 width: fill-container
