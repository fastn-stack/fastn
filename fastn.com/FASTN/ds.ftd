--- conflicted
+++ resolved
@@ -48,17 +48,11 @@
 -- ftd.ui list page.banner:
 
 -- banner.cta-banner:
-<<<<<<< HEAD
 cta-text: Star Us on Github 🌟
 cta-link: https://github.com/fastn-stack/fastn/
 bgcolor: $inherited.colors.cta-primary.base
-=======
-cta-text: star on Github 🚀
-cta-link: https://github.com/fastn-stack/fastn/
 
 Support us by giving us a
-
->>>>>>> 6bcde7f8
 
 -- end: page.banner
 
