[package]
name = "fpm"
version = "0.1.10"
authors = [
    "Amit Upadhyay <upadhyay@gmail.com>",
    "Arpita Jaiswal <arpita@fifthtry.com>",
    "Shobhit Sharma <shobhit@fifthtry.com>",
]
edition = "2018"
description = "fpm: FTD Package Manager"
license = "MIT"
repository = "https://github.com/FifthTry/fpm"
homepage = "https://fpm.dev"


[dependencies]
async-recursion = "0.3.2"
camino = "1.0.5"
clap = "2.33.3"
diffy = "0.2.1"
<<<<<<< HEAD
# ftd = { git = "https://github.com/FifthTry/ftd", rev = "70aeed5ae5b1ddbfd9e73c2b1dcf1625d62aa50f" }
ftd = { path = "../ftd" }
=======
ftd = { git = "https://github.com/FifthTry/ftd", rev = "6fdae2a3d1fec89094d0591f4454796d2f437452" }
#ftd = { path = "../ftd" }
>>>>>>> f0e84798
futures = "0.3"
home = "0.5.3"
ignore = "0.4.18"
indoc = "1.0"
regex = "1.0.0"
reqwest = "0.9.18"
rusqlite = { version = "0.26.3", features = ["bundled"] }
serde = { version = "1", features = ["derive"] }
serde_derive = "1.0"
serde_json = "1"
thiserror = "1.0"
tokio = { version = "1.14.0", features = ["full"] }
url = "2.2.2"
zip = "0.5"
termcolor = "1.1.2"
chrono = "0.4.19"
fluent = "0.16"
lazy_static = "1"
realm-lang = "0.1.0"
antidote = "1"
intl-memoizer = "0.5.1"

[dev-dependencies]
fbt-lib = "0.1.16"
indoc = "1"
pretty_assertions = "1"
rusty-hook = "^0.11.2"<|MERGE_RESOLUTION|>--- conflicted
+++ resolved
@@ -18,13 +18,8 @@
 camino = "1.0.5"
 clap = "2.33.3"
 diffy = "0.2.1"
-<<<<<<< HEAD
-# ftd = { git = "https://github.com/FifthTry/ftd", rev = "70aeed5ae5b1ddbfd9e73c2b1dcf1625d62aa50f" }
-ftd = { path = "../ftd" }
-=======
-ftd = { git = "https://github.com/FifthTry/ftd", rev = "6fdae2a3d1fec89094d0591f4454796d2f437452" }
-#ftd = { path = "../ftd" }
->>>>>>> f0e84798
+ftd = { git = "https://github.com/FifthTry/ftd", rev = "6428bf7b4b8aff7d6efc820adce065b5ef2dbdd2" }
+# ftd = { path = "../ftd" }
 futures = "0.3"
 home = "0.5.3"
 ignore = "0.4.18"
