function console_log(...message: any) {
    if (true) { // false
        console.log(...message);
    }
}

function isObject(obj: object) {
    return obj != null && typeof obj === 'object' && obj === Object(obj);
}

function stringToHTML(str: string) {
    var parser = new DOMParser();
    var doc = parser.parseFromString(str, 'text/html');
    return doc.body;
};

function get_name_and_remaining(name: string): [string, string | null] {
    let part1 = "";
    let pattern_to_split_at = name;
    let parent_split = split_once(name, "#");
    if (parent_split.length === 2) {
        part1 = parent_split[0] + "#";
        pattern_to_split_at = parent_split[1];
    }
    parent_split = split_once(pattern_to_split_at, ".");
    if (parent_split.length === 2) {
        return [part1 + parent_split[0], parent_split[1]];
    }
    return [name, null];
}


function split_once(name: string, split_at: string) {
    const i = name.indexOf(split_at);
    if (i === -1) {
        return [name];
    }
    return [name.slice(0, i), name.slice(i + 1)];
}

function deepCopy(object: any) {
    if (isObject(object)) {
        return JSON.parse(JSON.stringify(object));
    }
    return object;
}

function change_value(function_arguments: (FunctionArgument | any)[], data: {
    [key: string]: any;
}, id: string) {
    for (const a in function_arguments) {
        if (isFunctionArgument(function_arguments[a])) {
            if (!!function_arguments[a]["reference"]) {
                let reference: string = <string>function_arguments[a]["reference"];
                let [var_name, remaining] = (!!data[reference]) ? [reference, null] : get_name_and_remaining(reference);
                if (var_name === "ftd#dark-mode") {
                    if (!!function_arguments[a]["value"]) {
                        window.enable_dark_mode();
                    } else {
                        window.enable_light_mode();
                    }
                } else if (!!window["set_value_" + id] && !!window["set_value_" + id][var_name]) {
                    window["set_value_" + id][var_name](data, function_arguments[a]["value"], remaining);
                } else {
                    set_data_value(data, reference, function_arguments[a]["value"]);
                }
            }
        }
    }
}

function isFunctionArgument(object: any): object is FunctionArgument {
    return (<FunctionArgument>object).value !== undefined;
}

String.prototype.format = function() {
    var formatted = this;
    for (var i = 0; i < arguments.length; i++) {
        var regexp = new RegExp('\\{'+i+'\\}', 'gi');
        formatted = formatted.replace(regexp, arguments[i]);
    }
    return formatted;
};


String.prototype.replace_format = function() {
    var formatted = this;
    if (arguments.length > 0){
        // @ts-ignore
        for (let [header, value] of Object.entries(arguments[0])) {
            var regexp = new RegExp('\\{'+header+'(\\..*)?\\}', 'gi');
            let matching = formatted.match(regexp);
            for(let i in matching) {
                // @ts-ignore
                formatted = formatted.replace(matching[i], resolve_reference(matching[i].substring(1, matching[i].length -1), arguments[0]));
            }
        }
    }
    return formatted;
};


function set_data_value(data: any, name: string, value: any) {
    if (!!data[name]) {
        data[name] = deepCopy(set(data[name], null, value));
        return;
    }
    let [var_name, remaining] = get_name_and_remaining(name);
    let initial_value = data[var_name];
    data[var_name] = deepCopy(set(initial_value, remaining, value));

    // tslint:disable-next-line:no-shadowed-variable
    function set(initial_value: any, remaining: string | null, value: string) {
        if (!remaining) {
            return value;
        }
        let [p1, p2] = split_once(remaining, ".");
        initial_value[p1] = set(initial_value[p1], p2, value);
        return initial_value;
    }
}

function resolve_reference(reference: string, data: any, value: any, checked: any) {
    if (reference === "VALUE") {
        return value;
    }
    if (reference === "CHECKED") {
        return checked;
    }
    if (!!data[reference]) {
        return deepCopy(data[reference]);
    }
    let [var_name, remaining] = get_name_and_remaining(reference);
    let initial_value = data[var_name];
    while (!!remaining) {
        let [p1, p2] = split_once(remaining, ".");
        initial_value = initial_value[p1];
        remaining = p2;
    }
    return deepCopy(initial_value);
}


function get_data_value(data: any, name: string) {
    return resolve_reference(name, data, null, null)
}

function JSONstringify(f: any) {
    if(typeof f === 'object') {
        return JSON.stringify(f);
    } else {
        return f;
    }
}

<<<<<<< HEAD
function get_color_value(cs: Object, category: string, color_name: string): any {
    let category_data: Object = cs[category as keyof typeof cs];
    let color_data: Object = category_data[color_name as keyof typeof category_data];
    let color_value = color_data['value' as keyof typeof color_data];
    return color_value;
}

function styled_body(body: string): string {
    return `
<span style="color:#c0c5ce;">${body}</span>`;
}

function styled_section(line: string): string {
    var section_type_title = line.replace("-- ", "").replace(":", "");

    var result = `
<span style="color:#65737e;">-- </span><span style="color:#ebcb8b;">${section_type_title}</span><span style="color:#65737e;">: </span>`

    return result;
}

function styled_header(line: string): string {
    var header_splits = line.split(":");

    var result = `
<span style="color:#b48ead;">${header_splits[0]}</span><span style="color:#65737e;">: </span><span style="color:#d08770;">${header_splits[1].trim()} </span>`

    return result;
}


function apply_style(s: string): String {
    var result = new String();
    const lines = s.split(/\r\n|\r|\n/);
    for (var line of lines) {
        if (line.trim().length == 0){
            // Empty line
            result = result.concat(styled_body(" "));
        }
        else if (line.startsWith("--")){
            // Section top
            result = result.concat(styled_section(line));
        }
        else if (!line.startsWith("--") && line.includes(":")){
            // Header
            result = result.concat(styled_header(line));
        }
        else {
            // Body
            result = result.concat(styled_body(line));
        }
    }
    return result;
}

function figma_json_to_ftd(json: string, escaped=false): string[] {
    let esc = '\\'
    if (escaped == false) {
        esc = ''
    }
    const cs_data = JSON.parse(json);

    let cs_light: Object = Object.keys(cs_data)
            .filter((key) => key.includes("-light"))
            .reduce((obj, key) => {
                obj = cs_data[key];
                return obj;
          }, {});

    let cs_dark: Object = Object.keys(cs_data)
            .filter((key) => key.includes("-dark"))
            .reduce((obj, key) => {
                obj = cs_data[key];
                return obj;
          }, {});

    let s: string = `
    ${esc}-- ftd.color base-:
    light: ${get_color_value(cs_light, "Background Colors", "base")}
    dark: ${get_color_value(cs_dark, "Background Colors", "base")}

    ${esc}-- ftd.color step-1-:
    light: ${get_color_value(cs_light, "Background Colors", "step-1")}
    dark: ${get_color_value(cs_dark, "Background Colors", "step-1")}

    ${esc}-- ftd.color step-2-:
    light: ${get_color_value(cs_light, "Background Colors", "step-2")}
    dark: ${get_color_value(cs_dark, "Background Colors", "step-2")}

    ${esc}-- ftd.color overlay-:
    light: ${get_color_value(cs_light, "Background Colors", "overlay")}
    dark: ${get_color_value(cs_dark, "Background Colors", "overlay")}

    ${esc}-- ftd.color code-:
    light: ${get_color_value(cs_light, "Background Colors", "code")}
    dark: ${get_color_value(cs_dark, "Background Colors", "code")}

    ${esc}-- ftd.background-colors background-:
    base: $base-
    step-1: $step-1-
    step-2: $step-2-
    overlay: $overlay-
    code: $code-

    ${esc}-- ftd.color border-:
    light: ${get_color_value(cs_light, "Standalone Colors", "border")}
    dark: ${get_color_value(cs_dark, "Standalone Colors", "border")}

    ${esc}-- ftd.color border-strong-:
    light: ${get_color_value(cs_light, "Standalone Colors", "border-strong")}
    dark: ${get_color_value(cs_dark, "Standalone Colors", "border-strong")}

    ${esc}-- ftd.color text-:
    light: ${get_color_value(cs_light, "Standalone Colors", "text")}
    dark: ${get_color_value(cs_dark, "Standalone Colors", "text")}

    ${esc}-- ftd.color text-strong-:
    light: ${get_color_value(cs_light, "Standalone Colors", "text-strong")}
    dark: ${get_color_value(cs_dark, "Standalone Colors", "text-strong")}

    ${esc}-- ftd.color shadow-:
    light: ${get_color_value(cs_light, "Standalone Colors", "shadow")}
    dark: ${get_color_value(cs_dark, "Standalone Colors", "shadow")}

    ${esc}-- ftd.color scrim-:
    light: ${get_color_value(cs_light, "Standalone Colors", "scrim")}
    dark: ${get_color_value(cs_dark, "Standalone Colors", "scrim")}

    ${esc}-- ftd.color cta-primary-base-:
    light: ${get_color_value(cs_light, "CTA Primary Colors", "base")}
    dark: ${get_color_value(cs_dark, "CTA Primary Colors", "base")}

    ${esc}-- ftd.color cta-primary-hover-:
    light: ${get_color_value(cs_light, "CTA Primary Colors", "hover")}
    dark: ${get_color_value(cs_dark, "CTA Primary Colors", "hover")}

    ${esc}-- ftd.color cta-primary-pressed-:
    light: ${get_color_value(cs_light, "CTA Primary Colors", "pressed")}
    dark: ${get_color_value(cs_dark, "CTA Primary Colors", "pressed")}

    ${esc}-- ftd.color cta-primary-disabled-:
    light: ${get_color_value(cs_light, "CTA Primary Colors", "disabled")}
    dark: ${get_color_value(cs_dark, "CTA Primary Colors", "disabled")}

    ${esc}-- ftd.color cta-primary-focused-:
    light: ${get_color_value(cs_light, "CTA Primary Colors", "focused")}
    dark: ${get_color_value(cs_dark, "CTA Primary Colors", "focused")}

    ${esc}-- ftd.color cta-primary-border-:
    light: ${get_color_value(cs_light, "CTA Primary Colors", "border")}
    dark: ${get_color_value(cs_dark, "CTA Primary Colors", "border")}

    ${esc}-- ftd.color cta-primary-text-:
    light: ${get_color_value(cs_light, "CTA Primary Colors", "text")}
    dark: ${get_color_value(cs_dark, "CTA Primary Colors", "text")}


    ${esc}-- ftd.cta-colors cta-primary-:
    base: $cta-primary-base-
    hover: $cta-primary-hover-
    pressed: $cta-primary-pressed-
    disabled: $cta-primary-disabled-
    focused: $cta-primary-focused-
    border: $cta-primary-border-
    text: $cta-primary-text-

    ${esc}-- ftd.color cta-secondary-base-:
    light: ${get_color_value(cs_light, "CTA Secondary Colors", "base")}
    dark: ${get_color_value(cs_dark, "CTA Secondary Colors", "base")}

    ${esc}-- ftd.color cta-secondary-hover-:
    light: ${get_color_value(cs_light, "CTA Secondary Colors", "hover")}
    dark: ${get_color_value(cs_dark, "CTA Secondary Colors", "hover")}

    ${esc}-- ftd.color cta-secondary-pressed-:
    light: ${get_color_value(cs_light, "CTA Secondary Colors", "pressed")}
    dark: ${get_color_value(cs_dark, "CTA Secondary Colors", "pressed")}

    ${esc}-- ftd.color cta-secondary-disabled-:
    light: ${get_color_value(cs_light, "CTA Secondary Colors", "disabled")}
    dark: ${get_color_value(cs_dark, "CTA Secondary Colors", "disabled")}

    ${esc}-- ftd.color cta-secondary-focused-:
    light: ${get_color_value(cs_light, "CTA Secondary Colors", "focused")}
    dark: ${get_color_value(cs_dark, "CTA Secondary Colors", "focused")}

    ${esc}-- ftd.color cta-secondary-border-:
    light: ${get_color_value(cs_light, "CTA Secondary Colors", "border")}
    dark: ${get_color_value(cs_dark, "CTA Secondary Colors", "border")}

    ${esc}-- ftd.color cta-secondary-text-:
    light: ${get_color_value(cs_light, "CTA Secondary Colors", "text")}
    dark: ${get_color_value(cs_dark, "CTA Secondary Colors", "text")}

    ${esc}-- ftd.cta-colors cta-secondary-:
    base: $cta-secondary-base-
    hover: $cta-secondary-hover-
    pressed: $cta-secondary-pressed-
    disabled: $cta-secondary-disabled-
    focused: $cta-secondary-focused-
    border: $cta-secondary-border-
    text: $cta-secondary-text-

    ${esc}-- ftd.color cta-tertiary-base-:
    light: ${get_color_value(cs_light, "CTA Tertiary Colors", "base")}
    dark: ${get_color_value(cs_dark, "CTA Tertiary Colors", "base")}

    ${esc}-- ftd.color cta-tertiary-hover-:
    light: ${get_color_value(cs_light, "CTA Tertiary Colors", "hover")}
    dark: ${get_color_value(cs_dark, "CTA Tertiary Colors", "hover")}

    ${esc}-- ftd.color cta-tertiary-pressed-:
    light: ${get_color_value(cs_light, "CTA Tertiary Colors", "pressed")}
    dark: ${get_color_value(cs_dark, "CTA Tertiary Colors", "pressed")}

    ${esc}-- ftd.color cta-tertiary-disabled-:
    light: ${get_color_value(cs_light, "CTA Tertiary Colors", "disabled")}
    dark: ${get_color_value(cs_dark, "CTA Tertiary Colors", "disabled")}

    ${esc}-- ftd.color cta-tertiary-focused-:
    light: ${get_color_value(cs_light, "CTA Tertiary Colors", "focused")}
    dark: ${get_color_value(cs_dark, "CTA Tertiary Colors", "focused")}

    ${esc}-- ftd.color cta-tertiary-border-:
    light: ${get_color_value(cs_light, "CTA Tertiary Colors", "border")}
    dark: ${get_color_value(cs_dark, "CTA Tertiary Colors", "border")}

    ${esc}-- ftd.color cta-tertiary-text-:
    light: ${get_color_value(cs_light, "CTA Tertiary Colors", "text")}
    dark: ${get_color_value(cs_dark, "CTA Tertiary Colors", "text")}

    ${esc}-- ftd.cta-colors cta-tertiary-:
    base: $cta-tertiary-base-
    hover: $cta-tertiary-hover-
    pressed: $cta-tertiary-pressed-
    disabled: $cta-tertiary-disabled-
    focused: $cta-tertiary-focused-
    border: $cta-tertiary-border-
    text: $cta-tertiary-text-

    ${esc}-- ftd.color cta-danger-base-:
    light: ${get_color_value(cs_light, "CTA Danger Colors", "base")}
    dark: ${get_color_value(cs_dark, "CTA Danger Colors", "base")}

    ${esc}-- ftd.color cta-danger-hover-:
    light: ${get_color_value(cs_light, "CTA Danger Colors", "hover")}
    dark: ${get_color_value(cs_dark, "CTA Danger Colors", "hover")}

    ${esc}-- ftd.color cta-danger-pressed-:
    light: ${get_color_value(cs_light, "CTA Danger Colors", "pressed")}
    dark: ${get_color_value(cs_dark, "CTA Danger Colors", "pressed")}

    ${esc}-- ftd.color cta-danger-disabled-:
    light: ${get_color_value(cs_light, "CTA Danger Colors", "disabled")}
    dark: ${get_color_value(cs_dark, "CTA Danger Colors", "disabled")}

    ${esc}-- ftd.color cta-danger-focused-:
    light: ${get_color_value(cs_light, "CTA Danger Colors", "focused")}
    dark: ${get_color_value(cs_dark, "CTA Danger Colors", "focused")}

    ${esc}-- ftd.color cta-danger-border-:
    light: ${get_color_value(cs_light, "CTA Danger Colors", "border")}
    dark: ${get_color_value(cs_dark, "CTA Danger Colors", "border")}

    ${esc}-- ftd.color cta-danger-text-:
    light: ${get_color_value(cs_light, "CTA Danger Colors", "text")}
    dark: ${get_color_value(cs_dark, "CTA Danger Colors", "text")}

    ${esc}-- ftd.cta-colors cta-danger-:
    base: $cta-danger-base-
    hover: $cta-danger-hover-
    pressed: $cta-danger-pressed-
    disabled: $cta-danger-disabled-
    focused: $cta-danger-focused-
    border: $cta-danger-border-
    text: $cta-danger-text-

    ${esc}-- ftd.color accent-primary-:
    light: ${get_color_value(cs_light, "Accent Colors", "primary")}
    dark: ${get_color_value(cs_dark, "Accent Colors", "primary")}

    ${esc}-- ftd.color accent-secondary-:
    light: ${get_color_value(cs_light, "Accent Colors", "secondary")}
    dark: ${get_color_value(cs_dark, "Accent Colors", "secondary")}

    ${esc}-- ftd.color accent-tertiary-:
    light: ${get_color_value(cs_light, "Accent Colors", "tertiary")}
    dark: ${get_color_value(cs_dark, "Accent Colors", "tertiary")}

    ${esc}-- ftd.pst accent-:
    primary: $accent-primary-
    secondary: $accent-secondary-
    tertiary: $accent-tertiary-

    ${esc}-- ftd.color error-base-:
    light: ${get_color_value(cs_light, "Error Colors", "base")}
    dark: ${get_color_value(cs_dark, "Error Colors", "base")}

    ${esc}-- ftd.color error-text-:
    light: ${get_color_value(cs_light, "Error Colors", "text")}
    dark: ${get_color_value(cs_dark, "Error Colors", "text")}

    ${esc}-- ftd.color error-border-:
    light: ${get_color_value(cs_light, "Error Colors", "border")}
    dark: ${get_color_value(cs_dark, "Error Colors", "border")}

    ${esc}-- ftd.btb error-btb-:
    base: $error-base-
    text: $error-text-
    border: $error-border-

    ${esc}-- ftd.color success-base-:
    light: ${get_color_value(cs_light, "Success Colors", "base")}
    dark: ${get_color_value(cs_dark, "Success Colors", "base")}

    ${esc}-- ftd.color success-text-:
    light: ${get_color_value(cs_light, "Success Colors", "text")}
    dark: ${get_color_value(cs_dark, "Success Colors", "text")}

    ${esc}-- ftd.color success-border-:
    light: ${get_color_value(cs_light, "Success Colors", "border")}
    dark: ${get_color_value(cs_dark, "Success Colors", "border")}

    ${esc}-- ftd.btb success-btb-:
    base: $success-base-
    text: $success-text-
    border: $success-border-

    ${esc}-- ftd.color info-base-:
    light: ${get_color_value(cs_light, "Info Colors", "base")}
    dark: ${get_color_value(cs_dark, "Info Colors", "base")}

    ${esc}-- ftd.color info-text-:
    light: ${get_color_value(cs_light, "Info Colors", "text")}
    dark: ${get_color_value(cs_dark, "Info Colors", "text")}

    ${esc}-- ftd.color info-border-:
    light: ${get_color_value(cs_light, "Info Colors", "border")}
    dark: ${get_color_value(cs_dark, "Info Colors", "border")}

    ${esc}-- ftd.btb info-btb-:
    base: $info-base-
    text: $info-text-
    border: $info-border-

    ${esc}-- ftd.color warning-base-:
    light: ${get_color_value(cs_light, "Warning Colors", "base")}
    dark: ${get_color_value(cs_dark, "Warning Colors", "base")}

    ${esc}-- ftd.color warning-text-:
    light: ${get_color_value(cs_light, "Warning Colors", "text")}
    dark: ${get_color_value(cs_dark, "Warning Colors", "text")}

    ${esc}-- ftd.color warning-border-:
    light: ${get_color_value(cs_light, "Warning Colors", "border")}
    dark: ${get_color_value(cs_dark, "Warning Colors", "border")}

    ${esc}-- ftd.btb warning-btb-:
    base: $warning-base-
    text: $warning-text-
    border: $warning-border-

    ${esc}-- ftd.color custom-one-:
    light: ${get_color_value(cs_light, "Custom Colors", "one")}
    dark: ${get_color_value(cs_dark, "Custom Colors", "one")}

    ${esc}-- ftd.color custom-two-:
    light: ${get_color_value(cs_light, "Custom Colors", "two")}
    dark: ${get_color_value(cs_dark, "Custom Colors", "two")}

    ${esc}-- ftd.color custom-three-:
    light: ${get_color_value(cs_light, "Custom Colors", "three")}
    dark: ${get_color_value(cs_dark, "Custom Colors", "three")}

    ${esc}-- ftd.color custom-four-:
    light: ${get_color_value(cs_light, "Custom Colors", "four")}
    dark: ${get_color_value(cs_dark, "Custom Colors", "four")}

    ${esc}-- ftd.color custom-five-:
    light: ${get_color_value(cs_light, "Custom Colors", "five")}
    dark: ${get_color_value(cs_dark, "Custom Colors", "five")}

    ${esc}-- ftd.color custom-six-:
    light: ${get_color_value(cs_light, "Custom Colors", "six")}
    dark: ${get_color_value(cs_dark, "Custom Colors", "six")}

    ${esc}-- ftd.color custom-seven-:
    light: ${get_color_value(cs_light, "Custom Colors", "seven")}
    dark: ${get_color_value(cs_dark, "Custom Colors", "seven")}

    ${esc}-- ftd.color custom-eight-:
    light: ${get_color_value(cs_light, "Custom Colors", "eight")}
    dark: ${get_color_value(cs_dark, "Custom Colors", "eight")}

    ${esc}-- ftd.color custom-nine-:
    light: ${get_color_value(cs_light, "Custom Colors", "nine")}
    dark: ${get_color_value(cs_dark, "Custom Colors", "nine")}

    ${esc}-- ftd.color custom-ten-:
    light: ${get_color_value(cs_light, "Custom Colors", "ten")}
    dark: ${get_color_value(cs_dark, "Custom Colors", "ten")}

    ${esc}-- ftd.custom-colors custom-:
    one: $custom-one-
    two: $custom-two-
    three: $custom-three-
    four: $custom-four-
    five: $custom-five-
    six: $custom-six-
    seven: $custom-seven-
    eight: $custom-eight-
    nine: $custom-nine-
    ten: $custom-ten-

    ${esc}-- ftd.color-scheme main:
    background: $background-
    border: $border-
    border-strong: $border-strong-
    text: $text-
    text-strong: $text-strong-
    shadow: $shadow-
    scrim: $scrim-
    cta-primary: $cta-primary-
    cta-secondary: $cta-secondary-
    cta-tertiary: $cta-tertiary-
    cta-danger: $cta-danger-
    accent: $accent-
    error: $error-btb-
    success: $success-btb-
    info: $info-btb-
    warning: $warning-btb-
    custom: $custom-
    `;

    let fs = `<pre>${apply_style(s)}</pre>`;
    return [s,fs];
=======
function len(data: any[]) {
    return data.length;
>>>>>>> 385f8ab6
}<|MERGE_RESOLUTION|>--- conflicted
+++ resolved
@@ -153,7 +153,7 @@
     }
 }
 
-<<<<<<< HEAD
+
 function get_color_value(cs: Object, category: string, color_name: string): any {
     let category_data: Object = cs[category as keyof typeof cs];
     let color_data: Object = category_data[color_name as keyof typeof category_data];
@@ -590,8 +590,8 @@
 
     let fs = `<pre>${apply_style(s)}</pre>`;
     return [s,fs];
-=======
+}
+
 function len(data: any[]) {
     return data.length;
->>>>>>> 385f8ab6
 }