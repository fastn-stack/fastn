--- conflicted
+++ resolved
@@ -318,10 +318,6 @@
         // TODO: handle caption
         // TODO: handle body
         for (i, k, _) in p1.0.iter() {
-            if k.starts_with('/') {
-                continue;
-            }
-
             if !self.fields.contains_key(k) && k != "type" && k != "$processor$" {
                 return ftd::e2(
                     format!(
@@ -1028,11 +1024,10 @@
                                             is_reference: false,
                                         },
                                         data: vec![
-<<<<<<< HEAD
                                             ftd::PropertyValue::Value {value: ftd::Value::OrType {
                                                 name: s("foo/bar#entity"),
                                                 variant: s("person"),
-                                                fields: std::array::IntoIter::new([
+                                                fields: std::iter::IntoIterator::into_iter([
                                                     (
                                                         s("address"),
                                                         ftd::PropertyValue::Value {
@@ -1040,18 +1035,6 @@
                                                                 text: s("123 Lane"),
                                                                 source: ftd::TextSource::Header,
                                                             },
-=======
-                                        ftd::PropertyValue::Value {value: ftd::Value::OrType {
-                                            name: s("foo/bar#entity"),
-                                            variant: s("person"),
-                                            fields: std::iter::IntoIterator::into_iter([
-                                                (
-                                                    s("address"),
-                                                    ftd::PropertyValue::Value {
-                                                        value: ftd::Value::String {
-                                                            text: s("123 Lane"),
-                                                            source: ftd::TextSource::Header,
->>>>>>> 3cb09682
                                                         },
                                                     ),
                                                     (
@@ -1071,35 +1054,11 @@
                                                                 source: ftd::TextSource::Caption,
                                                             },
                                                         },
-<<<<<<< HEAD
                                                     ),
                                                     (
                                                         s("age"),
                                                         ftd::PropertyValue::Value {
                                                             value: ftd::Value::Integer { value: 24 },
-=======
-                                                    },
-                                                ),
-                                                (
-                                                    s("age"),
-                                                    ftd::PropertyValue::Value {
-                                                        value: ftd::Value::Integer { value: 24 },
-                                                    },
-                                                ),
-                                            ])
-                                            .collect(),
-                                        }},
-                                        ftd::PropertyValue::Value {value: ftd::Value::OrType {
-                                            name: s("foo/bar#entity"),
-                                            variant: s("company"),
-                                            fields: std::iter::IntoIterator::into_iter([
-                                                (
-                                                    s("industry"),
-                                                    ftd::PropertyValue::Value {
-                                                        value: ftd::Value::String {
-                                                            text: s("Widgets"),
-                                                            source: ftd::TextSource::Header,
->>>>>>> 3cb09682
                                                         },
                                                     ),
                                                 ])
@@ -1108,7 +1067,7 @@
                                             ftd::PropertyValue::Value {value: ftd::Value::OrType {
                                                 name: s("foo/bar#entity"),
                                                 variant: s("company"),
-                                                fields: std::array::IntoIter::new([
+                                                fields: std::iter::IntoIterator::into_iter([
                                                     (
                                                         s("industry"),
                                                         ftd::PropertyValue::Value {
