--- conflicted
+++ resolved
@@ -698,10 +698,7 @@
                     "description".to_string(),
                     ftd::p2::Kind::string().into_optional(),
                 ),
-                (
-                    "title".to_string(),
-                    ftd::p2::Kind::string().into_optional(),
-                ),
+                ("title".to_string(), ftd::p2::Kind::string().into_optional()),
                 ("align".to_string(), ftd::p2::Kind::string().into_optional()),
                 ("crop".to_string(), ftd::p2::Kind::boolean().into_optional()),
             ],
@@ -733,14 +730,9 @@
     let properties = &ftd::component::resolve_properties(0, unresolved_properties, doc)?;
     Ok(ftd::Image {
         src: src_record,
-<<<<<<< HEAD
-        description: ftd::p2::utils::string_optional("description", properties, doc.name, 0)?
-            .unwrap_or_else(|| "".to_string()),
         title: ftd::p2::utils::string_optional("title", properties, doc.name, 0)?
             .unwrap_or_else(|| "".to_string()),
-=======
         description: ftd::p2::utils::string_optional("description", properties, doc.name, 0)?,
->>>>>>> 4aa5a120
         common: common_from_properties(
             unresolved_properties,
             doc,
