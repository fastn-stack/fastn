use pretty_assertions::assert_eq; // macro

pub fn interpret_helper(
    name: &str,
    source: &str,
) -> ftd::interpreter2::Result<ftd::interpreter2::Document> {
    let mut s = ftd::interpreter2::interpret(name, source)?;
    let document;
    loop {
        match s {
            ftd::interpreter2::Interpreter::Done { document: doc } => {
                document = doc;
                break;
            }
            ftd::interpreter2::Interpreter::StuckOnImport {
                module, state: st, ..
            } => {
                let source = "";
                let mut foreign_variable = vec![];
                let mut foreign_function = vec![];
                if module.eq("test") {
                    foreign_variable.push("var".to_string());
                    foreign_function.push("fn".to_string());
                }
                let document = ftd::interpreter2::ParsedDocument::parse(module.as_str(), source)?;
                s = st.continue_after_import(
                    module.as_str(),
                    document,
                    foreign_variable,
                    foreign_function,
                    0,
                )?;
            }
            ftd::interpreter2::Interpreter::StuckOnProcessor {
                state, ast, module, ..
            } => {
                let variable_definition = ast.get_variable_definition(module.as_str())?;
                let processor = variable_definition.processor.unwrap();
                let value = ftd::interpreter2::Value::String {
                    text: variable_definition
                        .value
                        .caption()
                        .unwrap_or(processor)
                        .to_uppercase()
                        .to_string(),
                };
                s = state.continue_after_processor(value)?;
            }
            ftd::interpreter2::Interpreter::StuckOnForeignVariable {
                state,
                module,
                variable,
                ..
            } => {
                if module.eq("test") {
                    let value = ftd::interpreter2::Value::String {
                        text: variable.to_uppercase().to_string(),
                    };
                    s = state.continue_after_variable(module.as_str(), variable.as_str(), value)?;
                } else {
                    return ftd::interpreter2::utils::e2(
                        format!("Unknown module {}", module),
                        module.as_str(),
                        0,
                    );
                }
            }
        }
    }
    Ok(document)
}

#[track_caller]
fn p(s: &str, t: &str, fix: bool, file_location: &std::path::PathBuf) {
    let mut i = interpret_helper("foo", s).unwrap_or_else(|e| panic!("{:?}", e));
    for thing in ftd::interpreter2::default::default_bag().keys() {
        i.data.remove(thing);
    }
    let expected_json = serde_json::to_string_pretty(&i).unwrap();
    if fix {
        std::fs::write(file_location, expected_json).unwrap();
        return;
    }
    let t: ftd::interpreter2::Document = serde_json::from_str(t)
        .unwrap_or_else(|e| panic!("{:?} Expected JSON: {}", e, expected_json));
    assert_eq!(&t, &i, "Expected JSON: {}", expected_json)
}

#[test]
fn interpreter_test_all() {
    // we are storing files in folder named `t` and not inside `tests`, because `cargo test`
    // re-compiles the crate and we don't want to recompile the crate for every test
    let cli_args: Vec<String> = std::env::args().collect();
    let fix = cli_args.iter().any(|v| v.eq("fix=true"));
    let path = cli_args.iter().find_map(|v| v.strip_prefix("path="));
    for (files, json) in find_file_groups() {
        let t = std::fs::read_to_string(&json).unwrap();
        for f in files {
            match path {
                Some(path) if !f.to_str().unwrap().contains(path) => continue,
                _ => {}
            }
            let s = std::fs::read_to_string(&f).unwrap();
            println!("{} {}", if fix { "fixing" } else { "testing" }, f.display());
            p(&s, &t, fix, &json);
        }
    }
}

fn find_all_files_matching_extension_recursively(
    dir: impl AsRef<std::path::Path>,
    extension: &str,
) -> Vec<std::path::PathBuf> {
    let mut files = vec![];
    for entry in std::fs::read_dir(dir).unwrap() {
        let entry = entry.unwrap();
        let path = entry.path();
        if path.is_dir() {
            files.extend(find_all_files_matching_extension_recursively(
                &path, extension,
            ));
        } else {
            match path.extension() {
                Some(ext) if ext == extension => files.push(path),
                _ => continue,
            }
        }
    }
    files
}

fn find_file_groups() -> Vec<(Vec<std::path::PathBuf>, std::path::PathBuf)> {
    let files = {
        let mut f = find_all_files_matching_extension_recursively("t/interpreter", "ftd");
        f.sort();
        f
    };

    let mut o: Vec<(Vec<std::path::PathBuf>, std::path::PathBuf)> = vec![];

    for f in files {
        let json = filename_with_second_last_extension_replaced_with_json(&f);
        match o.last_mut() {
            Some((v, j)) if j == &json => v.push(f),
            _ => o.push((vec![f], json)),
        }
    }

    o
}

fn filename_with_second_last_extension_replaced_with_json(
    path: &std::path::Path,
) -> std::path::PathBuf {
    let stem = path.file_stem().unwrap().to_str().unwrap();

    path.with_file_name(format!(
        "{}.json",
        match stem.split_once('.') {
            Some((b, _)) => b,
            None => stem,
        }
    ))
}

#[test]
fn evalexpr_test() {
    use ftd::evalexpr::*;
    let mut context = ftd::interpreter2::default::default_context().unwrap();
    dbg!(ftd::evalexpr::build_operator_tree("$a >= $b").unwrap());
    dbg!(ftd::evalexpr::build_operator_tree(
        "(e = \"\"; ftd.is_empty(e)) && (d = \
        4; d > 7) && (6 > 7)"
    )
    .unwrap());
    dbg!(ftd::evalexpr::build_operator_tree("(6 > 7) && (true)").unwrap());
    assert_eq!(
<<<<<<< HEAD
        eval_with_context_mut("(e = \"\"; ftd.is_empty(e)) && (d = 4; d > 7)", &mut context),
=======
        eval_with_context_mut(
            "(e = \"\"; ftd.is_empty(e)) && (d = 4; d > 7)",
            &mut context
        ),
>>>>>>> 3a2c7362
        Ok(Value::from(false))
    );

    /*

        ExprNode {
        operator: RootNode,
        children: [
            ExprNode {
                operator: And,
                children: [
                    ExprNode {
                        operator: RootNode,
                        children: [
                            ExprNode {
                                operator: Gt,
                                children: [
                                    ExprNode {
                                        operator: Const {
                                            value: Int(
                                                6,
                                            ),
                                        },
                                        children: [],
                                    },
                                    ExprNode {
                                        operator: Const {
                                            value: Int(
                                                7,
                                            ),
                                        },
                                        children: [],
                                    },
                                ],
                            },
                        ],
                    },
                    ExprNode {
                        operator: Const {
                            value: Boolean(
                                true,
                            ),
                        },
                        children: [],
                    },
                ],
            },
        ],
    }

            ExprNode {
            operator: Add,
            children: [
                ExprNode {
                    operator: RootNode,
                    children: [
                        ExprNode {
                            operator: Gt,
                            children: [
                                ExprNode {
                                    operator: Const {
                                        value: Int(
                                            0,
                                        ),
                                    },
                                    children: [],
                                },
                                ExprNode {
                                    operator: Const {
                                        value: Int(
                                            2,
                                        ),
                                    },
                                    children: [],
                                },
                            ],
                        },
                    ],
                },
                ExprNode {
                    operator: RootNode,
                    children: [
                        ExprNode {
                            operator: Const {
                                value: Boolean(
                                    true,
                                ),
                            },
                            children: [],
                        },
                    ],
                },
            ],
        }
            */
}<|MERGE_RESOLUTION|>--- conflicted
+++ resolved
@@ -175,14 +175,10 @@
     .unwrap());
     dbg!(ftd::evalexpr::build_operator_tree("(6 > 7) && (true)").unwrap());
     assert_eq!(
-<<<<<<< HEAD
-        eval_with_context_mut("(e = \"\"; ftd.is_empty(e)) && (d = 4; d > 7)", &mut context),
-=======
         eval_with_context_mut(
             "(e = \"\"; ftd.is_empty(e)) && (d = 4; d > 7)",
             &mut context
         ),
->>>>>>> 3a2c7362
         Ok(Value::from(false))
     );
 
