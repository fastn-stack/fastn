--- conflicted
+++ resolved
@@ -6683,13 +6683,14 @@
 fn common_arguments() -> Vec<ftd::interpreter2::Argument> {
     vec![
         ftd::interpreter2::Argument::default(
-<<<<<<< HEAD
             "sticky",
             ftd::interpreter2::Kind::boolean()
-=======
+                .into_optional()
+                .into_kind_data(),
+        ),
+        ftd::interpreter2::Argument::default(
             "border-style",
             ftd::interpreter2::Kind::or_type(ftd::interpreter2::FTD_BORDER_STYLE)
->>>>>>> 10f16468
                 .into_optional()
                 .into_kind_data(),
         ),
