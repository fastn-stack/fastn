#[derive(serde::Deserialize, Clone, Debug, PartialEq, serde::Serialize)]
#[serde(tag = "type")]
pub enum Element {
    Text(Text),
    TextBlock(TextBlock),
    Code(Code),
    Image(Image),
    Row(Row),
    Column(Column),
    IFrame(IFrame),
    Input(Input),
    Integer(Text),
    Boolean(Text),
    Decimal(Text),
    Scene(Scene),
    Grid(Grid),
    Markup(Markups),
    Null,
}

#[derive(serde::Deserialize, Debug, PartialEq, Default, Clone, serde::Serialize)]
pub struct Markups {
    pub text: ftd::Rendered,
    pub common: ftd::Common,
    pub text_align: TextAlign,
    pub line: bool,
    pub style: Style,
    pub font: Option<Type>,
    pub line_clamp: Option<i64>,
    pub text_indent: Option<Length>,
    pub children: Vec<Markup>,
}

impl Markups {
    pub(crate) fn to_text(&self) -> Text {
        Text {
            text: self.text.to_owned(),
            line: self.line,
            common: self.common.to_owned(),
            text_align: self.text_align.to_owned(),
            style: self.style.to_owned(),
            font: self.font.to_owned(),
            line_clamp: self.line_clamp,
            text_indent: self.text_indent.to_owned(),
        }
    }
}

#[derive(serde::Deserialize, Debug, PartialEq, Clone, serde::Serialize)]
pub struct Markup {
    pub itext: IText,
    pub children: Vec<Markup>,
}

#[derive(serde::Deserialize, Debug, PartialEq, Clone, serde::Serialize)]
pub enum IText {
    Text(Text),
    TextBlock(TextBlock),
    Integer(Text),
    Boolean(Text),
    Decimal(Text),
    Markup(Markups),
}

impl Element {
    pub(crate) fn set_children_count_variable(
        elements: &mut [ftd::Element],
        local_variables: &std::collections::BTreeMap<String, ftd::p2::Thing>,
    ) {
        for child in elements.iter_mut() {
            let (text, common) = match child {
                Element::Text(ftd::Text { text, common, .. })
                | Element::Integer(ftd::Text { text, common, .. })
                | Element::Boolean(ftd::Text { text, common, .. })
                | Element::Decimal(ftd::Text { text, common, .. }) => (Some(text), common),
                Self::Markup(ftd::Markups {
                    text,
                    common,
                    children,
                    ..
                }) => {
                    set_markup_children_count_variable(children, local_variables);
                    (Some(text), common)
                }
                Element::Row(ftd::Row {
                    container, common, ..
                })
                | Element::Column(ftd::Column {
                    container, common, ..
                })
                | Element::Scene(ftd::Scene {
                    container, common, ..
                })
                | Element::Grid(ftd::Grid {
                    container, common, ..
                }) => {
                    ftd::Element::set_children_count_variable(
                        &mut container.children,
                        local_variables,
                    );
                    if let Some((_, _, external_children)) = &mut container.external_children {
                        ftd::Element::set_children_count_variable(
                            external_children,
                            local_variables,
                        );
                    }
                    (None, common)
                }
                _ => continue,
            };

            match &common.reference {
                Some(reference) if reference.contains("CHILDREN-COUNT") => {
                    if let Some(ftd::p2::Thing::Variable(ftd::Variable {
                        value:
                            ftd::PropertyValue::Value {
                                value: ftd::Value::Integer { value },
                            },
                        ..
                    })) = local_variables.get(reference)
                    {
                        if let Some(text) = text {
                            *text = ftd::markup_line(value.to_string().as_str());
                        }
                    }
                }
                _ => {}
            }

            for event in common.events.iter_mut() {
                for action_value in event.action.parameters.values_mut() {
                    for parameter_data in action_value.iter_mut() {
                        let mut remove_reference = false;
                        match parameter_data.reference {
                            Some(ref reference) if reference.contains("CHILDREN-COUNT") => {
                                if let Some(ftd::p2::Thing::Variable(ftd::Variable {
                                    value:
                                        ftd::PropertyValue::Value {
                                            value: ftd::Value::Integer { value },
                                        },
                                    ..
                                })) = local_variables.get(reference)
                                {
                                    parameter_data.value = serde_json::json!(value);
                                    remove_reference = true;
                                }
                            }
                            _ => {}
                        }
                        if remove_reference {
                            parameter_data.reference = None;
                        }
                    }
                }
            }
        }

        fn set_markup_children_count_variable(
            elements: &mut [ftd::Markup],
            local_variables: &std::collections::BTreeMap<String, ftd::p2::Thing>,
        ) {
            for child in elements.iter_mut() {
                let (common, children, text) = match &mut child.itext {
                    IText::Text(t) | IText::Integer(t) | IText::Boolean(t) | IText::Decimal(t) => {
                        (&mut t.common, None, &mut t.text)
                    }
                    IText::TextBlock(t) => (&mut t.common, None, &mut t.text),
                    IText::Markup(t) => (&mut t.common, Some(&mut t.children), &mut t.text),
                };

                match &common.reference {
                    Some(reference) if reference.contains("CHILDREN-COUNT") => {
                        if let Some(ftd::p2::Thing::Variable(ftd::Variable {
                            value:
                                ftd::PropertyValue::Value {
                                    value: ftd::Value::Integer { value },
                                },
                            ..
                        })) = local_variables.get(reference)
                        {
                            *text = ftd::markup_line(value.to_string().as_str());
                        }
                    }
                    _ => {}
                }

                for event in common.events.iter_mut() {
                    for action_value in event.action.parameters.values_mut() {
                        for parameter_data in action_value.iter_mut() {
                            let mut remove_reference = false;
                            match parameter_data.reference {
                                Some(ref reference) if reference.contains("CHILDREN-COUNT") => {
                                    if let Some(ftd::p2::Thing::Variable(ftd::Variable {
                                        value:
                                            ftd::PropertyValue::Value {
                                                value: ftd::Value::Integer { value },
                                            },
                                        ..
                                    })) = local_variables.get(reference)
                                    {
                                        parameter_data.value = serde_json::json!(value);
                                        remove_reference = true;
                                    }
                                }
                                _ => {}
                            }
                            if remove_reference {
                                parameter_data.reference = None;
                            }
                        }
                    }
                }

                if let Some(children) = children {
                    set_markup_children_count_variable(children, local_variables);
                }
            }
        }
    }

    pub(crate) fn set_default_locals(elements: &mut [ftd::Element]) {
        return set_default_locals_(elements);
        fn set_default_locals_(children: &mut [ftd::Element]) {
            for child in children.iter_mut() {
                let common = match child {
                    Element::Text(ftd::Text { common, .. })
                    | Element::TextBlock(ftd::TextBlock { common, .. })
                    | Element::Code(ftd::Code { common, .. })
                    | Element::Image(ftd::Image { common, .. })
                    | Element::IFrame(ftd::IFrame { common, .. })
                    | Element::Input(ftd::Input { common, .. })
                    | Element::Integer(ftd::Text { common, .. })
                    | Element::Boolean(ftd::Text { common, .. })
                    | Element::Decimal(ftd::Text { common, .. })
                    | Element::Markup(ftd::Markups { common, .. }) => common,
                    Element::Row(ftd::Row {
                        common, container, ..
                    })
                    | Element::Column(ftd::Column {
                        common, container, ..
                    })
                    | Element::Scene(ftd::Scene {
                        common, container, ..
                    })
                    | Element::Grid(ftd::Grid {
                        common, container, ..
                    }) => {
                        set_default_locals_(&mut container.children);
                        if let Some((_, _, external_children)) = &mut container.external_children {
                            set_default_locals_(external_children);
                        }
                        common
                    }
                    Element::Null => continue,
                };

                if let Some(index) = check(common) {
                    common.events.extend(ftd::p2::Event::mouse_event(&index));
                }
            }

            fn check(common: &mut ftd::Common) -> Option<String> {
                if let Some(ref mut condition) = common.condition {
                    if condition.variable.contains("MOUSE-IN") {
                        return Some(condition.variable.clone());
                    }
                }
                if let Some(ref mut reference) = common.reference {
                    if reference.contains("MOUSE-IN") {
                        return Some(reference.to_string());
                    }
                }
                for (_, v) in common.conditional_attribute.iter_mut() {
                    for (condition, _) in &mut v.conditions_with_value {
                        if condition.variable.contains("MOUSE-IN") {
                            return Some(condition.variable.to_string());
                        }
                    }
                }
                None
            }
        }
    }

    pub fn set_id(children: &mut [ftd::Element], index_vec: &[usize], external_id: Option<String>) {
        for (idx, child) in children.iter_mut().enumerate() {
            let (id, is_dummy) = match child {
                Self::Text(ftd::Text {
                    common:
                        ftd::Common {
                            data_id: id,
                            is_dummy,
                            ..
                        },
                    ..
                })
                | Self::TextBlock(ftd::TextBlock {
                    common:
                        ftd::Common {
                            data_id: id,
                            is_dummy,
                            ..
                        },
                    ..
                })
                | Self::Code(ftd::Code {
                    common:
                        ftd::Common {
                            data_id: id,
                            is_dummy,
                            ..
                        },
                    ..
                })
                | Self::Image(ftd::Image {
                    common:
                        ftd::Common {
                            data_id: id,
                            is_dummy,
                            ..
                        },
                    ..
                })
                | Self::IFrame(ftd::IFrame {
                    common:
                        ftd::Common {
                            data_id: id,
                            is_dummy,
                            ..
                        },
                    ..
                })
                | Self::Input(ftd::Input {
                    common:
                        ftd::Common {
                            data_id: id,
                            is_dummy,
                            ..
                        },
                    ..
                })
                | Self::Integer(ftd::Text {
                    common:
                        ftd::Common {
                            data_id: id,
                            is_dummy,
                            ..
                        },
                    ..
                })
                | Self::Boolean(ftd::Text {
                    common:
                        ftd::Common {
                            data_id: id,
                            is_dummy,
                            ..
                        },
                    ..
                })
                | Self::Decimal(ftd::Text {
                    common:
                        ftd::Common {
                            data_id: id,
                            is_dummy,
                            ..
                        },
                    ..
                }) => (id, is_dummy),
                Self::Row(ftd::Row {
                    common:
                        ftd::Common {
                            data_id: id,
                            is_dummy,
                            ..
                        },
                    container,
                    ..
                })
                | Self::Column(ftd::Column {
                    common:
                        ftd::Common {
                            data_id: id,
                            is_dummy,
                            ..
                        },
                    container,
                    ..
                })
                | Self::Scene(ftd::Scene {
                    common:
                        ftd::Common {
                            data_id: id,
                            is_dummy,
                            ..
                        },
                    container,
                    ..
                })
                | Self::Grid(ftd::Grid {
                    common:
                        ftd::Common {
                            data_id: id,
                            is_dummy,
                            ..
                        },
                    container,
                    ..
                }) => {
                    let mut index_vec = index_vec.to_vec();
                    index_vec.push(idx);
                    Self::set_id(&mut container.children, &index_vec, external_id.clone());
                    if let Some((id, container, external_children)) =
                        &mut container.external_children
                    {
                        if let Some(ftd::Element::Column(col)) = external_children.first_mut() {
                            let index_string: String = index_vec
                                .iter()
                                .map(|v| v.to_string())
                                .collect::<Vec<String>>()
                                .join(",");

                            let external_id = Some({
                                if let Some(ref ext_id) = external_id {
                                    format!("{}.{}-external:{}", ext_id, id, index_string)
                                } else {
                                    format!("{}-external:{}", id, index_string)
                                }
                            });
                            col.common.data_id = external_id.clone();
                            if let Some(val) = container.first_mut() {
                                index_vec.append(&mut val.to_vec());
                                Self::set_id(&mut col.container.children, &index_vec, external_id);
                            }
                        }
                    }
                    (id, is_dummy)
                }
                Self::Markup(ftd::Markups {
                    common:
                        ftd::Common {
                            data_id: id,
                            is_dummy,
                            ..
                        },
                    children,
                    ..
                }) => {
                    let mut index_vec = index_vec.to_vec();
                    index_vec.push(idx);
                    set_markup_id(children, &index_vec, external_id.clone());
                    (id, is_dummy)
                }
                Self::Null => continue,
            };
            let index_string = if *is_dummy {
                get_index_string(index_vec, None)
            } else {
                get_index_string(index_vec, Some(idx))
            };
            set_id(id, &external_id, index_string.as_str(), *is_dummy);
        }

        fn set_markup_id(
            children: &mut [ftd::Markup],
            index_vec: &[usize],
            external_id: Option<String>,
        ) {
            return set_markup_id_(children, index_vec, external_id, 0);

            fn set_markup_id_(
                children: &mut [ftd::Markup],
                index_vec: &[usize],
                external_id: Option<String>,
                start_index: usize,
            ) {
                for (idx, child) in children.iter_mut().enumerate() {
                    let (id, children, is_dummy) = match &mut child.itext {
                        IText::Text(t)
                        | IText::Integer(t)
                        | IText::Boolean(t)
                        | IText::Decimal(t) => (&mut t.common.data_id, None, t.common.is_dummy),
                        IText::TextBlock(t) => (&mut t.common.data_id, None, t.common.is_dummy),
                        IText::Markup(t) => (
                            &mut t.common.data_id,
                            Some(&mut t.children),
                            t.common.is_dummy,
                        ),
                    };
                    let index_string = if is_dummy {
                        get_index_string(index_vec, None)
                    } else {
                        get_index_string(index_vec, Some(idx + start_index))
                    };

                    let mut index_vec = index_vec.to_vec();
                    index_vec.push(idx);
                    set_markup_id_(&mut child.children, &index_vec, external_id.clone(), 0);
                    if let Some(children) = children {
                        set_markup_id_(
                            children,
                            &index_vec,
                            external_id.clone(),
                            child.children.len(),
                        );
                    }

                    set_id(id, &external_id, index_string.as_str(), is_dummy)
                }
            }
        }

        fn set_id(
            id: &mut Option<String>,
            external_id: &Option<String>,
            index_string: &str,
            is_dummy: bool,
        ) {
            let external_id = {
                if let Some(ref external_id) = external_id {
                    format!(":{}", external_id)
                } else {
                    "".to_string()
                }
            };
            let dummy_str = if is_dummy {
                ":dummy".to_string()
            } else {
                "".to_string()
            };

            if let Some(id) = id {
                *id = format!("{}:{}{}{}", id, index_string, external_id, dummy_str);
            } else {
                *id = Some(format!("{}{}{}", index_string, external_id, dummy_str));
            }
        }

        fn get_index_string(index_vec: &[usize], idx: Option<usize>) -> String {
            let index_string: String = {
                let mut index_vec = index_vec.to_vec();
                if let Some(idx) = idx {
                    index_vec.push(idx);
                }
                index_vec
                    .iter()
                    .map(|v| v.to_string())
                    .collect::<Vec<String>>()
                    .join(",")
            };
            index_string
        }
    }

    pub fn get_external_children_condition(
        &self,
        external_open_id: &Option<String>,
        external_children_container: &[Vec<usize>],
    ) -> Vec<ftd::ExternalChildrenCondition> {
        let mut d: Vec<ftd::ExternalChildrenCondition> = vec![];
        let mut ext_child_condition = None;
        let (id, open_id, children_container, children) = match self {
            Self::Row(ftd::Row {
                common: ftd::Common { data_id: id, .. },
                container:
                    ftd::Container {
                        external_children,
                        children,
                        ..
                    },
                ..
            })
            | Self::Column(ftd::Column {
                common: ftd::Common { data_id: id, .. },
                container:
                    ftd::Container {
                        external_children,
                        children,
                        ..
                    },
                ..
            })
            | Self::Scene(ftd::Scene {
                common: ftd::Common { data_id: id, .. },
                container:
                    ftd::Container {
                        external_children,
                        children,
                        ..
                    },
                ..
            })
            | Self::Grid(ftd::Grid {
                common: ftd::Common { data_id: id, .. },
                container:
                    ftd::Container {
                        external_children,
                        children,
                        ..
                    },
                ..
            }) => (
                id,
                external_children
                    .as_ref()
                    .map(|(open_id, _, _)| open_id.to_string()),
                external_children
                    .as_ref()
                    .map(|(_, children_container, _)| children_container.to_vec()),
                children,
            ),
            _ => return d,
        };

        #[allow(clippy::blocks_in_if_conditions)]
        if *external_open_id
            == id.as_ref().map(|v| {
                if v.contains(':') {
                    let mut part = v.splitn(2, ':');
                    part.next().unwrap().trim().to_string()
                } else {
                    v.to_string()
                }
            })
            && external_children_container.is_empty()
        {
            ext_child_condition = id.clone();
            if open_id.is_none() {
                let id = ext_child_condition.expect("");
                d.push(ftd::ExternalChildrenCondition {
                    condition: vec![id.to_string()],
                    set_at: id,
                });
                return d;
            }
        }

        let (open_id, external_children_container) =
            if open_id.is_some() && external_children_container.is_empty() {
                (open_id, {
                    if let Some(c) = children_container {
                        c
                    } else {
                        vec![]
                    }
                })
            } else {
                (
                    external_open_id.clone(),
                    external_children_container.to_vec(),
                )
            };

        let mut index = 0;
        for (i, v) in children.iter().enumerate() {
            let external_container = {
                let mut external_container = vec![];
                while index < external_children_container.len() {
                    if let Some(container) = external_children_container[index].get(0) {
                        if container < &i {
                            index += 1;
                            continue;
                        }
                        let external_child_container =
                            external_children_container[index][1..].to_vec();
                        if container == &i && !external_child_container.is_empty() {
                            external_container.push(external_child_container)
                        } else {
                            break;
                        }
                    }
                    index += 1;
                }
                external_container
            };
            let conditions =
                v.get_external_children_condition(&open_id, external_container.as_slice());
            for mut condition in conditions {
                if let Some(e) = &ext_child_condition {
                    condition.condition.push(e.to_string());
                }
                d.push(condition);
            }
        }
        d
    }

    pub fn get_external_children_dependencies(
        children: &[ftd::Element],
    ) -> ftd::ExternalChildrenDependenciesMap {
        let mut d: ftd::ExternalChildrenDependenciesMap = Default::default();
        for child in children {
            let container = match child {
                ftd::Element::Row(ftd::Row { container, .. }) => container,
                ftd::Element::Column(ftd::Column { container, .. }) => container,
                ftd::Element::Scene(ftd::Scene { container, .. }) => container,
                ftd::Element::Grid(ftd::Grid { container, .. }) => container,
                _ => continue,
            };
            let all_locals = ftd::Element::get_external_children_dependencies(&container.children);
            for (k, v) in all_locals {
                d.insert(k.to_string(), v);
            }
            if let Some((external_open_id, external_children_container, external_children)) =
                &container.external_children
            {
                if let Some(ftd::Element::Column(col)) = external_children.first() {
                    let external_children_condition: Vec<ftd::ExternalChildrenCondition> = child
                        .get_external_children_condition(
                            &Some(external_open_id.to_string()),
                            external_children_container,
                        );
                    d.insert(
                        col.common.data_id.as_ref().expect("").to_string(),
                        external_children_condition,
                    );
                    let all_locals =
                        ftd::Element::get_external_children_dependencies(&col.container.children);
                    for (k, v) in all_locals {
                        d.insert(k.to_string(), v);
                    }
                }
            }
        }
        d
    }

    pub fn get_event_dependencies(children: &[ftd::Element], data: &mut ftd::DataDependenciesMap) {
        for child in children {
            let (font, common) = match child {
                ftd::Element::Column(ftd::Column {
                    common, container, ..
                })
                | ftd::Element::Row(ftd::Row {
                    common, container, ..
                })
                | ftd::Element::Scene(ftd::Scene {
                    common, container, ..
                })
                | ftd::Element::Grid(ftd::Grid {
                    common, container, ..
                }) => {
                    ftd::Element::get_event_dependencies(&container.children, data);
                    if let Some((_, _, external_children)) = &container.external_children {
                        ftd::Element::get_event_dependencies(external_children, data);
                    }
                    (&None, common)
                }
                ftd::Element::Markup(ftd::Markups {
                    font,
                    common,
                    children,
                    ..
                }) => {
                    markup_get_event_dependencies(children, data);
                    (font, common)
                }
                ftd::Element::Text(ftd::Text { font, common, .. })
                | ftd::Element::Code(ftd::Code { font, common, .. })
                | ftd::Element::Integer(ftd::Text { font, common, .. })
                | ftd::Element::Boolean(ftd::Text { font, common, .. })
                | ftd::Element::Decimal(ftd::Text { font, common, .. })
                | ftd::Element::Input(ftd::Input { font, common, .. }) => (font, common),
                ftd::Element::IFrame(ftd::IFrame { common, .. })
                | ftd::Element::TextBlock(ftd::TextBlock { common, .. })
                | ftd::Element::Image(ftd::Image { common, .. }) => (&None, common),
                ftd::Element::Null => continue,
            };
            value_condition(&common.reference, &common.data_id, data);
            color_condition(common, &common.data_id, data);
            font_condition(&common.data_id, data, font, &common.conditional_attribute);
            image_condition(&common.data_id, data, &common.background_image);
            style_condition(&common.conditional_attribute, &common.data_id, data);
            visibility_condition(&common.condition, &common.data_id, data);
        }

        fn markup_get_event_dependencies(
            children: &[ftd::Markup],
            data: &mut ftd::DataDependenciesMap,
        ) {
            for child in children {
                let (font, common) = match child.itext {
                    IText::Text(ref t)
                    | IText::Integer(ref t)
                    | IText::Boolean(ref t)
                    | IText::Decimal(ref t) => (&t.font, &t.common),
                    IText::TextBlock(ref t) => (&None, &t.common),
                    IText::Markup(ref t) => {
                        markup_get_event_dependencies(&t.children, data);
                        (&t.font, &t.common)
                    }
                };
                markup_get_event_dependencies(&child.children, data);
                value_condition(&common.reference, &common.data_id, data);
                color_condition(common, &common.data_id, data);
                font_condition(&common.data_id, data, font, &common.conditional_attribute);
                image_condition(&common.data_id, data, &common.background_image);
                style_condition(&common.conditional_attribute, &common.data_id, data);
                visibility_condition(&common.condition, &common.data_id, data);
            }
        }

        fn value_condition(
            reference: &Option<String>,
            id: &Option<String>,
            data: &mut ftd::DataDependenciesMap,
        ) {
            if let Some(reference) = reference {
                let id = id.clone().expect("universal id should be present");

                let (variable, remaining) =
                    ftd::p2::utils::get_doc_name_and_remaining(reference).unwrap();
                if let Some(ftd::Data { dependencies, .. }) = data.get_mut(&variable) {
                    let json = ftd::Dependencies {
                        dependency_type: ftd::DependencyType::Value,
                        condition: None,
                        parameters: Default::default(),
                        remaining,
                    };
                    if let Some(dependencies) = dependencies.get_mut(&id) {
                        let mut d = serde_json::from_value::<Vec<ftd::Dependencies>>(
                            dependencies.to_owned(),
                        )
                        .unwrap();
                        d.push(json);
                        *dependencies = serde_json::to_value(&d).unwrap();
                    } else {
                        dependencies.insert(id, serde_json::to_value(&vec![json]).unwrap());
                    }
                }
            }
        }

        fn color_condition(
            common: &ftd::Common,
            id: &Option<String>,
            data: &mut ftd::DataDependenciesMap,
        ) {
            let id = id.clone().expect("universal id should be present");
            if let Some(ref color) = common.color {
                color_condition(
                    color,
                    id.as_str(),
                    data,
                    "color",
                    &common.conditional_attribute,
                );
            }
            if let Some(ref color) = common.background_color {
                color_condition(
                    color,
                    id.as_str(),
                    data,
                    "background-color",
                    &common.conditional_attribute,
                );
            }
            if let Some(ref color) = common.border_top_color {
                color_condition(
                    color,
                    id.as_str(),
                    data,
                    "background-color",
                    &common.conditional_attribute,
                );
            }
            if let Some(ref color) = common.border_right_color {
                color_condition(
                    color,
                    id.as_str(),
                    data,
                    "background-color",
                    &common.conditional_attribute,
                );
            }
            if let Some(ref color) = common.border_bottom_color {
                color_condition(
                    color,
                    id.as_str(),
                    data,
                    "background-color",
                    &common.conditional_attribute,
                );
            }
            if let Some(ref color) = common.border_left_color {
                color_condition(
                    color,
                    id.as_str(),
                    data,
                    "background-color",
                    &common.conditional_attribute,
                );
            }
            if let Some(ref color) = common.border_color {
                color_condition(
                    color,
                    id.as_str(),
                    data,
                    "border-color",
                    &common.conditional_attribute,
                );
            }

            fn color_condition(
                _color: &ftd::Color,
                id: &str,
                data: &mut ftd::DataDependenciesMap,
                style: &str,
                conditional_attribute: &std::collections::BTreeMap<
                    String,
                    ftd::ConditionalAttribute,
                >,
            ) {
                let (reference, value) = if let Some(ftd::ConditionalAttribute {
                    default:
                        Some(ConditionalValue {
                            reference: Some(reference),
                            value,
                            ..
                        }),
                    ..
                }) = conditional_attribute.get(style)
                {
                    (reference.to_string(), value.to_owned())
                // } else if let Some(ref reference) = color.reference {
                //     (
                //         reference.to_string(),
                //         serde_json::json!({ "light": ftd::html::color(&color.light), "dark": ftd::html::color(&color.dark), "$kind$": "light" }),
                //     )
                } else {
                    return;
                };
                let parameters = {
                    let mut parameters = std::collections::BTreeMap::new();
                    parameters.insert(
                        style.to_string(),
                        ftd::ConditionalValueWithDefault {
                            value: ConditionalValue {
                                value,
                                important: false,
                                reference: None,
                            },
                            default: None,
                        },
                    );
                    let dependents = conditional_attribute
                        .get(style)
                        .unwrap_or(&ConditionalAttribute {
                            attribute_type: AttributeType::Style,
                            conditions_with_value: vec![],
                            default: None,
                        })
                        .conditions_with_value
                        .iter()
                        .map(|(v, _)| v.variable.to_string())
                        .collect::<Vec<String>>();
                    parameters.insert(
                        "dependents".to_string(),
                        ftd::ConditionalValueWithDefault {
                            value: ConditionalValue {
                                value: serde_json::to_value(dependents).unwrap(),
                                important: false,
                                reference: None,
                            },
                            default: None,
                        },
                    );
                    parameters
                };
                let (variable, remaining) =
                    ftd::p2::utils::get_doc_name_and_remaining(&reference).unwrap();
                if let Some(ftd::Data { dependencies, .. }) = data.get_mut(&variable) {
                    let json = ftd::Dependencies {
                        dependency_type: ftd::DependencyType::Style,
                        condition: None,
                        parameters,
                        remaining,
                    };
                    if let Some(dependencies) = dependencies.get_mut(id) {
                        let mut d = serde_json::from_value::<Vec<ftd::Dependencies>>(
                            dependencies.to_owned(),
                        )
                        .unwrap();
                        d.push(json);
                        *dependencies = serde_json::to_value(&d).unwrap();
                    } else {
                        dependencies
                            .insert(id.to_string(), serde_json::to_value(&vec![json]).unwrap());
                    }
                }
            }
        }

        fn font_condition(
            id: &Option<String>,
            data: &mut ftd::DataDependenciesMap,
            font: &Option<Type>,
            conditions: &std::collections::BTreeMap<String, ConditionalAttribute>,
        ) {
            let id = id.clone().expect("universal id should be present");
            if !conditions
                .keys()
                .any(|x| ["line-height", "font-size"].contains(&x.as_str()))
            {
                //mention all font attributes.
                // since font is not conditional attribute yet so this will always pass
                return;
            }
            if let Some(ref type_) = font {
                font_condition(type_, id.as_str(), data);
            }

            fn font_condition(type_: &ftd::Type, id: &str, data: &mut ftd::DataDependenciesMap) {
                let (reference, value) = if let Some(ref reference) = type_.reference {
                    let desktop = serde_json::to_value(&type_.desktop).unwrap();
                    let mobile = serde_json::to_value(&type_.mobile).unwrap();
                    let xl = serde_json::to_value(&type_.xl).unwrap();
                    (
                        reference.to_string(),
                        serde_json::json!({ "desktop": desktop,
                            "mobile": mobile,
                            "xl": xl,
                            "$kind$": "desktop"
                        }),
                    )
                } else {
                    return;
                };
                let parameters = {
                    let mut parameters = std::collections::BTreeMap::new();
                    parameters.insert(
                        "font".to_string(),
                        ftd::ConditionalValueWithDefault {
                            value: ConditionalValue {
                                value,
                                important: false,
                                reference: None,
                            },
                            default: None,
                        },
                    );
                    parameters
                };

                let (variable, remaining) =
                    ftd::p2::utils::get_doc_name_and_remaining(&reference).unwrap();

                if let Some(ftd::Data { dependencies, .. }) = data.get_mut(&variable) {
                    let json = ftd::Dependencies {
                        dependency_type: ftd::DependencyType::Style,
                        condition: None,
                        parameters,
                        remaining,
                    };
                    if let Some(dependencies) = dependencies.get_mut(id) {
                        let mut d = serde_json::from_value::<Vec<ftd::Dependencies>>(
                            dependencies.to_owned(),
                        )
                        .unwrap();
                        d.push(json);
                        *dependencies = serde_json::to_value(&d).unwrap();
                    } else {
                        dependencies
                            .insert(id.to_string(), serde_json::to_value(&vec![json]).unwrap());
                    }
                }
            }
        }

        fn image_condition(
            id: &Option<String>,
            data: &mut ftd::DataDependenciesMap,
            background_image: &Option<ImageSrc>,
        ) {
            let id = id.clone().expect("universal id should be present");
            if let Some(ref image_src) = background_image {
                image_condition(image_src, id.as_str(), data);
            }

            fn image_condition(
                image_src: &ftd::ImageSrc,
                id: &str,
                data: &mut ftd::DataDependenciesMap,
            ) {
                let (reference, value) = if let Some(ref reference) = image_src.reference {
                    (
                        reference.to_string(),
                        serde_json::json!({ "light": format!("url({})", image_src.light),
                            "dark": format!("url({})", image_src.light),
                            "$kind$": "light"
                        }),
                    )
                } else {
                    return;
                };

                let parameters = {
                    let mut parameters = std::collections::BTreeMap::new();
                    parameters.insert(
                        "background-image".to_string(),
                        ftd::ConditionalValueWithDefault {
                            value: ConditionalValue {
                                value,
                                important: false,
                                reference: None,
                            },
                            default: None,
                        },
                    );
                    parameters
                };

                let (variable, remaining) =
                    ftd::p2::utils::get_doc_name_and_remaining(&reference).unwrap();

                if let Some(ftd::Data { dependencies, .. }) = data.get_mut(&variable) {
                    let json = ftd::Dependencies {
                        dependency_type: ftd::DependencyType::Style,
                        condition: None,
                        parameters,
                        remaining,
                    };
                    if let Some(dependencies) = dependencies.get_mut(id) {
                        let mut d = serde_json::from_value::<Vec<ftd::Dependencies>>(
                            dependencies.to_owned(),
                        )
                        .unwrap();
                        d.push(json);
                        *dependencies = serde_json::to_value(&d).unwrap();
                    } else {
                        dependencies
                            .insert(id.to_string(), serde_json::to_value(&vec![json]).unwrap());
                    }
                }
            }
        }

        fn style_condition(
            conditional_attributes: &std::collections::BTreeMap<String, ConditionalAttribute>,
            id: &Option<String>,
            data: &mut ftd::DataDependenciesMap,
        ) {
            for (k, v) in conditional_attributes {
                if let ftd::ConditionalAttribute {
                    attribute_type: ftd::AttributeType::Style,
                    conditions_with_value,
                    default,
                } = v
                {
                    for (condition, value) in conditions_with_value {
                        let id = id.clone().expect("universal id should be present");
                        let (variable, remaining) =
                            ftd::p2::utils::get_doc_name_and_remaining(&condition.variable)
                                .unwrap();
                        if let Some(ftd::Data { dependencies, .. }) = data.get_mut(&variable) {
                            let json = ftd::Dependencies {
                                dependency_type: ftd::DependencyType::Style,
                                condition: Some(condition.value.to_owned()),
                                parameters: std::array::IntoIter::new([(
                                    k.to_string(),
                                    ftd::ConditionalValueWithDefault {
                                        value: value.clone(),
                                        default: default.clone(),
                                    },
                                )])
                                .collect(),
                                remaining,
                            };
                            if let Some(dependencies) = dependencies.get_mut(&id) {
                                let mut d = serde_json::from_value::<Vec<ftd::Dependencies>>(
                                    dependencies.to_owned(),
                                )
                                .unwrap();
                                d.push(json);
                                *dependencies = serde_json::to_value(&d).unwrap();
                            } else {
                                dependencies.insert(
                                    id.to_string(),
                                    serde_json::to_value(&vec![json]).unwrap(),
                                );
                            }
                        } else {
                            panic!("{} should be declared", condition.variable)
                        }
                        if let Some(ref reference) = value.reference {
                            let (variable, remaining) =
                                ftd::p2::utils::get_doc_name_and_remaining(reference).unwrap();
                            if let Some(ftd::Data { dependencies, .. }) = data.get_mut(&variable) {
                                let json = ftd::Dependencies {
                                    dependency_type: ftd::DependencyType::Variable,
                                    condition: None,
                                    remaining,
                                    parameters: std::array::IntoIter::new([(
                                        k.to_string(),
                                        ftd::ConditionalValueWithDefault {
                                            value: ftd::ConditionalValue {
                                                value: serde_json::json!({ "$variable$": condition.variable, "$node$": id}),
                                                important: false,
                                                reference: None,
                                            },
                                            default: None,
                                        },
                                    )])
                                        .collect(),
                                };
                                if let Some(dependencies) = dependencies.get_mut("$style$") {
                                    let mut d = serde_json::from_value::<Vec<ftd::Dependencies>>(
                                        dependencies.to_owned(),
                                    )
                                    .unwrap();
                                    d.push(json);
                                    *dependencies = serde_json::to_value(&d).unwrap();
                                } else {
                                    dependencies.insert(
                                        "$style$".to_string(),
                                        serde_json::to_value(&vec![json]).unwrap(),
                                    );
                                }
                            }
                        }
                    }
                }
            }
        }

        fn visibility_condition(
            condition: &Option<ftd::Condition>,
            id: &Option<String>,
            data: &mut ftd::DataDependenciesMap,
        ) {
            if let Some(condition) = condition {
                let id = id.clone().expect("universal id should be present");
                let (variable, remaining) =
                    ftd::p2::utils::get_doc_name_and_remaining(&condition.variable).unwrap();
                if let Some(ftd::Data { dependencies, .. }) = data.get_mut(&variable) {
                    let json = ftd::Dependencies {
                        dependency_type: ftd::DependencyType::Visible,
                        condition: Some(condition.value.to_owned()),
                        parameters: Default::default(),
                        remaining,
                    };
                    if let Some(dependencies) = dependencies.get_mut(&id) {
                        let mut d = serde_json::from_value::<Vec<ftd::Dependencies>>(
                            dependencies.to_owned(),
                        )
                        .unwrap();
                        d.push(json);
                        *dependencies = serde_json::to_value(&d).unwrap();
                    } else {
                        dependencies.insert(id, serde_json::to_value(&vec![json]).unwrap());
                    }
                } else {
                    panic!("{} should be declared 2", condition.variable)
                }
            }
        }
    }

    pub fn get_device_dependencies(
        document: &ftd::p2::Document,
        data: &mut ftd::DataDependenciesMap,
    ) {
        let doc = ftd::p2::TDoc {
            name: document.name.as_str(),
            aliases: &document.aliases,
            bag: &document.data,
            local_variables: &mut Default::default(),
        };
        for (k, v) in document.data.iter() {
            if !data.contains_key(k) {
                continue;
            }
            let keys = if let ftd::p2::Thing::Variable(ftd::Variable { value, .. }) = v {
                get_ftd_type_variables(value, &doc, k)
            } else {
                continue;
            };
            let dependencies =
                if let Some(ftd::Data { dependencies, .. }) = data.get_mut("ftd#device") {
                    dependencies
                } else {
                    continue;
                };
            let mut device_json = vec![];
            for k in keys {
                let mobile_json = ftd::Dependencies {
                    dependency_type: ftd::DependencyType::Variable,
                    condition: Some(serde_json::Value::String("mobile".to_string())),
                    remaining: None,
                    parameters: std::array::IntoIter::new([(
                        k.to_string(),
                        ftd::ConditionalValueWithDefault {
                            value: ConditionalValue {
                                value: serde_json::Value::String("mobile".to_string()),
                                important: false,
                                reference: None,
                            },
                            default: None,
                        },
                    )])
                    .collect(),
                };

                let xl_json = ftd::Dependencies {
                    dependency_type: ftd::DependencyType::Variable,
                    condition: Some(serde_json::Value::String("xl".to_string())),
                    remaining: None,
                    parameters: std::array::IntoIter::new([(
                        k.to_string(),
                        ftd::ConditionalValueWithDefault {
                            value: ConditionalValue {
                                value: serde_json::Value::String("xl".to_string()),
                                important: false,
                                reference: None,
                            },
                            default: None,
                        },
                    )])
                    .collect(),
                };

                let desktop_json = ftd::Dependencies {
                    dependency_type: ftd::DependencyType::Variable,
                    condition: Some(serde_json::Value::String("desktop".to_string())),
                    remaining: None,
                    parameters: std::array::IntoIter::new([(
                        k.to_string(),
                        ftd::ConditionalValueWithDefault {
                            value: ConditionalValue {
                                value: serde_json::Value::String("desktop".to_string()),
                                important: false,
                                reference: None,
                            },
                            default: None,
                        },
                    )])
                    .collect(),
                };

                device_json.push(mobile_json);
                device_json.push(xl_json);
                device_json.push(desktop_json);
            }

            if let Some(dependencies) = dependencies.get_mut("$value#kind$") {
                let mut d =
                    serde_json::from_value::<Vec<ftd::Dependencies>>(dependencies.to_owned())
                        .unwrap();
                d.extend(device_json);
                *dependencies = serde_json::to_value(&d).unwrap();
            } else {
                dependencies.insert(
                    "$value#kind$".to_string(),
                    serde_json::to_value(&device_json).unwrap(),
                );
            }
        }

        fn get_ftd_type_variables(
            property_value: &ftd::PropertyValue,
            doc: &ftd::p2::TDoc,
            key: &str,
        ) -> Vec<String> {
            match property_value.kind() {
                ftd::p2::Kind::Record { name, .. } if ["ftd#type"].contains(&name.as_str()) => {
                    return vec![key.to_string()];
                }
                ftd::p2::Kind::Record { .. } => {
                    if let Ok(ftd::Value::Record { fields, .. }) = property_value.resolve(0, doc) {
                        let mut reference = vec![];
                        for (k, field) in fields.iter() {
                            reference.extend(get_ftd_type_variables(field, doc, k));
                        }
                        return reference
                            .into_iter()
                            .map(|v| format!("{}.{}", key, v))
                            .collect();
                    }
                }
                _ => {}
            }
            vec![]
        }
    }

    pub fn get_dark_mode_dependencies(
        document: &ftd::p2::Document,
        data: &mut ftd::DataDependenciesMap,
    ) {
        let doc = ftd::p2::TDoc {
            name: document.name.as_str(),
            aliases: &document.aliases,
            bag: &document.data,
            local_variables: &mut Default::default(),
        };
        for (k, v) in document.data.iter() {
            if !data.contains_key(k) {
                continue;
            }
            let keys = if let ftd::p2::Thing::Variable(ftd::Variable { value, .. }) = v {
                get_ftd_type_variables(value, &doc, k)
            } else {
                continue;
            };
            let dependencies =
                if let Some(ftd::Data { dependencies, .. }) = data.get_mut("ftd#dark-mode") {
                    dependencies
                } else {
                    continue;
                };
            let dark_mode_json = keys
                .iter()
                .map(|k| ftd::Dependencies {
                    dependency_type: ftd::DependencyType::Variable,
                    condition: Some(serde_json::Value::Bool(true)),
                    remaining: None,
                    parameters: std::array::IntoIter::new([(
                        k.to_string(),
                        ftd::ConditionalValueWithDefault {
                            value: ConditionalValue {
                                value: serde_json::Value::String("dark".to_string()),
                                important: false,
                                reference: None,
                            },
                            default: Some(ConditionalValue {
                                value: serde_json::Value::String("light".to_string()),
                                important: false,
                                reference: None,
                            }),
                        },
                    )])
                    .collect(),
                })
                .collect::<Vec<ftd::Dependencies>>();

            if let Some(dependencies) = dependencies.get_mut("$value#kind$") {
                let mut d =
                    serde_json::from_value::<Vec<ftd::Dependencies>>(dependencies.to_owned())
                        .unwrap();
                d.extend(dark_mode_json);
                *dependencies = serde_json::to_value(&d).unwrap();
            } else {
                dependencies.insert(
                    "$value#kind$".to_string(),
                    serde_json::to_value(&dark_mode_json).unwrap(),
                );
            }
        }

        fn get_ftd_type_variables(
            property_value: &ftd::PropertyValue,
            doc: &ftd::p2::TDoc,
            key: &str,
        ) -> Vec<String> {
            match property_value.kind() {
                ftd::p2::Kind::Record { name, .. }
                    if ["ftd#image-src", "ftd#color"].contains(&name.as_str()) =>
                {
                    return vec![key.to_string()];
                }
                ftd::p2::Kind::Record { .. } => {
                    if let Ok(ftd::Value::Record { fields, .. }) = property_value.resolve(0, doc) {
                        let mut reference = vec![];
                        for (k, field) in fields.iter() {
                            reference.extend(get_ftd_type_variables(field, doc, k));
                        }
                        return reference
                            .into_iter()
                            .map(|v| format!("{}.{}", key, v))
                            .collect();
                    }
                }
                _ => {}
            }
            vec![]
        }
    }

    pub fn get_variable_dependencies(
        document: &ftd::p2::Document,
        data: &mut ftd::DataDependenciesMap,
    ) {
        let doc = ftd::p2::TDoc {
            name: document.name.as_str(),
            aliases: &document.aliases,
            bag: &document.data,
            local_variables: &mut Default::default(),
        };
        for (k, v) in document.data.iter() {
            if !data.contains_key(k) {
                continue;
            }
            let (conditions, default) = if let ftd::p2::Thing::Variable(ftd::Variable {
                conditions,
                value: default,
                ..
            }) = v
            {
                (conditions, default)
            } else {
                continue;
            };
            let default = match default.resolve(0, &doc) {
                Ok(v) => v,
                _ => continue,
            };
            for (condition, value) in conditions {
                let condition = if let Ok(condition) = condition.to_condition(
                    0,
                    &ftd::p2::TDoc {
                        name: document.name.as_str(),
                        aliases: &document.aliases,
                        bag: &document.data,
                        local_variables: &mut Default::default(),
                    },
                ) {
                    condition
                } else {
                    continue;
                };
                let value = match value.resolve(0, &doc) {
                    Ok(value) => match value.to_serde_value() {
                        Some(v) => v,
                        None => continue,
                    },
                    _ => continue,
                };

                let (variable, remaining) =
                    ftd::p2::utils::get_doc_name_and_remaining(&condition.variable).unwrap();
                let dependencies =
                    if let Some(ftd::Data { dependencies, .. }) = data.get_mut(&variable) {
                        dependencies
                    } else {
                        continue;
                    };
                let json = ftd::Dependencies {
                    dependency_type: ftd::DependencyType::Variable,
                    condition: Some(condition.value.to_owned()),
                    remaining,
                    parameters: std::array::IntoIter::new([(
                        k.to_string(),
                        ftd::ConditionalValueWithDefault {
                            value: ConditionalValue {
                                value,
                                important: false,
                                reference: None,
                            },
                            default: default.to_serde_value().map(|value| ConditionalValue {
                                value,
                                important: false,
                                reference: None,
                            }),
                        },
                    )])
                    .collect(),
                };
                if let Some(dependencies) = dependencies.get_mut("$value$") {
                    let mut d =
                        serde_json::from_value::<Vec<ftd::Dependencies>>(dependencies.to_owned())
                            .unwrap();
                    d.push(json);
                    *dependencies = serde_json::to_value(&d).unwrap();
                } else {
                    dependencies.insert(
                        "$value$".to_string(),
                        serde_json::to_value(&vec![json]).unwrap(),
                    );
                }
            }
        }
    }

    pub fn is_open_container(&self, is_container_children_empty: bool) -> bool {
        match self {
            ftd::Element::Column(e) => e.container.is_open(is_container_children_empty),
            ftd::Element::Row(e) => e.container.is_open(is_container_children_empty),
            ftd::Element::Scene(e) => e.container.is_open(is_container_children_empty),
            ftd::Element::Grid(e) => e.container.is_open(is_container_children_empty),
            _ => false,
        }
    }

    pub fn append_at(&self) -> Option<String> {
        match self {
            ftd::Element::Column(e) => e.container.append_at.to_owned(),
            ftd::Element::Row(e) => e.container.append_at.to_owned(),
            ftd::Element::Scene(e) => e.container.append_at.to_owned(),
            ftd::Element::Grid(e) => e.container.append_at.to_owned(),
            _ => None,
        }
    }

    pub fn number_of_children(&self) -> usize {
        match self {
            ftd::Element::Column(e) => e.container.children.len(),
            ftd::Element::Row(e) => e.container.children.len(),
            ftd::Element::Scene(e) => e.container.children.len(),
            ftd::Element::Grid(e) => e.container.children.len(),
            _ => 0,
        }
    }

    pub fn container_id(&self) -> Option<String> {
        match self {
            ftd::Element::Column(e) => e.common.data_id.clone(),
            ftd::Element::Row(e) => e.common.data_id.clone(),
            ftd::Element::Scene(e) => e.common.data_id.clone(),
            ftd::Element::Grid(e) => e.common.data_id.clone(),
            _ => None,
        }
    }

    pub fn set_container_id(&mut self, name: Option<String>) {
        match self {
            ftd::Element::Column(e) => e.common.data_id = name,
            ftd::Element::Row(e) => e.common.data_id = name,
            ftd::Element::Scene(e) => e.common.data_id = name,
            ftd::Element::Grid(e) => e.common.data_id = name,
            _ => {}
        }
    }

    pub fn set_element_id(&mut self, name: Option<String>) {
        match self {
            ftd::Element::Column(ftd::Column { common, .. })
            | ftd::Element::Row(ftd::Row { common, .. })
            | ftd::Element::Text(ftd::Text { common, .. })
            | ftd::Element::TextBlock(ftd::TextBlock { common, .. })
            | ftd::Element::Code(ftd::Code { common, .. })
            | ftd::Element::Image(ftd::Image { common, .. })
            | ftd::Element::IFrame(ftd::IFrame { common, .. })
            | ftd::Element::Markup(ftd::Markups { common, .. })
            | ftd::Element::Input(ftd::Input { common, .. })
            | ftd::Element::Integer(ftd::Text { common, .. })
            | ftd::Element::Boolean(ftd::Text { common, .. })
            | ftd::Element::Decimal(ftd::Text { common, .. })
            | ftd::Element::Scene(ftd::Scene { common, .. })
            | ftd::Element::Grid(ftd::Grid { common, .. }) => common.id = name,
            ftd::Element::Null => {}
        }
    }

    pub fn set_condition(&mut self, condition: Option<ftd::Condition>) {
        match self {
            ftd::Element::Column(ftd::Column { common, .. })
            | ftd::Element::Row(ftd::Row { common, .. })
            | ftd::Element::Text(ftd::Text { common, .. })
            | ftd::Element::TextBlock(ftd::TextBlock { common, .. })
            | ftd::Element::Code(ftd::Code { common, .. })
            | ftd::Element::Image(ftd::Image { common, .. })
            | ftd::Element::IFrame(ftd::IFrame { common, .. })
            | ftd::Element::Markup(ftd::Markups { common, .. })
            | ftd::Element::Input(ftd::Input { common, .. })
            | ftd::Element::Integer(ftd::Text { common, .. })
            | ftd::Element::Boolean(ftd::Text { common, .. })
            | ftd::Element::Decimal(ftd::Text { common, .. })
            | ftd::Element::Scene(ftd::Scene { common, .. })
            | ftd::Element::Grid(ftd::Grid { common, .. }) => common,
            ftd::Element::Null => return,
        }
        .condition = condition;
    }

    pub fn set_non_visibility(&mut self, is_not_visible: bool) {
        match self {
            ftd::Element::Column(ftd::Column { common, .. })
            | ftd::Element::Row(ftd::Row { common, .. })
            | ftd::Element::Text(ftd::Text { common, .. })
            | ftd::Element::TextBlock(ftd::TextBlock { common, .. })
            | ftd::Element::Code(ftd::Code { common, .. })
            | ftd::Element::Image(ftd::Image { common, .. })
            | ftd::Element::IFrame(ftd::IFrame { common, .. })
            | ftd::Element::Markup(ftd::Markups { common, .. })
            | ftd::Element::Input(ftd::Input { common, .. })
            | ftd::Element::Integer(ftd::Text { common, .. })
            | ftd::Element::Boolean(ftd::Text { common, .. })
            | ftd::Element::Decimal(ftd::Text { common, .. })
            | ftd::Element::Scene(ftd::Scene { common, .. })
            | ftd::Element::Grid(ftd::Grid { common, .. }) => common,
            ftd::Element::Null => return,
        }
        .is_not_visible = is_not_visible;
    }

    pub fn set_events(&mut self, events: &mut Vec<ftd::Event>) {
        match self {
            ftd::Element::Column(ftd::Column { common, .. })
            | ftd::Element::Row(ftd::Row { common, .. })
            | ftd::Element::Text(ftd::Text { common, .. })
            | ftd::Element::TextBlock(ftd::TextBlock { common, .. })
            | ftd::Element::Code(ftd::Code { common, .. })
            | ftd::Element::Image(ftd::Image { common, .. })
            | ftd::Element::IFrame(ftd::IFrame { common, .. })
            | ftd::Element::Markup(ftd::Markups { common, .. })
            | ftd::Element::Input(ftd::Input { common, .. })
            | ftd::Element::Integer(ftd::Text { common, .. })
            | ftd::Element::Boolean(ftd::Text { common, .. })
            | ftd::Element::Decimal(ftd::Text { common, .. })
            | ftd::Element::Scene(ftd::Scene { common, .. })
            | ftd::Element::Grid(ftd::Grid { common, .. }) => common,
            ftd::Element::Null => return,
        }
        .events
        .append(events)
    }

    pub fn get_heading_region(&self) -> Option<&ftd::Region> {
        match self {
            ftd::Element::Column(e) => e.common.region.as_ref().filter(|v| v.is_heading()),
            ftd::Element::Row(e) => e.common.region.as_ref().filter(|v| v.is_heading()),
            _ => None,
        }
    }

    pub fn get_mut_common(&mut self) -> Option<&mut ftd::Common> {
        match self {
            ftd::Element::Column(e) => Some(&mut e.common),
            ftd::Element::Row(e) => Some(&mut e.common),
            ftd::Element::Text(e) => Some(&mut e.common),
            ftd::Element::Markup(e) => Some(&mut e.common),
            ftd::Element::TextBlock(e) => Some(&mut e.common),
            ftd::Element::Code(e) => Some(&mut e.common),
            ftd::Element::Image(e) => Some(&mut e.common),
            ftd::Element::IFrame(e) => Some(&mut e.common),
            ftd::Element::Input(e) => Some(&mut e.common),
            ftd::Element::Integer(e) => Some(&mut e.common),
            ftd::Element::Boolean(e) => Some(&mut e.common),
            ftd::Element::Decimal(e) => Some(&mut e.common),
            ftd::Element::Scene(e) => Some(&mut e.common),
            ftd::Element::Grid(e) => Some(&mut e.common),
            ftd::Element::Null => None,
        }
    }

    pub fn get_common(&self) -> Option<&ftd::Common> {
        match self {
            ftd::Element::Column(e) => Some(&e.common),
            ftd::Element::Row(e) => Some(&e.common),
            ftd::Element::Text(e) => Some(&e.common),
            ftd::Element::Markup(e) => Some(&e.common),
            ftd::Element::TextBlock(e) => Some(&e.common),
            ftd::Element::Code(e) => Some(&e.common),
            ftd::Element::Image(e) => Some(&e.common),
            ftd::Element::IFrame(e) => Some(&e.common),
            ftd::Element::Input(e) => Some(&e.common),
            ftd::Element::Integer(e) => Some(&e.common),
            ftd::Element::Boolean(e) => Some(&e.common),
            ftd::Element::Decimal(e) => Some(&e.common),
            ftd::Element::Scene(e) => Some(&e.common),
            ftd::Element::Grid(e) => Some(&e.common),
            ftd::Element::Null => None,
        }
    }

    pub fn get_container(&self) -> Option<&ftd::Container> {
        match self {
            ftd::Element::Column(e) => Some(&e.container),
            ftd::Element::Row(e) => Some(&e.container),
            ftd::Element::Scene(e) => Some(&e.container),
            ftd::Element::Grid(e) => Some(&e.container),
            _ => None,
        }
    }

    pub fn renest_on_region(elements: &mut Vec<ftd::Element>) {
        let mut region: Option<(usize, &Region)> = None;
        let mut insert: Vec<(usize, usize)> = Default::default();
        for (idx, element) in elements.iter().enumerate() {
            match element {
                ftd::Element::Column(ftd::Column { common, .. })
                | ftd::Element::Row(ftd::Row { common, .. }) => {
                    let r = common.region.as_ref().filter(|v| v.is_heading());
                    if let Some(r) = r {
                        if let Some((place_at, r1)) = region {
                            if r.get_lower_priority_heading().contains(r1) || r == r1 {
                                insert.push((place_at, idx));
                                region = Some((idx, r));
                            }
                        } else {
                            region = Some((idx, r));
                        }
                    }
                }
                _ => continue,
            }
        }
        if let Some((place_at, _)) = region {
            insert.push((place_at, elements.len()));
        }

        for (place_at, end) in insert.iter().rev() {
            let mut children = elements[place_at + 1..*end].to_vec();
            if children.is_empty() {
                continue;
            }
            match elements[*place_at] {
                ftd::Element::Column(ftd::Column {
                    ref mut container, ..
                })
                | ftd::Element::Row(ftd::Row {
                    ref mut container, ..
                }) => {
                    if let Some(ref id) = container.append_at {
                        match &mut container.external_children {
                            Some((_, _, e)) => {
                                if let Some(ftd::Element::Column(col)) = e.first_mut() {
                                    col.container.children.extend(children);
                                } else {
                                    let mut main = ftd::p2::interpreter::default_column();
                                    main.container.children.extend(children);
                                    e.push(ftd::Element::Column(main))
                                }
                            }
                            _ => panic!("{} has no external_children data", id),
                        }
                    } else {
                        container.children.append(&mut children);
                    }
                }
                _ => continue,
            }
            for idx in (place_at + 1..*end).rev() {
                elements.remove(idx);
            }
        }

        for element in &mut *elements {
            match element {
                ftd::Element::Column(ftd::Column {
                    ref mut container, ..
                })
                | ftd::Element::Row(ftd::Row {
                    ref mut container, ..
                }) => {
                    if let Some((_, _, ref mut e)) = container.external_children {
                        ftd::Element::renest_on_region(e);
                    }
                    ftd::Element::renest_on_region(&mut container.children);
                }
                _ => continue,
            }
        }
    }
}

#[derive(serde::Deserialize, PartialEq, Debug, Clone, serde::Serialize)]
#[serde(tag = "type")]
pub enum Length {
    Fill,
    Shrink,
    Auto,
    FitContent,
    Px { value: i64 },
    Portion { value: i64 },
    Percent { value: i64 },
    Calc { value: String },
    VH { value: i64 },
    VW { value: i64 },
}

impl Length {
    pub fn from(l: Option<String>, doc_id: &str) -> ftd::p1::Result<Option<ftd::Length>> {
        let l = match l {
            Some(l) => l,
            None => return Ok(None),
        };

        if l == "fill" {
            return Ok(Some(Length::Fill));
        }

        if l == "shrink" {
            return Ok(Some(Length::Shrink));
        }
        if l == "auto" {
            return Ok(Some(Length::Auto));
        }

        if l.starts_with("calc ") {
            let v = ftd::get_name("calc", l.as_str(), doc_id)?;
            return match v.parse() {
                Ok(v) => Ok(Some(Length::Calc { value: v })),
                Err(_) => ftd::e2(format!("{} is not a valid integer", v), doc_id, 0), // TODO
            };
        }

        if l == "fit-content" {
            return Ok(Some(Length::FitContent));
        }

        if l.starts_with("portion ") {
            let v = ftd::get_name("portion", l.as_str(), doc_id)?;
            return match v.parse() {
                Ok(v) => Ok(Some(Length::Portion { value: v })),
                Err(_) => ftd::e2(format!("{} is not a valid integer", v), doc_id, 0), // TODO
            };
        }
        if l.starts_with("percent ") {
            let v = ftd::get_name("percent", l.as_str(), doc_id)?;
            return match v.parse() {
                Ok(v) => Ok(Some(Length::Percent { value: v })),
                Err(_) => ftd::e2(format!("{} is not a valid integer", v), doc_id, 0), // TODO
            };
        }
        if l.starts_with("vh ") {
            let v = ftd::get_name("vh", l.as_str(), doc_id)?;
            return match v.parse() {
                Ok(v) => Ok(Some(Length::VH { value: v })),
                Err(_) => ftd::e2(format!("{} is not a valid integer", v), doc_id, 0), // TODO
            };
        }
        if l.starts_with("vw ") {
            let v = ftd::get_name("vw", l.as_str(), doc_id)?;
            return match v.parse() {
                Ok(v) => Ok(Some(Length::VW { value: v })),
                Err(_) => ftd::e2(format!("{} is not a valid integer", v), doc_id, 0), // TODO
            };
        }

        match l.parse() {
            Ok(v) => Ok(Some(Length::Px { value: v })),
            Err(_) => ftd::e2(format!("{} is not a valid integer", l), doc_id, 0),
        }
    }
}

#[derive(serde::Deserialize, Debug, PartialEq, Clone, serde::Serialize)]
#[serde(tag = "type")]
pub enum Position {
    Center,
    Top,
    Bottom,
    Left,
    Right,
    TopLeft,
    TopRight,
    BottomLeft,
    BottomRight,
}

impl Default for Position {
    fn default() -> ftd::Position {
        Self::TopLeft
    }
}

impl Position {
    pub fn from(l: Option<String>, doc_id: &str) -> ftd::p1::Result<Option<ftd::Position>> {
        Ok(match l.as_deref() {
            Some("center") => Some(Self::Center),
            Some("top") => Some(Self::Top),
            Some("bottom") => Some(Self::Bottom),
            Some("left") => Some(Self::Left),
            Some("right") => Some(Self::Right),
            Some("top-left") => Some(Self::TopLeft),
            Some("top-right") => Some(Self::TopRight),
            Some("bottom-left") => Some(Self::BottomLeft),
            Some("bottom-right") => Some(Self::BottomRight),
            Some(t) => return ftd::e2(format!("{} is not a valid alignment", t), doc_id, 0), // TODO
            None => None,
        })
    }
}

// https://package.elm-lang.org/packages/mdgriffith/elm-ui/latest/Element-Region
#[derive(serde::Deserialize, Debug, PartialEq, Clone, serde::Serialize)]
pub enum Region {
    H0,
    H1,
    H2,
    H3,
    H4,
    H5,
    H6,
    H7,
    Title,
    MainContent,
    Navigation,
    Aside,
    Footer,
    Description,
    Announce,
    AnnounceUrgently,
}

impl ToString for Region {
    fn to_string(&self) -> String {
        match self {
            Self::H0 => "h0",
            Self::H1 => "h1",
            Self::H2 => "h2",
            Self::H3 => "h3",
            Self::H4 => "h4",
            Self::H5 => "h5",
            Self::H6 => "h6",
            Self::H7 => "h7",
            Self::Title => "title",
            Self::MainContent => "main",
            Self::Navigation => "navigation",
            Self::Aside => "aside",
            Self::Footer => "footer",
            Self::Description => "description",
            Self::Announce => "announce",
            Self::AnnounceUrgently => "announce-urgently",
        }
        .to_string()
    }
}

impl Region {
    pub fn from(l: Option<String>, doc_id: &str) -> ftd::p1::Result<Option<ftd::Region>> {
        Ok(Some(match l.as_deref() {
            Some("h0") => Self::H0,
            Some("h1") => Self::H1,
            Some("h2") => Self::H2,
            Some("h3") => Self::H3,
            Some("h4") => Self::H4,
            Some("h5") => Self::H5,
            Some("h6") => Self::H6,
            Some("h7") => Self::H7,
            Some("title") => Self::Title,
            Some("main") => Self::MainContent,
            Some("navigation") => Self::Navigation,
            Some("aside") => Self::Aside,
            Some("footer") => Self::Footer,
            Some("description") => Self::Description,
            Some("announce") => Self::Announce,
            Some("announce-urgently") => Self::AnnounceUrgently,
            Some(t) => return ftd::e2(format!("{} is not a valid alignment", t), doc_id, 0), // TODO
            None => return Ok(None),
        }))
    }

    pub fn is_heading(&self) -> bool {
        matches!(
            self,
            ftd::Region::H0
                | ftd::Region::H1
                | ftd::Region::H2
                | ftd::Region::H3
                | ftd::Region::H4
                | ftd::Region::H5
                | ftd::Region::H6
                | ftd::Region::H7
        )
    }

    pub fn is_primary_heading(&self) -> bool {
        matches!(self, ftd::Region::H0 | ftd::Region::H1)
    }

    pub fn is_title(&self) -> bool {
        matches!(self, ftd::Region::Title)
    }

    pub fn get_lower_priority_heading(&self) -> Vec<ftd::Region> {
        let mut list = vec![];
        if matches!(
            self,
            ftd::Region::Title
                | ftd::Region::MainContent
                | ftd::Region::Navigation
                | ftd::Region::Aside
                | ftd::Region::Footer
                | ftd::Region::Description
                | ftd::Region::Announce
                | ftd::Region::AnnounceUrgently
        ) {
            return list;
        }
        for region in [
            ftd::Region::H7,
            ftd::Region::H6,
            ftd::Region::H5,
            ftd::Region::H4,
            ftd::Region::H3,
            ftd::Region::H2,
            ftd::Region::H1,
        ] {
            if self.to_string() == region.to_string() {
                return list;
            }
            list.push(region);
        }
        list
    }
}

#[derive(serde::Deserialize, Debug, PartialEq, Clone, serde::Serialize)]
#[serde(tag = "type")]
pub enum Overflow {
    Hidden,
    Visible,
    Auto,
    Scroll,
}

impl Overflow {
    pub fn from(l: Option<String>, doc_id: &str) -> ftd::p1::Result<Option<ftd::Overflow>> {
        Ok(Option::from(match l.as_deref() {
            Some("hidden") => Self::Hidden,
            Some("visible") => Self::Visible,
            Some("auto") => Self::Auto,
            Some("scroll") => Self::Scroll,
            Some(t) => return ftd::e2(format!("{} is not a valid property", t), doc_id, 0), // TODO
            None => return Ok(None),
        }))
    }
}

#[derive(serde::Deserialize, Debug, PartialEq, Clone, serde::Serialize)]
#[serde(tag = "type")]
pub enum Anchor {
    Window,
    Parent,
}

impl Anchor {
    pub fn from(l: Option<String>, doc_id: &str) -> ftd::p1::Result<Option<ftd::Anchor>> {
        let l = match l {
            Some(l) => l,
            None => return Ok(None),
        };

        Ok(Some(match l.as_str() {
            "window" => ftd::Anchor::Window,
            "parent" => ftd::Anchor::Parent,
            t => {
                return ftd::e2(
                    format!(
                        "invalid value for `absolute` expected `window` or `parent` found: {}",
                        t
                    ),
                    doc_id,
                    0, // TODO
                );
            }
        }))
    }

    pub fn to_position(&self) -> String {
        match self {
            ftd::Anchor::Window => "fixed",
            ftd::Anchor::Parent => "absolute",
        }
        .to_string()
    }
}

#[derive(serde::Deserialize, Debug, PartialEq, Clone, serde::Serialize)]
#[serde(tag = "type")]
pub enum GradientDirection {
    BottomToTop,
    TopToBottom,
    RightToLeft,
    LeftToRight,
    BottomRightToTopLeft,
    BottomLeftToTopRight,
    TopRightToBottomLeft,
    TopLeftBottomRight,
    Center,
    Angle { value: i64 },
}

impl GradientDirection {
    pub fn from(
        l: Option<String>,
        doc_id: &str,
    ) -> ftd::p1::Result<Option<ftd::GradientDirection>> {
        let l = match l {
            Some(l) => l,
            None => return Ok(None),
        };

        if l == "bottom to top" {
            return Ok(Some(GradientDirection::BottomToTop));
        }
        if l == "top to bottom" {
            return Ok(Some(GradientDirection::TopToBottom));
        }
        if l == "right to left" {
            return Ok(Some(GradientDirection::RightToLeft));
        }
        if l == "left to right" {
            return Ok(Some(GradientDirection::LeftToRight));
        }
        if l == "bottom-left to top-right" {
            return Ok(Some(GradientDirection::BottomLeftToTopRight));
        }
        if l == "bottom-right to top-left" {
            return Ok(Some(GradientDirection::BottomRightToTopLeft));
        }
        if l == "top-right to bottom-left" {
            return Ok(Some(GradientDirection::TopRightToBottomLeft));
        }
        if l == "top-left to bottom-right" {
            return Ok(Some(GradientDirection::TopLeftBottomRight));
        }
        if l == "center" {
            return Ok(Some(GradientDirection::Center));
        }
        if l.starts_with("angle ") {
            let v = ftd::get_name("angle", l.as_str(), doc_id)?;
            return match v.parse() {
                Ok(v) => Ok(Some(GradientDirection::Angle { value: v })),
                Err(_) => ftd::e2(format!("{} is not a valid integer", v), doc_id, 0),
            };
        }
        Ok(None)
    }
}

#[derive(serde::Deserialize, Debug, PartialEq, Clone, serde::Serialize)]
pub enum AttributeType {
    Style,
    Attribute,
}

#[derive(serde::Deserialize, Debug, PartialEq, Clone, serde::Serialize)]
pub struct ConditionalAttribute {
    pub attribute_type: AttributeType,
    pub conditions_with_value: Vec<(ftd::Condition, ConditionalValue)>,
    pub default: Option<ConditionalValue>,
}

#[derive(serde::Deserialize, Debug, PartialEq, Clone, serde::Serialize, Default)]
pub struct ConditionalValue {
    pub value: serde_json::Value,
    pub important: bool,
    pub reference: Option<String>,
}

#[derive(serde::Deserialize, Debug, PartialEq, Default, Clone, serde::Serialize)]
pub struct Common {
    pub conditional_attribute: std::collections::BTreeMap<String, ConditionalAttribute>,
    pub condition: Option<ftd::Condition>,
    pub is_not_visible: bool,
    pub is_dummy: bool,
    pub events: Vec<ftd::Event>,
    pub reference: Option<String>,
    pub region: Option<Region>,
    pub padding: Option<i64>,
    pub padding_vertical: Option<i64>,
    pub padding_horizontal: Option<i64>,
    pub padding_left: Option<i64>,
    pub padding_right: Option<i64>,
    pub padding_top: Option<i64>,
    pub padding_bottom: Option<i64>,
    pub border_top_radius: Option<i64>,
    pub border_bottom_radius: Option<i64>,
    pub border_left_radius: Option<i64>,
    pub border_right_radius: Option<i64>,
    pub width: Option<Length>,
    pub max_width: Option<Length>,
    pub min_width: Option<Length>,
    pub height: Option<Length>,
    pub min_height: Option<Length>,
    pub max_height: Option<Length>,
    pub color: Option<Color>,
    pub background_color: Option<Color>,
    pub border_color: Option<Color>,
    pub border_width: i64,
    pub border_radius: i64,
    pub id: Option<String>,
    pub data_id: Option<String>,
    pub overflow_x: Option<Overflow>,
    pub overflow_y: Option<Overflow>,
    pub border_top: Option<i64>,
    pub border_left: Option<i64>,
    pub border_right: Option<i64>,
    pub border_bottom: Option<i64>,
    pub border_top_color: Option<Color>,
    pub border_bottom_color: Option<Color>,
    pub border_left_color: Option<Color>,
    pub border_right_color: Option<Color>,
    pub margin_top: Option<i64>,
    pub margin_left: Option<i64>,
    pub margin_right: Option<i64>,
    pub margin_bottom: Option<i64>,
    pub link: Option<String>,
    pub open_in_new_tab: bool,
    pub sticky: bool,
    pub top: Option<i64>,
    pub bottom: Option<i64>,
    pub left: Option<i64>,
    pub right: Option<i64>,
    pub submit: Option<String>,
    pub cursor: Option<String>,
    pub shadow_offset_x: Option<i64>,
    pub shadow_offset_y: Option<i64>,
    pub shadow_size: Option<i64>,
    pub shadow_blur: Option<i64>,
    pub shadow_color: Option<Color>,
    pub anchor: Option<ftd::Anchor>,
    pub gradient_direction: Option<GradientDirection>,
    pub gradient_colors: Vec<ColorValue>,
    pub background_image: Option<ImageSrc>,
    pub background_repeat: bool,
    pub background_parallax: bool,
    pub scale: Option<f64>,
    pub scale_x: Option<f64>,
    pub scale_y: Option<f64>,
    pub rotate: Option<i64>,
    pub move_up: Option<i64>,
    pub move_down: Option<i64>,
    pub move_left: Option<i64>,
    pub move_right: Option<i64>,
    pub position: Option<Position>,
    pub inner: bool,
    pub z_index: Option<i64>,
    pub slot: Option<String>,
    pub grid_column: Option<String>,
    pub grid_row: Option<String>,
    pub white_space: Option<String>,
    pub border_style: Option<String>,
    pub text_transform: Option<String>,
    // TODO: background-image, un-cropped, tiled, tiled{X, Y}
    // TODO: border-style: solid, dashed, dotted
    // TODO: border-{shadow, glow}
}

#[derive(serde::Deserialize, Debug, PartialEq, Clone, serde::Serialize)]
#[serde(tag = "type")]
pub enum Spacing {
    SpaceEvenly,
    SpaceBetween,
    SpaceAround,
    Absolute { value: String },
}

impl Spacing {
    pub fn from(l: Option<String>) -> ftd::p1::Result<Option<ftd::Spacing>> {
        Ok(match l.as_deref() {
            Some("space-evenly") => Some(ftd::Spacing::SpaceEvenly),
            Some("space-between") => Some(ftd::Spacing::SpaceBetween),
            Some("space-around") => Some(ftd::Spacing::SpaceAround),
            Some(t) => Some(ftd::Spacing::Absolute {
                value: t.to_string(),
            }),
            None => return Ok(None),
        })
    }
}

#[derive(serde::Deserialize, Debug, PartialEq, Default, Clone, serde::Serialize)]
pub struct Container {
    pub children: Vec<ftd::Element>,
    pub external_children: Option<(String, Vec<Vec<usize>>, Vec<ftd::Element>)>,
    pub open: Option<bool>,
    pub append_at: Option<String>,
    pub wrap: bool,
}

impl Container {
    pub fn is_open(&self, is_container_children_empty: bool) -> bool {
        self.open
            .unwrap_or_else(|| (self.children.is_empty() && is_container_children_empty))
    }
}

#[derive(serde::Deserialize, Debug, Default, PartialEq, Clone, serde::Serialize)]
pub struct Image {
    pub src: ImageSrc,
<<<<<<< HEAD
    pub title: String,
    pub description: String,
=======
    pub description: Option<String>,
>>>>>>> 4aa5a120
    pub common: Common,
    pub crop: bool,
}

#[derive(serde::Deserialize, Debug, Default, PartialEq, Clone, serde::Serialize)]
pub struct Row {
    pub container: Container,
    pub spacing: Option<Spacing>,
    pub common: Common,
}

#[derive(serde::Deserialize, Debug, Default, PartialEq, Clone, serde::Serialize)]
pub struct Scene {
    pub container: Container,
    pub spacing: Option<Spacing>,
    pub common: Common,
}

#[derive(serde::Deserialize, Debug, Default, PartialEq, Clone, serde::Serialize)]
pub struct Grid {
    pub slots: String,
    pub slot_widths: Option<String>,
    pub slot_heights: Option<String>,
    pub spacing: Option<i64>,
    pub spacing_vertical: Option<i64>,
    pub spacing_horizontal: Option<i64>,
    pub inline: bool,
    pub auto_flow: Option<String>,
    pub container: Container,
    pub common: Common,
}

#[derive(serde::Deserialize, Debug, PartialEq, Clone, Default, serde::Serialize)]
pub struct Column {
    pub container: Container,
    pub spacing: Option<Spacing>,
    pub common: Common,
}

#[derive(serde::Deserialize, Debug, PartialEq, Clone, serde::Serialize)]
#[serde(tag = "type")]
pub enum TextAlign {
    Left,
    Right,
    Center,
    Justify,
}

impl Default for TextAlign {
    fn default() -> Self {
        ftd::TextAlign::Left
    }
}

impl TextAlign {
    pub fn from(l: Option<String>, doc_id: &str) -> ftd::p1::Result<ftd::TextAlign> {
        Ok(match l.as_deref() {
            Some("center") => ftd::TextAlign::Center,
            Some("left") => ftd::TextAlign::Left,
            Some("right") => ftd::TextAlign::Right,
            Some("justify") => ftd::TextAlign::Justify,
            Some(t) => return ftd::e2(format!("{} is not a valid alignment", t), doc_id, 0),
            None => return Ok(ftd::TextAlign::Left),
        })
    }
}

#[derive(serde::Deserialize, Debug, PartialEq, Clone, serde::Serialize)]
#[serde(tag = "type")]
pub enum FontDisplay {
    Swap,
    Block,
}
impl Default for ftd::FontDisplay {
    fn default() -> Self {
        ftd::FontDisplay::Block
    }
}

impl FontDisplay {
    pub fn from(l: Option<String>, doc_id: &str) -> ftd::p1::Result<ftd::FontDisplay> {
        Ok(match l.as_deref() {
            Some("swap") => ftd::FontDisplay::Swap,
            Some("block") => ftd::FontDisplay::Block,
            Some(t) => return ftd::e2(format!("{} is not a valid alignment", t), doc_id, 0), // TODO
            None => return Ok(ftd::FontDisplay::Block),
        })
    }
}

#[derive(serde::Deserialize, Debug, Default, PartialEq, Clone, serde::Serialize)]
pub struct ImageSrc {
    pub light: String,
    pub dark: String,
    pub reference: Option<String>,
}

impl ImageSrc {
    pub fn from(
        l: &std::collections::BTreeMap<String, ftd::PropertyValue>,
        doc: &ftd::p2::TDoc,
        line_number: usize,
        reference: Option<String>,
    ) -> ftd::p1::Result<ImageSrc> {
        let properties = l
            .iter()
            .map(|(k, v)| v.resolve(line_number, doc).map(|v| (k.to_string(), v)))
            .collect::<ftd::p1::Result<std::collections::BTreeMap<String, ftd::Value>>>()?;
        Ok(ImageSrc {
            light: ftd::p2::utils::string_optional("light", &properties, doc.name, 0)?
                .unwrap_or_else(|| "".to_string()),
            dark: ftd::p2::utils::string_optional("dark", &properties, doc.name, 0)?
                .unwrap_or_else(|| "".to_string()),
            reference,
        })
    }
}

#[derive(serde::Deserialize, Debug, PartialEq, Clone, serde::Serialize)]
pub struct FontSize {
    pub line_height: i64,
    #[serde(rename = "font-size")]
    pub size: i64,
    pub letter_spacing: i64,
    pub reference: Option<String>,
}

impl FontSize {
    pub fn from(
        l: &std::collections::BTreeMap<String, ftd::PropertyValue>,
        doc: &ftd::p2::TDoc,
        line_number: usize,
        reference: Option<String>,
    ) -> ftd::p1::Result<FontSize> {
        let properties = l
            .iter()
            .map(|(k, v)| v.resolve(line_number, doc).map(|v| (k.to_string(), v)))
            .collect::<ftd::p1::Result<std::collections::BTreeMap<String, ftd::Value>>>()?;
        Ok(FontSize {
            line_height: ftd::p2::utils::int("line-height", &properties, doc.name, 0)?,
            size: ftd::p2::utils::int("size", &properties, doc.name, 0)?,
            letter_spacing: ftd::p2::utils::int("letter-spacing", &properties, doc.name, 0)?,
            reference,
        })
    }
}

#[derive(serde::Deserialize, Debug, PartialEq, Clone, serde::Serialize)]
pub struct Type {
    pub font: String,
    pub desktop: FontSize,
    pub mobile: FontSize,
    pub xl: FontSize,
    pub weight: i64,
    pub style: Style,
    pub reference: Option<String>,
}

impl Type {
    pub fn from(
        l: &std::collections::BTreeMap<String, ftd::PropertyValue>,
        doc: &ftd::p2::TDoc,
        line_number: usize,
        reference: Option<String>,
    ) -> ftd::p1::Result<Type> {
        let properties = l
            .iter()
            .map(|(k, v)| v.resolve(line_number, doc).map(|v| (k.to_string(), v)))
            .collect::<ftd::p1::Result<std::collections::BTreeMap<String, ftd::Value>>>()?;
        return Ok(Type {
            font: ftd::p2::utils::string("font", &properties, doc.name, 0)?,
            desktop: get_font_size(l, doc, line_number, "desktop")?,
            mobile: get_font_size(l, doc, line_number, "mobile")?,
            xl: get_font_size(l, doc, line_number, "xl")?,
            weight: ftd::p2::utils::int("weight", &properties, doc.name, 0)?,
            style: ftd::Style::from(
                ftd::p2::utils::string_optional("style", &properties, doc.name, 0)?,
                doc.name,
            )?,
            reference,
        });

        fn get_font_size(
            l: &std::collections::BTreeMap<String, ftd::PropertyValue>,
            doc: &ftd::p2::TDoc,
            line_number: usize,
            name: &str,
        ) -> ftd::p1::Result<FontSize> {
            let properties = l
                .iter()
                .map(|(k, v)| v.resolve(line_number, doc).map(|v| (k.to_string(), v)))
                .collect::<ftd::p1::Result<std::collections::BTreeMap<String, ftd::Value>>>()?;

            let property_value = ftd::p2::utils::record_optional(name, &properties, doc.name, 0)?
                .ok_or_else(|| ftd::p1::Error::ParseError {
                message: format!("expected record, for: `{}` found: `None`", name),
                doc_id: doc.name.to_string(),
                line_number,
            })?;

            let reference = {
                let mut reference = None;
                if let Some(val) = l.get(name) {
                    reference = val.get_reference();
                }
                reference
            };
            FontSize::from(&property_value, doc, line_number, reference)
        }
    }
}

#[derive(serde::Deserialize, Debug, PartialEq, Clone, serde::Serialize)]
#[serde(tag = "type")]
pub enum NamedFont {
    Monospace,
    Serif,
    SansSerif,
    Named { value: String },
}

impl NamedFont {
    pub fn from(l: Option<String>) -> ftd::p1::Result<ftd::NamedFont> {
        Ok(match l.as_deref() {
            Some("monospace") => ftd::NamedFont::Monospace,
            Some("serif") => ftd::NamedFont::Serif,
            Some("sansSerif") => ftd::NamedFont::SansSerif,
            Some(t) => ftd::NamedFont::Named {
                value: t.to_string(),
            },
            None => return Ok(ftd::NamedFont::Serif),
        })
    }
}

impl ToString for NamedFont {
    fn to_string(&self) -> String {
        match self {
            ftd::NamedFont::Monospace => "monospace",
            ftd::NamedFont::Serif => "serif",
            ftd::NamedFont::SansSerif => "sansSerif",
            ftd::NamedFont::Named { value } => value,
        }
        .to_string()
    }
}

#[derive(serde::Deserialize, Debug, PartialEq, Default, Clone, serde::Serialize)]
pub struct ExternalFont {
    pub url: String,
    pub name: String,
    pub display: FontDisplay,
}

#[derive(serde::Deserialize, Debug, PartialEq, Default, Clone, serde::Serialize)]
pub struct Style {
    pub italic: bool,
    pub underline: bool,
    pub strike: bool,
}

impl Style {
    pub fn from(l: Option<String>, doc_id: &str) -> ftd::p1::Result<ftd::Style> {
        let mut s = Style {
            italic: false,
            underline: false,
            strike: false,
        };
        let l = match l {
            Some(v) => v,
            None => return Ok(s),
        };
        // TODO: assert no word is repeated?
        for part in l.split_ascii_whitespace() {
            match part {
                "italic" => s.italic = true,
                "underline" => s.underline = true,
                "strike" => s.strike = true,
                t => return ftd::e2(format!("{} is not a valid style", t), doc_id, 0),
            }
        }
        Ok(s)
    }
}

#[derive(serde::Deserialize, Debug, PartialEq, Clone, serde::Serialize)]
#[serde(tag = "type")]
pub enum TextFormat {
    // FTD, // TODO
    Markdown,
    Code { lang: String },
    Text,
}

impl Default for ftd::TextFormat {
    fn default() -> ftd::TextFormat {
        ftd::TextFormat::Markdown
    }
}

impl TextFormat {
    pub fn from(
        l: Option<String>,
        lang: Option<String>,
        doc_id: &str,
    ) -> ftd::p1::Result<ftd::TextFormat> {
        Ok(match l.as_deref() {
            Some("markdown") => ftd::TextFormat::Markdown,
            Some("code") => ftd::TextFormat::Code {
                lang: lang.unwrap_or_else(|| "txt".to_string()),
            },
            Some("text") => ftd::TextFormat::Text,
            Some(t) => return ftd::e2(format!("{} is not a valid format", t), doc_id, 0), // TODO
            None => return Ok(ftd::TextFormat::Markdown),
        })
    }
}

#[derive(serde::Deserialize, Debug, PartialEq, Default, Clone, serde::Serialize)]
pub struct IFrame {
    pub src: String,
    pub common: Common,
}

#[derive(serde::Deserialize, Debug, PartialEq, Default, Clone, serde::Serialize)]
pub struct Text {
    pub text: ftd::Rendered,
    pub line: bool,
    pub common: Common,
    pub text_align: TextAlign,
    pub text_indent: Option<Length>,
    pub style: Style,
    pub font: Option<Type>,
    pub line_clamp: Option<i64>,
    // TODO: line-height
    // TODO: region (https://package.elm-lang.org/packages/mdgriffith/elm-ui/latest/Element-Region)
    // TODO: family (maybe we need a type to represent font-family?)
    // TODO: letter-spacing
    // TODO: word-spacing
    // TODO: font-variants [small-caps, slashed-zero, feature/index etc]
    // TODO: shadow, glow
}

#[derive(serde::Deserialize, Debug, PartialEq, Default, Clone, serde::Serialize)]
pub struct TextBlock {
    pub text: ftd::Rendered,
    pub line: bool,
    pub common: Common,
    pub text_align: TextAlign,
    pub style: Style,
    pub size: Option<i64>,
    pub font: Vec<NamedFont>,
    pub line_height: Option<i64>,
    pub line_clamp: Option<i64>,
    pub text_indent: Option<Length>,
}

#[derive(serde::Deserialize, Debug, PartialEq, Default, Clone, serde::Serialize)]
pub struct Code {
    pub text: ftd::Rendered,
    pub common: Common,
    pub text_align: TextAlign,
    pub style: Style,
    pub font: Option<Type>,
    pub line_clamp: Option<i64>,
    pub text_indent: Option<Length>,
}

#[derive(serde::Deserialize, Debug, PartialEq, Default, Clone, serde::Serialize)]
pub struct Color {
    pub light: ColorValue,
    pub dark: ColorValue,
    pub reference: Option<String>,
}

impl Color {
    pub fn from(
        l: (
            Option<std::collections::BTreeMap<String, ftd::PropertyValue>>,
            Option<String>,
        ),
        doc: &ftd::p2::TDoc,
        line_number: usize,
    ) -> ftd::p1::Result<Option<Color>> {
        let reference = l.1;
        let l = if let Some(l) = l.0 {
            l
        } else {
            return Ok(None);
        };

        let properties = l
            .iter()
            .map(|(k, v)| v.resolve(line_number, doc).map(|v| (k.to_string(), v)))
            .collect::<ftd::p1::Result<std::collections::BTreeMap<String, ftd::Value>>>()?;
        Ok(Some(Color {
            light: ftd::p2::element::color_from(
                ftd::p2::utils::string_optional("light", &properties, doc.name, 0)?,
                doc.name,
            )?
            .unwrap(),
            dark: ftd::p2::element::color_from(
                ftd::p2::utils::string_optional("dark", &properties, doc.name, 0)?,
                doc.name,
            )?
            .unwrap(),
            reference,
        }))
    }
}

#[derive(serde::Deserialize, Debug, PartialEq, Default, Clone, serde::Serialize)]
pub struct ColorValue {
    pub r: u8,
    pub g: u8,
    pub b: u8,
    pub alpha: f32,
}

#[derive(serde::Deserialize, Debug, PartialEq, Default, Clone, serde::Serialize)]
pub struct Input {
    pub common: Common,
    pub placeholder: Option<String>,
    pub value: Option<String>,
    pub multiline: bool,
    pub font: Option<Type>,
}<|MERGE_RESOLUTION|>--- conflicted
+++ resolved
@@ -2361,12 +2361,8 @@
 #[derive(serde::Deserialize, Debug, Default, PartialEq, Clone, serde::Serialize)]
 pub struct Image {
     pub src: ImageSrc,
-<<<<<<< HEAD
     pub title: String,
-    pub description: String,
-=======
     pub description: Option<String>,
->>>>>>> 4aa5a120
     pub common: Common,
     pub crop: bool,
 }
