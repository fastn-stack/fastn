#![allow(dead_code)]

pub struct HtmlUI {
    pub html: String,
    pub dependencies: String,
    pub variables: String,
    pub functions: String,
    pub variable_dependencies: String,
}

impl HtmlUI {
    pub fn from_node_data(node_data: ftd::node::NodeData, id: &str) -> ftd::html1::Result<HtmlUI> {
        let tdoc = ftd::interpreter2::TDoc {
            name: node_data.name.as_str(),
            aliases: &node_data.aliases,
            bag: &node_data.bag,
        };

        let variable_dependencies =
            ftd::html1::VariableDependencyGenerator::new(id, &tdoc).get_set_functions()?;

        let functions = ftd::html1::FunctionGenerator::new(id).get_functions(&node_data)?;
        let dependencies =
            ftd::html1::dependencies::DependencyGenerator::new(id, &node_data.node, &tdoc)
                .get_dependencies()?;
        let variables = ftd::html1::data::DataGenerator::new(&tdoc).get_data()?;
        let html = HtmlGenerator::new(id, &tdoc).to_html(node_data.node)?;

        Ok(HtmlUI {
            html,
            dependencies,
            variables: serde_json::to_string_pretty(&variables)
                .expect("failed to convert document to json"),
            functions,
            variable_dependencies,
        })
    }
}

pub(crate) struct HtmlGenerator<'a> {
    pub id: String,
    pub doc: &'a ftd::interpreter2::TDoc<'a>,
}

impl<'a> HtmlGenerator<'a> {
    pub fn new(id: &str, doc: &'a ftd::interpreter2::TDoc<'a>) -> HtmlGenerator<'a> {
        HtmlGenerator {
            id: id.to_string(),
            doc,
        }
    }

<<<<<<< HEAD
    pub fn to_html(&self, doc_name: &str, node: ftd::node::Node) -> ftd::html1::Result<String> {
        if node.is_null() {
            return Ok("".to_string());
        }

=======
    pub fn to_html(&self, node: ftd::node::Node) -> ftd::html1::Result<String> {
>>>>>>> 4dca8fd2
        let style = format!(
            "style=\"{}\"",
            self.style_to_html(&node, /*self.visible*/ true)
        );
        let classes = self.class_to_html(&node);

        let attrs = {
            let mut attr = self.attrs_to_html(&node);
            let events = self.group_by_js_event(&node.events)?;
            for (name, actions) in events {
                let event = format!(
                    "window.ftd.handle_event(event, '{}', '{}', this)",
                    self.id,
                    actions.replace('\"', "&quot;")
                );
                attr.push(' ');
                attr.push_str(&format!("{}={}", name, quote(&event)));
            }
            attr
        };

        let body = match node.text.value.as_ref() {
            Some(v) => v.to_string(),
            None => node
                .children
                .into_iter()
                .map(|v| self.to_html(v))
                .collect::<ftd::html1::Result<Vec<String>>>()?
                .join(""),
        };

        Ok(format!(
            "<{node} {attrs} {style} {classes}>{body}</{node}>",
            node = node.node.as_str(),
            attrs = attrs,
            style = style,
            classes = classes,
            body = body,
        ))
    }

    pub fn style_to_html(&self, node: &ftd::node::Node, visible: bool) -> String {
        let mut styles: ftd::Map<String> = node
            .style
            .clone()
            .into_iter()
            .filter_map(|(k, v)| v.value.map(|v| (k, v)))
            .collect();
        if !visible {
            styles.insert("display".to_string(), "none".to_string());
        }
        styles
            .iter()
            .map(|(k, v)| format!("{}: {}", *k, escape(v))) // TODO: escape needed?
            .collect::<Vec<String>>()
            .join("; ")
    }

    pub fn class_to_html(&self, node: &ftd::node::Node) -> String {
        if node.classes.is_empty() {
            return "".to_string();
        }
        format!(
            "class=\"{}\"",
            node.classes
                .iter()
                .map(|k| k.to_string())
                .collect::<Vec<String>>()
                .join(" ")
        )
    }

    fn attrs_to_html(&self, node: &ftd::node::Node) -> String {
        node.attrs
            .iter()
            .filter_map(|(k, v)| {
                v.value.as_ref().map(|v| {
                    let v = if k.eq("data-id") {
                        ftd::html1::utils::full_data_id(self.id.as_str(), v)
                    } else {
                        v.to_string()
                    };
                    format!("{}={}", *k, quote(v.as_str()))
                })
            }) // TODO: escape needed?
            .collect::<Vec<String>>()
            .join(" ")
    }
}

fn s(s: &str) -> String {
    s.to_string()
}

pub fn escape(s: &str) -> String {
    let s = s.replace('>', "\\u003E");
    let s = s.replace('<', "\\u003C");
    s.replace('&', "\\u0026")
}

fn quote(i: &str) -> String {
    format!("{:?}", i)
}<|MERGE_RESOLUTION|>--- conflicted
+++ resolved
@@ -50,15 +50,11 @@
         }
     }
 
-<<<<<<< HEAD
-    pub fn to_html(&self, doc_name: &str, node: ftd::node::Node) -> ftd::html1::Result<String> {
+    pub fn to_html(&self, node: ftd::node::Node) -> ftd::html1::Result<String> {
         if node.is_null() {
             return Ok("".to_string());
         }
 
-=======
-    pub fn to_html(&self, node: ftd::node::Node) -> ftd::html1::Result<String> {
->>>>>>> 4dca8fd2
         let style = format!(
             "style=\"{}\"",
             self.style_to_html(&node, /*self.visible*/ true)
