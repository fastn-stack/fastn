#[derive(Debug, PartialEq)]
pub struct ExecuteDoc<'a> {
    pub name: &'a str,
    pub aliases: &'a std::collections::BTreeMap<String, String>,
    pub bag: &'a std::collections::BTreeMap<String, ftd::p2::Thing>,
    pub local_variables: &'a mut std::collections::BTreeMap<String, ftd::p2::Thing>,
    pub instructions: &'a [ftd::Instruction],
    pub invocations: &'a mut std::collections::BTreeMap<
        String,
        Vec<std::collections::BTreeMap<String, ftd::Value>>,
    >,
}

impl<'a> ExecuteDoc<'a> {
    pub(crate) fn execute(
        &mut self,
        parent_container: &[usize],
        id: Option<String>,
        referenced_local_variables: &mut std::collections::BTreeMap<String, String>,
    ) -> ftd::p1::Result<ftd::component::ElementWithContainer> {
        let mut index = 0;
        self.execute_(
            &mut index,
            false,
            parent_container,
            0,
            None,
            id,
            referenced_local_variables,
        )
    }

    pub(crate) fn execute_(
        &mut self,
        index: &mut usize,
        is_external: bool,
        parent_container: &[usize],
        parent_children_length: usize, // in case of open container send the current length
        parent_id: Option<String>,
        id: Option<String>,
        referenced_local_variables: &mut std::collections::BTreeMap<String, String>,
    ) -> ftd::p1::Result<ftd::component::ElementWithContainer> {
        let mut current_container: Vec<usize> = Default::default();
        let mut named_containers: std::collections::BTreeMap<String, Vec<Vec<usize>>> =
            Default::default();
        let mut children: Vec<ftd::Element> = vec![];
        let mut external_children_count = if is_external { Some(0_usize) } else { None };

        while *index < self.instructions.len() {
            let mut doc = ftd::p2::TDoc {
                name: self.name,
                aliases: self.aliases,
                bag: self.bag,
                local_variables: self.local_variables,
                referenced_local_variables,
            };

            let local_container = {
                let mut local_container = parent_container.to_vec();
                local_container.append(&mut current_container.to_vec());
                let current_length = {
                    let mut current = &children;
                    for i in current_container.iter() {
                        current = match &current[*i] {
                            ftd::Element::Row(ref r) => &r.container.children,
                            ftd::Element::Column(ref r) => &r.container.children,
                            ftd::Element::Scene(ref r) => &r.container.children,
                            ftd::Element::Grid(ref r) => &r.container.children,
                            _ => unreachable!(),
                        };
                    }
                    current.len() + parent_children_length
                };
                local_container.push(current_length);
                local_container
            };

            match &self.instructions[*index] {
                ftd::Instruction::ChangeContainer { name: c } => {
                    if !named_containers.contains_key(c)
                        && is_external
                        && !match_parent_id(c, &parent_id)
                    {
                        *index -= 1;
                        return Ok(ftd::component::ElementWithContainer {
                            element: ftd::Element::Null,
                            children,
                            child_container: Some(named_containers),
                        });
                    }
                    change_container(
                        c,
                        &mut current_container,
                        &mut named_containers,
                        &parent_id,
                        self.name,
                    )?;
                }
                ftd::Instruction::Component {
                    parent,
                    children: inner,
                } => {
                    //assert!(self.arguments.is_empty()); // This clause cant have arguments
                    let (parent, inner) = {
                        let mut parent = parent.clone();
                        let mut inner = inner.clone();
                        doc.insert_local(
                            &mut parent,
                            &mut inner,
                            local_container.as_slice(),
                            &external_children_count,
                        )?;
                        (parent, inner)
                    };

                    let ftd::component::ElementWithContainer {
                        element,
                        children: container_children,
                        child_container,
                    } = parent.super_call(
                        &inner,
                        &mut doc,
                        self.invocations,
                        &local_container,
                        &external_children_count,
                    )?;

                    children = self.add_element(
                        children,
                        &mut current_container,
                        &mut named_containers,
                        element,
                        child_container,
                        index,
                        parent_container,
                        None,
                        container_children,
                        referenced_local_variables,
                    )?;
                }
                ftd::Instruction::ChildComponent { child: f } if !f.is_recursive => {
                    let (arguments, is_visible) = if let Some(ref condition) = f.condition {
                        ftd::p2::utils::arguments_on_condition(condition, f.line_number, &doc)?
                    } else {
                        (Default::default(), true)
                    };
                    let f = {
                        let mut f = f.clone();
                        doc.insert_local_from_childcomponent(local_container.as_slice(), &mut f)?;
                        f.properties.extend(arguments.into_iter().map(|(k, v)| {
                            (
                                k,
                                ftd::component::Property {
                                    default: Some(ftd::PropertyValue::Value { value: v }),
                                    conditions: vec![],
                                    nested_properties: Default::default(),
                                },
                            )
                        }));
                        f
                    };

                    let new_id = {
                        if f.condition.is_some()
                            && f.condition.as_ref().unwrap().is_constant()
                            && !f.condition.as_ref().unwrap().eval(f.line_number, &doc)?
                            && f.condition
                                .as_ref()
                                .unwrap()
                                .set_null(f.line_number, doc.name)?
                        {
                            None
                        } else {
                            let new_id = ftd::p2::utils::string_optional(
                                "id",
                                &ftd::component::resolve_properties_by_id(
                                    f.line_number,
                                    &f.properties,
                                    &doc,
                                    Some("id".to_string()),
                                )?,
                                doc.name,
                                f.line_number,
                            )?;
                            if new_id.is_some() && id.is_some() {
                                Some(format!("{}:{}", id.as_ref().unwrap(), new_id.unwrap()))
                            } else {
                                None
                            }
                        }
                    };

                    let ftd::component::ElementWithContainer {
                        element: mut e,
                        child_container,
                        ..
                    } = f.call(
                        &mut doc,
                        self.invocations,
                        true,
                        &local_container,
                        new_id.clone(),
                        &external_children_count,
                    )?;
                    e.set_element_id(new_id);
                    if !is_visible {
                        e.set_non_visibility(!is_visible);
                    }

                    children = self.add_element(
                        children,
                        &mut current_container,
                        &mut named_containers,
                        e,
                        child_container,
                        index,
                        parent_container,
                        id.clone(),
                        vec![],
                        referenced_local_variables,
                    )?;
                }
                ftd::Instruction::RecursiveChildComponent { child: f }
                | ftd::Instruction::ChildComponent { child: f } => {
                    let elements =
                        f.recursive_call(&mut doc, self.invocations, true, &local_container)?;
                    for e in elements {
                        children = self.add_element(
                            children,
                            &mut current_container,
                            &mut named_containers,
                            e.element,
                            None,
                            index,
                            parent_container,
                            None,
                            vec![],
                            referenced_local_variables,
                        )?
                    }
                }
            }
            *index += 1;
            if let Some(count) = &mut external_children_count {
                *count += 1;
            }
        }

        Ok(ftd::component::ElementWithContainer {
            element: ftd::Element::Null,
            children,
            child_container: Some(named_containers),
        })
    }

    #[allow(clippy::too_many_arguments)]
    fn add_element(
        &mut self,
        mut main: Vec<ftd::Element>,
        current_container: &mut Vec<usize>,
        named_containers: &mut std::collections::BTreeMap<String, Vec<Vec<usize>>>,
        e: ftd::Element,
        container: Option<std::collections::BTreeMap<String, Vec<Vec<usize>>>>,
        index: &mut usize,
        parent_container: &[usize],
        id: Option<String>,
        container_children: Vec<ftd::Element>,
        referenced_local_variables: &mut std::collections::BTreeMap<String, String>,
    ) -> ftd::p1::Result<Vec<ftd::Element>> {
        let mut current = &mut main;
        for i in current_container.iter() {
            current = match &mut current[*i] {
                ftd::Element::Row(ref mut r) => &mut r.container.children,
                ftd::Element::Column(ref mut r) => &mut r.container.children,
                ftd::Element::Scene(ref mut r) => &mut r.container.children,
                ftd::Element::Grid(ref mut r) => &mut r.container.children,
                _ => unreachable!(),
            };
        }
        let len = current.len();
        let mut container_id = None;
        let parent_id = e.container_id();
        if let Some(ref v) = parent_id {
            let mut c = current_container.clone();
            c.push(len);
            container_id = Some(v.clone());
            if let Some(val) = named_containers.get_mut(v.as_str()) {
                val.push(c);
            } else {
                named_containers.insert(v.to_string(), vec![c]);
            }
        }

        if let Some(child_container) = container {
            let mut c = current_container.clone();
            c.push(len);
            update_named_container(&c, named_containers, &child_container, container_id, true);
        }
        let number_of_children = e.number_of_children();
        let append_at = e.append_at();
        let is_open = e.is_open_container(container_children.is_empty());
        current.push(e);

        if let Some(append_at) = append_at {
            match current.last_mut() {
                Some(ftd::Element::Column(ftd::Column {
                    container: ref mut c,
                    ..
                }))
                | Some(ftd::Element::Row(ftd::Row {
                    container: ref mut c,
                    ..
                }))
                | Some(ftd::Element::Scene(ftd::Scene {
                    container: ref mut c,
                    ..
                }))
                | Some(ftd::Element::Grid(ftd::Grid {
                    container: ref mut c,
                    ..
                })) => {
                    let string_container = {
                        let mut new_parent_container = parent_container.to_vec();
                        new_parent_container
                            .extend(current_container.iter().map(ToOwned::to_owned));
                        new_parent_container.push(len);
                        ftd::p2::utils::get_string_container(new_parent_container.as_slice())
                    };
                    let child = if container_children.is_empty() && is_open {
                        current_container.push(len);
                        let mut new_parent_container = parent_container.to_vec();
                        new_parent_container.append(&mut current_container.to_vec());
                        *index += 1;
                        self.execute_(
                            index,
                            true,
                            &new_parent_container,
                            number_of_children,
                            parent_id,
                            None,
                            referenced_local_variables,
                        )?
                        .children
                    } else {
                        container_children
                    };

                    self.local_variables.insert(
                        ftd::p2::utils::resolve_local_variable_name(
                            0,
                            "CHILDREN-COUNT",
                            string_container.as_str(),
                            self.name,
                            self.aliases,
                        )?,
                        ftd::p2::Thing::Variable(ftd::Variable {
                            name: "CHILDREN-COUNT".to_string(),
                            value: ftd::PropertyValue::Value {
                                value: ftd::Value::Integer {
                                    value: child.len() as i64,
                                },
                            },
                            conditions: vec![],
                            flags: Default::default(),
                        }),
                    );

                    self.local_variables.insert(
                        ftd::p2::utils::resolve_local_variable_name(
                            0,
                            "CHILDREN-COUNT-MINUS-ONE",
                            string_container.as_str(),
                            self.name,
                            self.aliases,
                        )?,
                        ftd::p2::Thing::Variable(ftd::Variable {
                            name: "CHILDREN-COUNT-MINUS-ONE".to_string(),
                            value: ftd::PropertyValue::Value {
                                value: ftd::Value::Integer {
<<<<<<< HEAD
                                    value: (child.len() as i64 - 1),
=======
                                    value: child.len() as i64 - 1,
>>>>>>> 2a456f8a
                                },
                            },
                            conditions: vec![],
                            flags: Default::default(),
                        }),
                    );

                    let external_children = {
                        if child.is_empty() {
                            vec![]
                        } else {
                            let mut main = ftd::p2::interpreter::default_column();
                            main.container.children.extend(child);
                            vec![ftd::Element::Column(main)]
                        }
                    };

                    if let Some((_, _, ref mut e)) = c.external_children {
                        e.extend(external_children);
                    } else {
                        return ftd::e2(
                            format!("expected external_children data for id: {}", append_at),
                            "",
                            0,
                        );
                    }
                }
                _ => unreachable!(),
            }
        } else {
            let string_container = {
                let mut new_parent_container = parent_container.to_vec();
                new_parent_container.extend(current_container.iter().map(ToOwned::to_owned));
                new_parent_container.push(len);
                ftd::p2::utils::get_string_container(new_parent_container.as_slice())
            };
            let mut child_count = 0;
            let container = match current.last_mut() {
                Some(ftd::Element::Column(ftd::Column {
                    ref mut container, ..
                }))
                | Some(ftd::Element::Row(ftd::Row {
                    ref mut container, ..
                }))
                | Some(ftd::Element::Scene(ftd::Scene {
                    ref mut container, ..
                }))
                | Some(ftd::Element::Grid(ftd::Grid {
                    ref mut container, ..
                })) => {
                    child_count += container_children.len();
                    container.children.extend(container_children);
                    Some(container)
                }
                _ => None,
            };

            if is_open && child_count.eq(&0) {
                current_container.push(len);
                let mut new_parent_container = parent_container.to_vec();
                new_parent_container.append(&mut current_container.to_vec());

                let container = match container {
                    Some(container) => {
                        *index += 1;
                        let child = self.execute_(
                            index,
                            true,
                            &new_parent_container,
                            number_of_children,
                            parent_id.clone(),
                            id,
                            referenced_local_variables,
                        )?;
                        child_count += child.children.len();
                        container.children.extend(child.children);
                        child.child_container
                    }
                    _ => unreachable!(),
                };

                if let Some(child_container) = container {
                    update_named_container(
                        current_container,
                        named_containers,
                        &child_container,
                        None,
                        false,
                    );
                }
            }

            self.local_variables.insert(
                ftd::p2::utils::resolve_local_variable_name(
                    0,
                    "CHILDREN-COUNT",
                    string_container.as_str(),
                    self.name,
                    self.aliases,
                )?,
                ftd::p2::Thing::Variable(ftd::Variable {
                    name: "CHILDREN-COUNT".to_string(),
                    value: ftd::PropertyValue::Value {
                        value: ftd::Value::Integer {
                            value: child_count as i64,
                        },
                    },
                    conditions: vec![],
                    flags: Default::default(),
                }),
            );

            self.local_variables.insert(
                ftd::p2::utils::resolve_local_variable_name(
                    0,
                    "CHILDREN-COUNT-MINUS-ONE",
                    string_container.as_str(),
                    self.name,
                    self.aliases,
                )?,
                ftd::p2::Thing::Variable(ftd::Variable {
                    name: "CHILDREN-COUNT-MINUS-ONE".to_string(),
                    value: ftd::PropertyValue::Value {
                        value: ftd::Value::Integer {
                            value: (child_count as i64) - 1,
                        },
                    },
                    conditions: vec![],
                    flags: Default::default(),
                }),
            );
        }
        Ok(main)
    }
}

fn match_parent_id(c: &str, parent_id: &Option<String>) -> bool {
    if let Some(p) = parent_id {
        if c == p {
            return true;
        }
    }
    false
}

fn change_container(
    name: &str,
    current_container: &mut Vec<usize>,
    named_containers: &mut std::collections::BTreeMap<String, Vec<Vec<usize>>>,
    parent_id: &Option<String>,
    doc_id: &str,
) -> ftd::p1::Result<()> {
    if name == "ftd#main" || match_parent_id(name, parent_id) {
        *current_container = vec![];
        return Ok(());
    }
    *current_container = match named_containers.get(name) {
        Some(v) => v.get(0).unwrap().to_owned(),
        None => {
            return ftd::e2("no such container", doc_id, 0);
        }
    };
    Ok(())
}

fn update_named_container(
    current_container: &[usize],
    named_containers: &mut std::collections::BTreeMap<String, Vec<Vec<usize>>>,
    child_container: &std::collections::BTreeMap<String, Vec<Vec<usize>>>,
    container_id: Option<String>,
    key_with_container: bool,
) {
    for (key, value) in child_container.iter() {
        for value in value.iter() {
            let mut hierarchy = current_container.to_vec();
            let mut p2 = value.clone();
            hierarchy.append(&mut p2);
            let container_id = if key_with_container {
                container_id
                    .clone()
                    .map_or(format!("#{}", key), |v| format!("{}#{}", v, key))
            } else {
                key.clone()
            };
            if let Some(val) = named_containers.get_mut(container_id.as_str()) {
                val.push(hierarchy);
            } else {
                named_containers.insert(container_id, vec![hierarchy]);
            }
        }
    }
}<|MERGE_RESOLUTION|>--- conflicted
+++ resolved
@@ -377,11 +377,7 @@
                             name: "CHILDREN-COUNT-MINUS-ONE".to_string(),
                             value: ftd::PropertyValue::Value {
                                 value: ftd::Value::Integer {
-<<<<<<< HEAD
-                                    value: (child.len() as i64 - 1),
-=======
                                     value: child.len() as i64 - 1,
->>>>>>> 2a456f8a
                                 },
                             },
                             conditions: vec![],
