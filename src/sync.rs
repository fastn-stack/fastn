--- conflicted
+++ resolved
@@ -1,22 +1,13 @@
-<<<<<<< HEAD
 pub async fn sync() -> fpm::Result<()> {
     let config = fpm::Config::read().await?;
-=======
-pub async fn sync() {
-    let (fpm_config, base_dir) = fpm::check().await;
->>>>>>> ceb517d5
 
     std::fs::create_dir_all(format!("{}/.history", config.root.as_str()).as_str())
         .expect("failed to create build folder");
 
     let timestamp = fpm::get_timestamp_nanosecond();
-<<<<<<< HEAD
-    for doc in fpm::process_dir(config.root.clone(), 0, config.root) {
-        write(&doc, timestamp);
-=======
 
     let mut modified_files = vec![];
-    for doc in fpm::process_dir(base_dir.clone(), 0, base_dir) {
+    for doc in fpm::process_dir(config.root.clone(), 0, config.root) {
         if let Some(file) = write(&doc, timestamp) {
             modified_files.push(file);
         }
@@ -26,12 +17,11 @@
     } else {
         println!(
             "Repo for {} is github, directly syncing with .history.",
-            fpm_config.name
+            config.package.name
         );
         for file in modified_files {
             println!("{}", file);
         }
->>>>>>> ceb517d5
     }
     Ok(())
 }
