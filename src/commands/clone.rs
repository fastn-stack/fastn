use std::convert::TryInto;

pub async fn clone(source: &str) -> fpm::Result<()> {
    let clone_response = call_clone_api(source)?;
    let package_name = clone_response.package_name;
    let current_directory: camino::Utf8PathBuf =
        std::env::current_dir()?.canonicalize()?.try_into()?;
    let root = current_directory.join(&package_name);
    tokio::fs::create_dir_all(&package_name).await?;

    futures::future::join_all(clone_response.files.into_iter().map(|(path, file)| {
        let current_directory = root.clone();
        tokio::spawn(
            async move { fpm::utils::update1(&current_directory, path.as_str(), &file).await },
        )
    }))
    .await;

    let config = fpm::Config::read2(Some(root.as_str().to_string()), false).await?;
<<<<<<< HEAD
    config.create_client_workspace().await?;
    config
        .write_client_available_cr(clone_response.reserved_crs.as_slice())
        .await?;
=======
    config.create_clone_workspace().await?;
>>>>>>> 9ce30150
    Ok(())
}

fn call_clone_api(source: &str) -> fpm::Result<fpm::apis::clone::CloneResponse> {
    #[derive(serde::Deserialize, std::fmt::Debug)]
    struct ApiResponse {
        message: Option<String>,
        data: Option<fpm::apis::clone::CloneResponse>,
        success: bool,
    }

    let source_url = format!("{}/-/clone/", source);
    let mut response = reqwest::Client::new()
        .get(source_url.as_str())
        .header(reqwest::header::CONTENT_TYPE, "application/json")
        .send()?;
    let text = response.text()?;
    let response: ApiResponse = serde_json::from_str(text.as_str())?;

    if !response.success {
        return Err(fpm::Error::APIResponseError(
            response
                .message
                .unwrap_or_else(|| "Some Error occurred".to_string()),
        ));
    }

    match response.data {
        Some(data) => Ok(data),
        None => Err(fpm::Error::APIResponseError(
            "Unexpected API behaviour".to_string(),
        )),
    }
}<|MERGE_RESOLUTION|>--- conflicted
+++ resolved
@@ -17,14 +17,10 @@
     .await;
 
     let config = fpm::Config::read2(Some(root.as_str().to_string()), false).await?;
-<<<<<<< HEAD
-    config.create_client_workspace().await?;
+    config.create_clone_workspace().await?;
     config
         .write_client_available_cr(clone_response.reserved_crs.as_slice())
         .await?;
-=======
-    config.create_clone_workspace().await?;
->>>>>>> 9ce30150
     Ok(())
 }
 
