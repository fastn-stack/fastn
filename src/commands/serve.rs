lazy_static! {
    // read write lock for APIs
    static ref LOCK: async_lock::RwLock<()> = async_lock::RwLock::new(());
}

async fn serve_file(
    req: &actix_web::HttpRequest,
    config: &mut fpm::Config,
    path: &camino::Utf8Path,
) -> actix_web::HttpResponse {
    let f = match config.get_file_and_package_by_id(path.as_str()).await {
        Ok(f) => f,
        Err(e) => {
            eprintln!("FPM-Error: path: {}, {:?}", path, e);
            return actix_web::HttpResponse::InternalServerError().body(e.to_string());
        }
    };

    // Auth Stuff
    if !f.is_static() {
        match config.can_read(req, path.as_str()).await {
            Ok(can_read) => {
                if !can_read {
                    return actix_web::HttpResponse::Unauthorized()
                        .body(format!("You are unauthorized to access: {}", path));
                }
            }
            Err(e) => {
                eprintln!("FPM-Error: can_read error: {}, {:?}", path, e);
                return actix_web::HttpResponse::InternalServerError().body(e.to_string());
            }
        }
    }

    config.current_document = Some(f.get_id());
    match f {
        fpm::File::Ftd(main_document) => {
            match fpm::package_doc::read_ftd(config, &main_document, "/", false).await {
                Ok(r) => actix_web::HttpResponse::Ok().body(r),
                Err(e) => {
                    eprintln!("FPM-Error: path: {}, {:?}", path, e);
                    actix_web::HttpResponse::InternalServerError().body(e.to_string())
                }
            }
        }
        fpm::File::Image(image) => actix_web::HttpResponse::Ok()
            .content_type(guess_mime_type(image.id.as_str()))
            .body(image.content),
        fpm::File::Static(s) => actix_web::HttpResponse::Ok().body(s.content),
        _ => {
            eprintln!("FPM unknown handler");
            actix_web::HttpResponse::InternalServerError().body("".as_bytes())
        }
    }
}

async fn serve_cr_file(
    req: &actix_web::HttpRequest,
    config: &mut fpm::Config,
    path: &camino::Utf8Path,
    cr_number: usize,
) -> actix_web::HttpResponse {
    let _lock = LOCK.read().await;
    serve_cr_file_(req, config, path, cr_number).await
}

async fn serve_cr_file_(
    req: &actix_web::HttpRequest,
    config: &mut fpm::Config,
    path: &camino::Utf8Path,
    cr_number: usize,
) -> actix_web::HttpResponse {
    let f = match config
        .get_file_and_package_by_cr_id(path.as_str(), cr_number)
        .await
    {
        Ok(f) => f,
        Err(e) => {
            eprintln!("FPM-Error: path: {}, {:?}", path, e);
            return actix_web::HttpResponse::InternalServerError().body(e.to_string());
        }
    };

    // Auth Stuff
    if !f.is_static() {
        match config.can_read(req, path.as_str()).await {
            Ok(can_read) => {
                if !can_read {
                    return actix_web::HttpResponse::Unauthorized()
                        .body(format!("You are unauthorized to access: {}", path));
                }
            }
            Err(e) => {
                eprintln!("FPM-Error: can_read error: {}, {:?}", path, e);
                return actix_web::HttpResponse::InternalServerError().body(e.to_string());
            }
        }
    }

    config.current_document = Some(f.get_id());
    match f {
        fpm::File::Ftd(main_document) => {
            match fpm::package_doc::read_ftd(config, &main_document, "/", false).await {
                Ok(r) => actix_web::HttpResponse::Ok().body(r),
                Err(e) => {
                    eprintln!("FPM-Error: path: {}, {:?}", path, e);
                    actix_web::HttpResponse::InternalServerError().body(e.to_string())
                }
            }
        }
        fpm::File::Image(image) => actix_web::HttpResponse::Ok()
            .content_type(guess_mime_type(image.id.as_str()))
            .body(image.content),
        fpm::File::Static(s) => actix_web::HttpResponse::Ok().body(s.content),
        _ => {
            eprintln!("FPM unknown handler");
            actix_web::HttpResponse::InternalServerError().body("".as_bytes())
        }
    }
}

fn guess_mime_type(path: &str) -> mime_guess::Mime {
    mime_guess::from_path(path).first_or_octet_stream()
}

async fn serve_fpm_file(config: &fpm::Config) -> actix_web::HttpResponse {
    let response =
        match tokio::fs::read(config.get_root_for_package(&config.package).join("FPM.ftd")).await {
            Ok(res) => res,
            Err(e) => {
                eprintln!("FPM-Error: path: FPM.ftd error: {:?}", e);
                return actix_web::HttpResponse::NotFound().body(e.to_string());
            }
        };
    actix_web::HttpResponse::Ok()
        .content_type("application/octet-stream")
        .body(response)
}

async fn static_file(
    req: &actix_web::HttpRequest,
    file_path: camino::Utf8PathBuf,
) -> actix_web::HttpResponse {
    if !file_path.exists() {
        return actix_web::HttpResponse::NotFound().body("".as_bytes());
    }

    match actix_files::NamedFile::open_async(&file_path).await {
        Ok(r) => r.into_response(req),
        Err(e) => {
            eprintln!("FPM-Error: path: {:?}, error: {:?}", file_path, e);
            actix_web::HttpResponse::NotFound().body(e.to_string())
        }
    }
}

async fn serve(
    req: actix_web::HttpRequest,
    body: actix_web::web::Bytes, // TODO: Not liking it, It should be fetched from request only :(
) -> actix_web::HttpResponse {
<<<<<<< HEAD
=======
    // TODO:
    if false {
        return fpm::proxy::get_out(
            "http://127.0.0.1:8001", // TODO: read it from FPM.ftd
            fpm::http::Request::from_actix(req),
            body,
        )
        .await;
    }

>>>>>>> 5a1063db
    let _lock = LOCK.read().await;
    let r = format!("{} {}", req.method().as_str(), req.path());
    let t = fpm::time(r.as_str());
    println!("{r} started");

    // TODO: remove unwrap
    let path: camino::Utf8PathBuf = req.match_info().query("path").parse().unwrap();

    let favicon = camino::Utf8PathBuf::new().join("favicon.ico");
    let response = if path.eq(&favicon) {
        static_file(&req, favicon).await
    } else if path.eq(&camino::Utf8PathBuf::new().join("FPM.ftd")) {
        let config = fpm::time("Config::read()").it(fpm::Config::read(None, false).await.unwrap());
        serve_fpm_file(&config).await
    } else if path.eq(&camino::Utf8PathBuf::new().join("")) {
        let mut config =
            fpm::time("Config::read()").it(fpm::Config::read(None, false).await.unwrap());
        serve_file(&req, &mut config, &path.join("/")).await
    } else if let Some(cr_number) = fpm::cr::get_cr_path_from_url(path.as_str()) {
        let mut config =
            fpm::time("Config::read()").it(fpm::Config::read(None, false).await.unwrap());
        serve_cr_file(&req, &mut config, &path, cr_number).await
    } else {
<<<<<<< HEAD
        let mut config =
            fpm::time("Config::read()").it(fpm::Config::read(None, false).await.unwrap());
=======
        // url is present in config or not
        // If not present than proxy pass it
        let mut config = fpm::time("Config::read()").it(fpm::Config::read(None, false)
            .await
            .unwrap()
            .set_request(fpm::http::Request::from_actix(req.clone())));

        // TODO: pass &fpm::http::Request
        serve_file(&req, &mut config, &path).await
>>>>>>> 5a1063db

        // If path is not present in sitemap then pass it to proxy
        // TODO: Need to handle other package URL as well, and that will start from `-`
        // and all the static files starts with `-`
        // So task is how to handle proxy urls which are starting with `-/<package-name>/<proxy-path>`
        // In that case need to check whether that url is present in sitemap or not and than proxy
        // pass the url if the file is not static
        // So final check would be file is not static and path is not present in the package's sitemap
        if !path.starts_with("-/") {
            if let Some(sitemap) = config.package.sitemap.as_ref() {
                if !sitemap.path_exists(path.as_str()) {
                    if let Some(endpoint) = config.package.endpoint.as_ref() {
                        return fpm::proxy::get_out(
                            endpoint,
                            fpm::http::Request::from_actix(&req),
                            body,
                        )
                        .await;
                    };
                }
            }
        }
        serve_file(&req, &mut config, &path).await
    };
    t.it(response)
}

pub(crate) async fn download_init_package(url: Option<String>) -> std::io::Result<()> {
    let mut package = fpm::Package::new("unknown-package");
    package.download_base_url = url;
    package
        .http_download_by_id(
            "FPM.ftd",
            Some(
                &camino::Utf8PathBuf::from_path_buf(std::env::current_dir()?)
                    .expect("FPM-Error: Unable to change path"),
            ),
        )
        .await
        .expect("Unable to find FPM.ftd file");
    Ok(())
}

pub async fn clear_cache(req: actix_web::HttpRequest) -> actix_web::HttpResponse {
    let _lock = LOCK.write().await;
    fpm::apis::cache::clear(&req).await
}

// TODO: Move them to routes folder
async fn sync(
    req: actix_web::web::Json<fpm::apis::sync::SyncRequest>,
) -> actix_web::Result<actix_web::HttpResponse> {
    let _lock = LOCK.write().await;
    fpm::apis::sync(req).await
}

async fn sync2(
    req: actix_web::web::Json<fpm::apis::sync2::SyncRequest>,
) -> actix_web::Result<actix_web::HttpResponse> {
    let _lock = LOCK.write().await;
    fpm::apis::sync2(req).await
}

pub async fn clone() -> actix_web::Result<actix_web::HttpResponse> {
    let _lock = LOCK.read().await;
    fpm::apis::clone().await
}

pub(crate) async fn view_source(req: actix_web::HttpRequest) -> actix_web::HttpResponse {
    let _lock = LOCK.read().await;
    fpm::apis::view_source(req).await
}

pub async fn edit(
    req: actix_web::HttpRequest,
    req_data: actix_web::web::Json<fpm::apis::edit::EditRequest>,
) -> actix_web::Result<actix_web::HttpResponse> {
    let _lock = LOCK.write().await;
    fpm::apis::edit(req, req_data).await
}

pub async fn revert(
    req: actix_web::web::Json<fpm::apis::edit::RevertRequest>,
) -> actix_web::Result<actix_web::HttpResponse> {
    let _lock = LOCK.write().await;
    fpm::apis::edit::revert(req).await
}

pub async fn editor_sync() -> actix_web::Result<actix_web::HttpResponse> {
    let _lock = LOCK.write().await;
    fpm::apis::edit::sync().await
}

pub async fn create_cr(
    req: actix_web::web::Json<fpm::apis::cr::CreateCRRequest>,
) -> actix_web::Result<actix_web::HttpResponse> {
    let _lock = LOCK.write().await;
    fpm::apis::cr::create_cr(req).await
}

pub async fn create_cr_page() -> actix_web::Result<actix_web::HttpResponse> {
    let _lock = LOCK.read().await;
    fpm::apis::cr::create_cr_page().await
}

pub async fn fpm_serve(
    bind_address: &str,
    port: Option<u16>,
    package_download_base_url: Option<String>,
) -> std::io::Result<()> {
    use colored::Colorize;

    if package_download_base_url.is_some() {
        download_init_package(package_download_base_url).await?;
    }

    if cfg!(feature = "controller") {
        // fpm-controller base path and ec2 instance id (hardcoded for now)
        let fpm_controller: String = std::env::var("FPM_CONTROLLER")
            .unwrap_or_else(|_| "https://controller.fifthtry.com".to_string());
        let fpm_instance: String =
            std::env::var("FPM_INSTANCE_ID").expect("FPM_INSTANCE_ID is required");

        println!("Resolving dependency");
        match crate::controller::resolve_dependencies(fpm_instance, fpm_controller).await {
            Ok(_) => println!("Dependencies resolved"),
            Err(e) => panic!("Error resolving dependencies using controller!!: {:?}", e),
        }
    }

    fn get_available_port(port: Option<u16>, bind_address: &str) -> Option<std::net::TcpListener> {
        let available_listener =
            |port: u16, bind_address: &str| std::net::TcpListener::bind((bind_address, port));

        if let Some(port) = port {
            return match available_listener(port, bind_address) {
                Ok(l) => Some(l),
                Err(_) => None,
            };
        }

        for x in 8000..9000 {
            match available_listener(x, bind_address) {
                Ok(l) => return Some(l),
                Err(_) => continue,
            }
        }
        None
    }

    let tcp_listener = match get_available_port(port, bind_address) {
        Some(listener) => listener,
        None => {
            eprintln!(
                "{}",
                port.map(|x| format!(
                    r#"Provided port {} is not available.

You can try without providing port, it will automatically pick unused port."#,
                    x.to_string().red()
                ))
                .unwrap_or_else(|| {
                    "Tried picking port between port 8000 to 9000, none are available :-("
                        .to_string()
                })
            );
            std::process::exit(2);
        }
    };

    let app = move || {
        {
            if cfg!(feature = "remote") {
                let json_cfg = actix_web::web::JsonConfig::default()
                    .content_type(|mime| mime == mime_guess::mime::APPLICATION_JSON)
                    .limit(9862416400);

                actix_web::App::new()
                    .app_data(json_cfg)
                    .route("/-/sync/", actix_web::web::post().to(sync))
                    .route("/-/sync2/", actix_web::web::post().to(sync2))
                    .route("/-/clone/", actix_web::web::get().to(clone))
            } else {
                actix_web::App::new()
            }
        }
        .route(
            "/-/view-src/{path:.*}",
            actix_web::web::get().to(view_source),
        )
        .route("/-/edit/", actix_web::web::post().to(edit))
        .route("/-/revert/", actix_web::web::post().to(revert))
        .route("/-/editor-sync/", actix_web::web::get().to(editor_sync))
        .route("/-/create-cr/", actix_web::web::post().to(create_cr))
        .route("/-/create-cr/", actix_web::web::get().to(create_cr_page))
        .route("/-/clear-cache/", actix_web::web::post().to(clear_cache))
        .route("/{path:.*}", actix_web::web::route().to(serve))
    };

    println!("### Server Started ###");
    println!(
        "Go to: http://{}:{}",
        bind_address,
        tcp_listener.local_addr()?.port()
    );
    actix_web::HttpServer::new(app)
        .listen(tcp_listener)?
        .run()
        .await
}

// fn authentication(req: &actix_web::HttpRequest) -> bool {
//     false
// }

// cargo install --features controller --path=.
// FPM_CONTROLLER=http://127.0.0.1:8000 FPM_INSTANCE_ID=12345 fpm serve 8001<|MERGE_RESOLUTION|>--- conflicted
+++ resolved
@@ -158,19 +158,6 @@
     req: actix_web::HttpRequest,
     body: actix_web::web::Bytes, // TODO: Not liking it, It should be fetched from request only :(
 ) -> actix_web::HttpResponse {
-<<<<<<< HEAD
-=======
-    // TODO:
-    if false {
-        return fpm::proxy::get_out(
-            "http://127.0.0.1:8001", // TODO: read it from FPM.ftd
-            fpm::http::Request::from_actix(req),
-            body,
-        )
-        .await;
-    }
-
->>>>>>> 5a1063db
     let _lock = LOCK.read().await;
     let r = format!("{} {}", req.method().as_str(), req.path());
     let t = fpm::time(r.as_str());
@@ -194,20 +181,12 @@
             fpm::time("Config::read()").it(fpm::Config::read(None, false).await.unwrap());
         serve_cr_file(&req, &mut config, &path, cr_number).await
     } else {
-<<<<<<< HEAD
-        let mut config =
-            fpm::time("Config::read()").it(fpm::Config::read(None, false).await.unwrap());
-=======
         // url is present in config or not
         // If not present than proxy pass it
         let mut config = fpm::time("Config::read()").it(fpm::Config::read(None, false)
             .await
             .unwrap()
             .set_request(fpm::http::Request::from_actix(req.clone())));
-
-        // TODO: pass &fpm::http::Request
-        serve_file(&req, &mut config, &path).await
->>>>>>> 5a1063db
 
         // If path is not present in sitemap then pass it to proxy
         // TODO: Need to handle other package URL as well, and that will start from `-`
@@ -222,7 +201,7 @@
                     if let Some(endpoint) = config.package.endpoint.as_ref() {
                         return fpm::proxy::get_out(
                             endpoint,
-                            fpm::http::Request::from_actix(&req),
+                            fpm::http::Request::from_actix(req.clone()),
                             body,
                         )
                         .await;
@@ -230,6 +209,7 @@
                 }
             }
         }
+        // TODO: pass &fpm::http::Request
         serve_file(&req, &mut config, &path).await
     };
     t.it(response)
