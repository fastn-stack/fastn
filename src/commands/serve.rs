--- conflicted
+++ resolved
@@ -1,12 +1,5 @@
-<<<<<<< HEAD
-lazy_static! {
-    // read write lock for APIs
-    static ref LOCK: async_lock::RwLock<()> = async_lock::RwLock::new(());
-}
-=======
 static LOCK: once_cell::sync::Lazy<async_lock::RwLock<()>> =
     once_cell::sync::Lazy::new(|| async_lock::RwLock::new(()));
->>>>>>> ea350b4e
 
 async fn serve_file(
     req: &actix_web::HttpRequest,
