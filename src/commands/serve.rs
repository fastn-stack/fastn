--- conflicted
+++ resolved
@@ -181,8 +181,7 @@
             }
         }
 
-<<<<<<< HEAD
-        let file_response = serve_file(&mut config, &path).await;
+        let file_response = serve_file(&mut config, path.as_path()).await;
         // Fallback to WASM execution in case of no sucessful response
         // TODO: This is hacky. Use the sitemap eventually.
         if file_response.status() == actix_web::http::StatusCode::NOT_FOUND {
@@ -200,10 +199,6 @@
 
         // if true: serve_file
         // else: proxy_pass
-=======
-        // TODO: pass &fpm::http::Request
-        serve_file(&mut config, path.as_path()).await
->>>>>>> 51ef2b61
     };
     t.it(Ok(response))
 }
