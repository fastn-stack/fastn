static LOCK: once_cell::sync::Lazy<async_lock::RwLock<()>> =
    once_cell::sync::Lazy::new(|| async_lock::RwLock::new(()));

/// path: /-/<package-name>/<file-name>/
/// path: /<file-name>/
///
#[tracing::instrument(skip_all)]
async fn serve_file(config: &mut fpm::Config, path: &camino::Utf8Path) -> fpm::http::Response {
    let f = match config.get_file_and_package_by_id(path.as_str()).await {
        Ok(f) => f,
        Err(e) => {
            tracing::error!(
                msg = "fpm-error path not found",
                path = path.as_str(),
                error = %e
            );
            return fpm::not_found!("FPM-Error: path: {}, {:?}", path, e);
        }
    };
    // Auth Stuff
    if !f.is_static() {
        let req = if let Some(ref r) = config.request {
            r
        } else {
            return fpm::server_error!("request not set");
        };

        match config.can_read(req, path.as_str(), true).await {
            Ok(can_read) => {
                if !can_read {
                    tracing::error!(
                        msg = "unauthorized-error: can not read",
                        path = path.as_str()
                    );
                    return fpm::unauthorised!("You are unauthorized to access: {}", path);
                }
            }
            Err(e) => {
                tracing::error!(msg = "can_read-error", path = path.as_str());
                return fpm::server_error!("FPM-Error: can_read error: {}, {:?}", path, e);
            }
        };

        match fpm::package::app::can_read(config, path.as_str()).await {
            Ok(can_read) => {
                if !can_read {
                    tracing::error!(
                        msg = "unauthorized-error: can not access app",
                        path = path.as_str()
                    );
                    return fpm::unauthorised!("You are unauthorized to access: {}", path);
                }
            }
            Err(err) => {
                tracing::error!(
                    msg = "app::can_read-error: can not access app",
                    path = path.as_str()
                );
                return fpm::server_error!("FPM-Error: can_read error: {}, {:?}", path, err);
            }
        };
    }

    match f {
        fpm::File::Ftd(main_document) => {
            match fpm::package::package_doc::read_ftd(config, &main_document, "/", false).await {
                Ok(r) => fpm::http::ok_with_content_type(r, mime_guess::mime::TEXT_HTML_UTF_8),
                Err(e) => {
                    fpm::server_error!("FPM-Error: path: {}, {:?}", path, e)
                }
            }
        }
        fpm::File::Image(image) => {
            fpm::http::ok_with_content_type(image.content, guess_mime_type(image.id.as_str()))
        }
        fpm::File::Static(s) => fpm::http::ok(s.content),
        _ => {
            fpm::server_error!("unknown handler")
        }
    }
}

async fn serve_cr_file(
    req: &fpm::http::Request,
    config: &mut fpm::Config,
    path: &camino::Utf8Path,
    cr_number: usize,
) -> fpm::http::Response {
    let _lock = LOCK.read().await;
    let f = match config
        .get_file_and_package_by_cr_id(path.as_str(), cr_number)
        .await
    {
        Ok(f) => f,
        Err(e) => {
            return fpm::server_error!("FPM-Error: path: {}, {:?}", path, e);
        }
    };

    // Auth Stuff
    if !f.is_static() {
        match config.can_read(req, path.as_str(), true).await {
            Ok(can_read) => {
                if !can_read {
                    return fpm::unauthorised!("You are unauthorized to access: {}", path);
                }
            }
            Err(e) => {
                return fpm::server_error!("FPM-Error: can_read error: {}, {:?}", path, e);
            }
        }
    }

    config.current_document = Some(f.get_id());
    match f {
        fpm::File::Ftd(main_document) => {
            match fpm::package::package_doc::read_ftd(config, &main_document, "/", false).await {
                Ok(r) => fpm::http::ok(r),
                Err(e) => {
                    fpm::server_error!("FPM-Error: path: {}, {:?}", path, e)
                }
            }
        }
        fpm::File::Image(image) => {
            fpm::http::ok_with_content_type(image.content, guess_mime_type(image.id.as_str()))
        }
        fpm::File::Static(s) => fpm::http::ok(s.content),
        _ => {
            fpm::server_error!("FPM unknown handler")
        }
    }
}

fn guess_mime_type(path: &str) -> mime_guess::Mime {
    mime_guess::from_path(path).first_or_octet_stream()
}

#[tracing::instrument(skip_all)]
async fn serve_fpm_file(config: &fpm::Config) -> fpm::http::Response {
    let response =
        match tokio::fs::read(config.get_root_for_package(&config.package).join("FPM.ftd")).await {
            Ok(res) => res,
            Err(e) => {
                return fpm::not_found!("FPM-Error: path: FPM.ftd error: {:?}", e);
            }
        };
    fpm::http::ok_with_content_type(response, mime_guess::mime::APPLICATION_OCTET_STREAM)
}

#[tracing::instrument(skip_all)]
async fn static_file(file_path: camino::Utf8PathBuf) -> fpm::http::Response {
    if !file_path.exists() {
        tracing::error!(msg = "no such static file ({})", path = file_path.as_str());
        return fpm::not_found!("no such static file ({})", file_path);
    }

    match tokio::fs::read(file_path.as_path()).await {
        Ok(r) => fpm::http::ok_with_content_type(r, guess_mime_type(file_path.as_str())),
        Err(e) => {
            tracing::error!(
                msg = "file-system-error ({})",
                path = file_path.as_str(),
                error = e.to_string()
            );
            fpm::not_found!("FPM-Error: path: {:?}, error: {:?}", file_path, e)
        }
    }
}

#[tracing::instrument(skip_all)]
pub async fn serve(
    req: fpm::http::Request,
    edition: Option<String>,
    external_js: Vec<String>,
    inline_js: Vec<String>,
    external_css: Vec<String>,
    inline_css: Vec<String>,
) -> fpm::Result<fpm::http::Response> {
    let _lock = LOCK.read().await;
    // TODO: remove unwrap
    let path: camino::Utf8PathBuf = req.path().replacen('/', "", 1).parse().unwrap();
    let favicon = camino::Utf8PathBuf::new().join("favicon.ico");
    let response = if path.eq(&favicon) {
        static_file(favicon).await
    } else if path.eq(&camino::Utf8PathBuf::new().join("FPM.ftd")) {
        let config = fpm::Config::read(None, false, Some(&req))
            .await
            .unwrap()
<<<<<<< HEAD
            .add_edition(edition)?;
        serve_fpm_file(&config).await
    } else if path.eq(&camino::Utf8PathBuf::new().join("")) {
        let mut config = fpm::Config::read(None, false, Some(&req))
            .await
            .unwrap()
            .add_edition(edition)?
=======
            .add_edition(edition)?
            .add_external_js(external_js)
            .add_inline_js(inline_js)
            .add_external_css(external_css)
            .add_inline_css(inline_css));
        serve_fpm_file(&config).await
    } else if path.eq(&camino::Utf8PathBuf::new().join("")) {
        let mut config = fpm::time("Config::read()")
            .it(fpm::Config::read(None, false, Some(&req))
                .await
                .unwrap()
                .add_edition(edition)?
                .add_external_js(external_js)
                .add_inline_js(inline_js)
                .add_external_css(external_css)
                .add_inline_css(inline_css))
>>>>>>> 72fe95c7
            .set_request(req);

        serve_file(&mut config, &path.join("/")).await
    } else if let Some(cr_number) = fpm::cr::get_cr_path_from_url(path.as_str()) {
        let mut config = fpm::Config::read(None, false, Some(&req))
            .await
            .unwrap()
<<<<<<< HEAD
            .add_edition(edition)?;
=======
            .add_edition(edition)?
            .add_external_js(external_js)
            .add_inline_js(inline_js)
            .add_external_css(external_css)
            .add_inline_css(inline_css));
>>>>>>> 72fe95c7
        serve_cr_file(&req, &mut config, &path, cr_number).await
    } else {
        // url is present in config or not
        // If not present than proxy pass it

        let req_method = req.method().to_string();
        let query_string = req.query_string().to_string();
        let mut config = fpm::Config::read(None, false, Some(&req))
            .await
            .unwrap()
            .add_edition(edition)?
<<<<<<< HEAD
            .set_request(req);
=======
            .add_external_js(external_js)
            .add_inline_js(inline_js)
            .add_external_css(external_css)
            .add_inline_css(inline_css)
            .set_request(req));
>>>>>>> 72fe95c7

        // if start with -/ and mount-point exists so send redirect to mount-point
        // We have to do -/<package-name>/remaining-url/ ==> (<package-name>, remaining-url) ==> (/config.package-name.mount-point/remaining-url/)
        // Get all the dependencies with mount-point if path_start with any package-name so send redirect to mount-point
        // fpm::file::is_static: checking for static file, if file is static no need to redirect it.
        if req_method.as_str() == "GET" && !fpm::file::is_static(path.as_str())? {
            // if any app name starts with package-name to redirect it to /mount-point/remaining-url/
            for (mp, dep) in config
                .package
                .apps
                .iter()
                .map(|x| (&x.mount_point, &x.package))
            {
                if let Some(remaining_path) =
                    fpm::config::utils::trim_package_name(path.as_str(), dep.name.as_str())
                {
                    let path = if remaining_path.trim_matches('/').is_empty() {
                        format!("/{}/", mp.trim().trim_matches('/'))
                    } else if query_string.is_empty() {
                        format!(
                            "/{}/{}/",
                            mp.trim().trim_matches('/'),
                            remaining_path.trim_matches('/')
                        )
                    } else {
                        format!(
                            "/{}/{}/?{}",
                            mp.trim().trim_matches('/'),
                            remaining_path.trim_matches('/'),
                            query_string.as_str()
                        )
                    };

                    let mut resp = actix_web::HttpResponse::new(
                        actix_web::http::StatusCode::PERMANENT_REDIRECT,
                    );
                    resp.headers_mut().insert(
                        actix_web::http::header::LOCATION,
                        actix_web::http::header::HeaderValue::from_str(path.as_str()).unwrap(), // TODO:
                    );
                    return Ok(resp);
                }
            }
        }

        // if request goes with mount-point /todos/api/add-todo/
        // so it should say not found and pass it to proxy
        let file_response = serve_file(&mut config, path.as_path()).await;
        // If path is not present in sitemap then pass it to proxy
        // TODO: Need to handle other package URL as well, and that will start from `-`
        // and all the static files starts with `-`
        // So task is how to handle proxy urls which are starting with `-/<package-name>/<proxy-path>`
        // In that case need to check whether that url is present in sitemap or not and than proxy
        // pass the url if the file is not static
        // So final check would be file is not static and path is not present in the package's sitemap
        if file_response.status() == actix_web::http::StatusCode::NOT_FOUND {
            // TODO: Check if path exists in dynamic urls also, otherwise pass to endpoint
            // Already checked in the above method serve_file
            println!("executing proxy: {}", &path);
            let (package_name, url, conf) =
                fpm::config::utils::get_clean_url(&config, path.as_str())?;
            let package_name = package_name.unwrap_or_else(|| config.package.name.to_string());

            let host = if let Some(port) = url.port() {
                format!("{}://{}:{}", url.scheme(), url.host_str().unwrap(), port)
            } else {
                format!("{}://{}", url.scheme(), url.host_str().unwrap())
            };
            let req = if let Some(r) = config.request {
                r
            } else {
                return Ok(fpm::server_error!("request not set"));
            };

            // TODO: read app config and send them to service as header

            return fpm::proxy::get_out(
                host.as_str(),
                req,
                url.path(),
                package_name.as_str(),
                &conf,
            )
            .await;
        }

        // Fallback to WASM execution in case of no successful response
        // TODO: This is hacky. Use the sitemap eventually.
        // if file_response.status() == actix_web::http::StatusCode::NOT_FOUND {
        //     let package = config.find_package_by_id(path.as_str()).await.unwrap().1;
        //     let wasm_module = config.get_root_for_package(&package).join("backend.wasm");
        //     // Set the temp path to and do `get_file_and_package_by_id` to retrieve the backend.wasm
        //     // File for the particular dependency package
        //     let wasm_module_path = format!("-/{}/backend.wasm", package.name,);
        //     config
        //         .get_file_and_package_by_id(wasm_module_path.as_str())
        //         .await?;
        //     let req = if let Some(r) = config.request {
        //         r
        //     } else {
        //         return Ok(fpm::server_error!("request not set"));
        //     };
        //     fpm::wasm::handle_wasm(req, wasm_module, config.package.backend_headers).await
        // }

        file_response
    };
    Ok(response)
}

pub(crate) async fn download_init_package(url: Option<String>) -> std::io::Result<()> {
    let mut package = fpm::Package::new("unknown-package");
    package.download_base_url = url;
    package
        .http_download_by_id(
            "FPM.ftd",
            Some(
                &camino::Utf8PathBuf::from_path_buf(std::env::current_dir()?)
                    .expect("FPM-Error: Unable to change path"),
            ),
        )
        .await
        .expect("Unable to find FPM.ftd file");
    Ok(())
}

pub async fn clear_cache(req: fpm::http::Request) -> fpm::Result<fpm::http::Response> {
    fn is_login(req: &fpm::http::Request) -> bool {
        // TODO: Need refactor not happy with this
        req.cookie(fpm::auth::AuthProviders::GitHub.as_str())
            .is_some()
            || req
                .cookie(fpm::auth::AuthProviders::TeleGram.as_str())
                .is_some()
            || req
                .cookie(fpm::auth::AuthProviders::Discord.as_str())
                .is_some()
            || req
                .cookie(fpm::auth::AuthProviders::Slack.as_str())
                .is_some()
            || req
                .cookie(fpm::auth::AuthProviders::Google.as_str())
                .is_some()
    }

    // TODO: Remove After Demo, Need to think about refresh content from github
    #[derive(serde::Deserialize)]
    struct Temp {
        from: Option<String>,
    }
    let from = actix_web::web::Query::<Temp>::from_query(req.query_string())?;
    if from.from.eq(&Some("temp-github".to_string())) {
        let _lock = LOCK.write().await;
        return Ok(fpm::apis::cache::clear(&req).await);
    }
    // TODO: Remove After Demo, till here

    if !is_login(&req) {
        return Ok(actix_web::HttpResponse::Found()
            .append_header((
                actix_web::http::header::LOCATION,
                "/auth/login/?platform=github".to_string(),
            ))
            .finish());
    }

    let _lock = LOCK.write().await;
    fpm::apis::cache::clear(&req).await;
    // TODO: Redirect to Referrer uri
    return Ok(actix_web::HttpResponse::Found()
        .append_header((actix_web::http::header::LOCATION, "/".to_string()))
        .finish());
}

// TODO: Move them to routes folder
async fn sync(req: fpm::http::Request) -> fpm::Result<fpm::http::Response> {
    let _lock = LOCK.write().await;
    fpm::apis::sync(&req, req.json()?).await
}

async fn sync2(req: fpm::http::Request) -> fpm::Result<fpm::http::Response> {
    let _lock = LOCK.write().await;
    fpm::apis::sync2(&req, req.json()?).await
}

pub async fn clone(req: fpm::http::Request) -> fpm::Result<fpm::http::Response> {
    let _lock = LOCK.read().await;
    fpm::apis::clone(req).await
}

pub(crate) async fn view_source(req: fpm::http::Request) -> fpm::Result<fpm::http::Response> {
    let _lock = LOCK.read().await;
    Ok(fpm::apis::view_source(&req).await)
}

pub async fn edit(req: fpm::http::Request) -> fpm::Result<fpm::http::Response> {
    let _lock = LOCK.write().await;
    fpm::apis::edit(&req, req.json()?).await
}

pub async fn revert(req: fpm::http::Request) -> fpm::Result<fpm::http::Response> {
    let _lock = LOCK.write().await;
    fpm::apis::edit::revert(&req, req.json()?).await
}

pub async fn editor_sync(req: fpm::http::Request) -> fpm::Result<fpm::http::Response> {
    let _lock = LOCK.write().await;
    fpm::apis::edit::sync(req).await
}

pub async fn create_cr(req: fpm::http::Request) -> fpm::Result<fpm::http::Response> {
    let _lock = LOCK.write().await;
    fpm::apis::cr::create_cr(&req, req.json()?).await
}

pub async fn create_cr_page(req: fpm::http::Request) -> fpm::Result<fpm::http::Response> {
    let _lock = LOCK.read().await;
    fpm::apis::cr::create_cr_page(req).await
}

struct AppData {
    edition: Option<String>,
    external_js: Vec<String>,
    inline_js: Vec<String>,
    external_css: Vec<String>,
    inline_css: Vec<String>,
}

#[tracing::instrument(skip_all)]
async fn route(
    req: actix_web::HttpRequest,
    body: actix_web::web::Bytes,
    app_data: actix_web::web::Data<AppData>,
) -> fpm::Result<fpm::http::Response> {
    tracing::info!(method = req.method().as_str(), uri = req.path());
    if req.path().starts_with("/auth/") {
        return fpm::auth::routes::handle_auth(
            req,
            app_data.edition.clone(),
            app_data.external_js.clone(),
            app_data.inline_js.clone(),
            app_data.external_css.clone(),
            app_data.inline_css.clone(),
        )
        .await;
    }
    let req = fpm::http::Request::from_actix(req, body);
    match (req.method().to_lowercase().as_str(), req.path()) {
        ("post", "/-/sync/") if cfg!(feature = "remote") => sync(req).await,
        ("post", "/-/sync2/") if cfg!(feature = "remote") => sync2(req).await,
        ("get", "/-/clone/") if cfg!(feature = "remote") => clone(req).await,
        ("get", t) if t.starts_with("/-/view-src/") => view_source(req).await,
        ("post", "/-/edit/") => edit(req).await,
        ("post", "/-/revert/") => revert(req).await,
        ("get", "/-/editor-sync/") => editor_sync(req).await,
        ("post", "/-/create-cr/") => create_cr(req).await,
        ("get", "/-/create-cr-page/") => create_cr_page(req).await,
        ("get", "/-/clear-cache/") => clear_cache(req).await,
        ("get", "/-/poll/") => fpm::watcher::poll().await,
        (_, _) => {
            serve(
                req,
                app_data.edition.clone(),
                app_data.external_js.clone(),
                app_data.inline_js.clone(),
                app_data.external_css.clone(),
                app_data.inline_css.clone(),
            )
            .await
        }
    }
}

#[allow(clippy::too_many_arguments)]
pub async fn listen(
    bind_address: &str,
    port: Option<u16>,
    package_download_base_url: Option<String>,
    edition: Option<String>,
    external_js: Vec<String>,
    inline_js: Vec<String>,
    external_css: Vec<String>,
    inline_css: Vec<String>,
) -> fpm::Result<()> {
    use colored::Colorize;
    dotenv::dotenv().ok();
    if package_download_base_url.is_some() {
        download_init_package(package_download_base_url).await?;
    }

    if cfg!(feature = "controller") {
        // fpm-controller base path and ec2 instance id (hardcoded for now)
        let fpm_controller: String = std::env::var("FPM_CONTROLLER")
            .unwrap_or_else(|_| "https://controller.fifthtry.com".to_string());
        let fpm_instance: String =
            std::env::var("FPM_INSTANCE_ID").expect("FPM_INSTANCE_ID is required");

        println!("Resolving dependency");
        match crate::controller::resolve_dependencies(fpm_instance, fpm_controller).await {
            Ok(_) => println!("Dependencies resolved"),
            Err(e) => panic!("Error resolving dependencies using controller!!: {:?}", e),
        }
    }

    let tcp_listener = match fpm::http::get_available_port(port, bind_address) {
        Some(listener) => listener,
        None => {
            eprintln!(
                "{}",
                port.map(|x| format!(
                    r#"Provided port {} is not available.

You can try without providing port, it will automatically pick unused port."#,
                    x.to_string().red()
                ))
                .unwrap_or_else(|| {
                    "Tried picking port between port 8000 to 9000, none are available :-("
                        .to_string()
                })
            );
            std::process::exit(2);
        }
    };

    let app = move || {
        actix_web::App::new()
            .app_data(actix_web::web::Data::new(AppData {
                edition: edition.clone(),
                external_js: external_js.clone(),
                inline_js: inline_js.clone(),
                external_css: external_css.clone(),
                inline_css: inline_css.clone(),
            }))
            .route("/{path:.*}", actix_web::web::route().to(route))
    };

    println!("### Server Started ###");
    println!(
        "Go to: http://{}:{}",
        bind_address,
        tcp_listener.local_addr()?.port()
    );

    tracing().await;
    println!("### Configured tracing ###");

    actix_web::HttpServer::new(app)
        .listen(tcp_listener)?
        .run()
        .await?;
    Ok(())
}

async fn tracing() {
    use tracing_subscriber::layer::SubscriberExt;
    tracing_forest::worker_task()
        .set_global(true)
        .build_with(|_layer: tracing_forest::ForestLayer<_, _>| {
            tracing_subscriber::Registry::default()
                .with(tracing_forest::ForestLayer::default())
                .with(tracing_forest::util::LevelFilter::INFO)
        })
        // .build_on(|subscriber| subscriber.with(tracing_forest::util::LevelFilter::INFO))
        .on(async {}) // this statement is needed, without this logs are getting printed
        .await;
}

// cargo install --features controller --path=.
// FPM_CONTROLLER=http://127.0.0.1:8000 FPM_INSTANCE_ID=12345 fpm serve 8001<|MERGE_RESOLUTION|>--- conflicted
+++ resolved
@@ -186,48 +186,33 @@
         let config = fpm::Config::read(None, false, Some(&req))
             .await
             .unwrap()
-<<<<<<< HEAD
-            .add_edition(edition)?;
+            .add_edition(edition)?
+            .add_external_js(external_js)
+            .add_inline_js(inline_js)
+            .add_external_css(external_css)
+            .add_inline_css(inline_css);
         serve_fpm_file(&config).await
     } else if path.eq(&camino::Utf8PathBuf::new().join("")) {
         let mut config = fpm::Config::read(None, false, Some(&req))
             .await
             .unwrap()
             .add_edition(edition)?
-=======
-            .add_edition(edition)?
+            .set_request(req)
             .add_external_js(external_js)
             .add_inline_js(inline_js)
             .add_external_css(external_css)
-            .add_inline_css(inline_css));
-        serve_fpm_file(&config).await
-    } else if path.eq(&camino::Utf8PathBuf::new().join("")) {
-        let mut config = fpm::time("Config::read()")
-            .it(fpm::Config::read(None, false, Some(&req))
-                .await
-                .unwrap()
-                .add_edition(edition)?
-                .add_external_js(external_js)
-                .add_inline_js(inline_js)
-                .add_external_css(external_css)
-                .add_inline_css(inline_css))
->>>>>>> 72fe95c7
-            .set_request(req);
+            .add_inline_css(inline_css);
 
         serve_file(&mut config, &path.join("/")).await
     } else if let Some(cr_number) = fpm::cr::get_cr_path_from_url(path.as_str()) {
         let mut config = fpm::Config::read(None, false, Some(&req))
             .await
             .unwrap()
-<<<<<<< HEAD
-            .add_edition(edition)?;
-=======
             .add_edition(edition)?
             .add_external_js(external_js)
             .add_inline_js(inline_js)
             .add_external_css(external_css)
-            .add_inline_css(inline_css));
->>>>>>> 72fe95c7
+            .add_inline_css(inline_css);
         serve_cr_file(&req, &mut config, &path, cr_number).await
     } else {
         // url is present in config or not
@@ -239,15 +224,11 @@
             .await
             .unwrap()
             .add_edition(edition)?
-<<<<<<< HEAD
-            .set_request(req);
-=======
             .add_external_js(external_js)
             .add_inline_js(inline_js)
             .add_external_css(external_css)
             .add_inline_css(inline_css)
-            .set_request(req));
->>>>>>> 72fe95c7
+            .set_request(req);
 
         // if start with -/ and mount-point exists so send redirect to mount-point
         // We have to do -/<package-name>/remaining-url/ ==> (<package-name>, remaining-url) ==> (/config.package-name.mount-point/remaining-url/)
