static LOCK: once_cell::sync::Lazy<async_lock::RwLock<()>> =
    once_cell::sync::Lazy::new(|| async_lock::RwLock::new(()));

async fn serve_file(config: &mut fpm::Config, path: &camino::Utf8Path) -> fpm::http::Response {
    let f = match config.get_file_and_package_by_id(path.as_str()).await {
        Ok(f) => f,
        Err(e) => {
            return fpm::server_error!("FPM-Error: path: {}, {:?}", path, e);
        }
    };

    // Auth Stuff
    if !f.is_static() {
        let req = if let Some(ref r) = config.request {
            r
        } else {
            return fpm::server_error!("request not set");
        };
        match config.can_read(req, path.as_str()).await {
            Ok(can_read) => {
                if !can_read {
                    return fpm::unauthorised!("You are unauthorized to access: {}", path);
                }
            }
            Err(e) => {
                return fpm::server_error!("FPM-Error: can_read error: {}, {:?}", path, e);
            }
        }
    }

    config.current_document = Some(f.get_id());
    match f {
        fpm::File::Ftd(main_document) => {
            match fpm::package_doc::read_ftd(config, &main_document, "/", false).await {
                Ok(r) => fpm::http::ok(r),
                Err(e) => {
                    fpm::server_error!("FPM-Error: path: {}, {:?}", path, e)
                }
            }
        }
        fpm::File::Image(image) => {
            fpm::http::ok_with_content_type(image.content, guess_mime_type(image.id.as_str()))
        }
        fpm::File::Static(s) => fpm::http::ok(s.content),
        _ => {
            fpm::server_error!("unknown handler")
        }
    }
}

async fn serve_cr_file(
    req: &fpm::http::Request,
    config: &mut fpm::Config,
    path: &camino::Utf8Path,
    cr_number: usize,
) -> fpm::http::Response {
    let _lock = LOCK.read().await;
    let f = match config
        .get_file_and_package_by_cr_id(path.as_str(), cr_number)
        .await
    {
        Ok(f) => f,
        Err(e) => {
            return fpm::server_error!("FPM-Error: path: {}, {:?}", path, e);
        }
    };

    // Auth Stuff
    if !f.is_static() {
        match config.can_read(req, path.as_str()).await {
            Ok(can_read) => {
                if !can_read {
                    return fpm::unauthorised!("You are unauthorized to access: {}", path);
                }
            }
            Err(e) => {
                return fpm::server_error!("FPM-Error: can_read error: {}, {:?}", path, e);
            }
        }
    }

    config.current_document = Some(f.get_id());
    match f {
        fpm::File::Ftd(main_document) => {
            match fpm::package_doc::read_ftd(config, &main_document, "/", false).await {
                Ok(r) => fpm::http::ok(r),
                Err(e) => {
                    fpm::server_error!("FPM-Error: path: {}, {:?}", path, e)
                }
            }
        }
        fpm::File::Image(image) => {
            fpm::http::ok_with_content_type(image.content, guess_mime_type(image.id.as_str()))
        }
        fpm::File::Static(s) => fpm::http::ok(s.content),
        _ => {
            fpm::server_error!("FPM unknown handler")
        }
    }
}

fn guess_mime_type(path: &str) -> mime_guess::Mime {
    mime_guess::from_path(path).first_or_octet_stream()
}

async fn serve_fpm_file(config: &fpm::Config) -> fpm::http::Response {
    let response =
        match tokio::fs::read(config.get_root_for_package(&config.package).join("FPM.ftd")).await {
            Ok(res) => res,
            Err(e) => {
                return fpm::not_found!("FPM-Error: path: FPM.ftd error: {:?}", e);
            }
        };
    fpm::http::ok_with_content_type(response, mime_guess::mime::APPLICATION_OCTET_STREAM)
}

async fn static_file(file_path: camino::Utf8PathBuf) -> fpm::http::Response {
    if !file_path.exists() {
        return fpm::not_found!("no such static file ({})", file_path);
    }

    match tokio::fs::read(file_path.as_path()).await {
        Ok(r) => fpm::http::ok_with_content_type(r, guess_mime_type(file_path.as_str())),
        Err(e) => {
            fpm::not_found!("FPM-Error: path: {:?}, error: {:?}", file_path, e)
        }
    }
}

async fn serve(req: fpm::http::Request) -> fpm::Result<fpm::http::Response> {
    let _lock = LOCK.read().await;
    let r = format!("{} {}", req.method(), req.path());
    let t = fpm::time(r.as_str());
    println!("{r} started");

    // TODO: remove unwrap
    let path: camino::Utf8PathBuf = req.path().replacen('/', "", 1).parse().unwrap();

    let favicon = camino::Utf8PathBuf::new().join("favicon.ico");
    let response = if path.eq(&favicon) {
        static_file(favicon).await
    } else if path.eq(&camino::Utf8PathBuf::new().join("FPM.ftd")) {
        let config = fpm::time("Config::read()").it(fpm::Config::read(None, false).await.unwrap());
        serve_fpm_file(&config).await
    } else if path.eq(&camino::Utf8PathBuf::new().join("")) {
        let mut config = fpm::time("Config::read()")
            .it(fpm::Config::read(None, false).await.unwrap())
            .set_request(req);
        serve_file(&mut config, &path.join("/")).await
    } else if let Some(cr_number) = fpm::cr::get_cr_path_from_url(path.as_str()) {
        let mut config =
            fpm::time("Config::read()").it(fpm::Config::read(None, false).await.unwrap());
        serve_cr_file(&req, &mut config, &path, cr_number).await
    } else {
        // url is present in config or not
        // If not present than proxy pass it
        let mut config = fpm::time("Config::read()").it(fpm::Config::read(None, false)
            .await
            .unwrap()
            .set_request(req));

        // If path is not present in sitemap then pass it to proxy
        // TODO: Need to handle other package URL as well, and that will start from `-`
        // and all the static files starts with `-`
        // So task is how to handle proxy urls which are starting with `-/<package-name>/<proxy-path>`
        // In that case need to check whether that url is present in sitemap or not and than proxy
        // pass the url if the file is not static
        // So final check would be file is not static and path is not present in the package's sitemap
<<<<<<< HEAD

        let package = config.find_package_by_id(path.as_str()).await.unwrap().1;
        if let Some(sitemap) = package.sitemap.as_ref() {
            if !sitemap.path_exists(path.as_str()) {
                match (config.package.endpoint.as_ref(), config.package.backend) {
                    (Some(endpoint), false) => {
                        return fpm::proxy::get_out(
                            endpoint,
                            fpm::http::Request::from_actix(req.clone()),
                            body,
                        )
                        .await;
                    }
                    (None, true) => {
                        // Expect the backend.wasm file to exist here
                        let wasm_module =
                            config.get_root_for_package(&package).join("backend.wasm");
                        if let Ok(resp) = fpm::wasm::handle_wasm(&req, body, wasm_module).await {
                            return resp;
                        }
                    }
                    (_, _) => {
                        // Pass
                    }
=======
        if !path.starts_with("-/") {
            if let Some(sitemap) = config.package.sitemap.as_ref() {
                if !sitemap.path_exists(path.as_str()) {
                    if let Some(endpoint) = config.package.endpoint.as_ref() {
                        let req = if let Some(r) = config.request {
                            r
                        } else {
                            return Ok(fpm::server_error!("request not set"));
                        };

                        return fpm::proxy::get_out(endpoint, req).await;
                    };
>>>>>>> 8f8dec72
                }
            }
        }
        // TODO: pass &fpm::http::Request

        serve_file(&mut config, &path).await

        // if true: serve_file
        // else: proxy_pass
    };
    t.it(Ok(response))
}

pub(crate) async fn download_init_package(url: Option<String>) -> std::io::Result<()> {
    let mut package = fpm::Package::new("unknown-package");
    package.download_base_url = url;
    package
        .http_download_by_id(
            "FPM.ftd",
            Some(
                &camino::Utf8PathBuf::from_path_buf(std::env::current_dir()?)
                    .expect("FPM-Error: Unable to change path"),
            ),
        )
        .await
        .expect("Unable to find FPM.ftd file");
    Ok(())
}

pub async fn clear_cache(req: fpm::http::Request) -> fpm::Result<fpm::http::Response> {
    let _lock = LOCK.write().await;
    Ok(fpm::apis::cache::clear(&req).await)
}

// TODO: Move them to routes folder
async fn sync(req: fpm::http::Request) -> fpm::Result<fpm::http::Response> {
    let _lock = LOCK.write().await;
    fpm::apis::sync(req.json()?).await
}

async fn sync2(req: fpm::http::Request) -> fpm::Result<fpm::http::Response> {
    let _lock = LOCK.write().await;
    fpm::apis::sync2(req.json()?).await
}

pub async fn clone() -> fpm::Result<fpm::http::Response> {
    let _lock = LOCK.read().await;
    fpm::apis::clone().await
}

pub(crate) async fn view_source(req: fpm::http::Request) -> fpm::Result<fpm::http::Response> {
    let _lock = LOCK.read().await;
    Ok(fpm::apis::view_source(&req).await)
}

pub async fn edit(req: fpm::http::Request) -> fpm::Result<fpm::http::Response> {
    let _lock = LOCK.write().await;
    fpm::apis::edit(&req, req.json()?).await
}

pub async fn revert(req: fpm::http::Request) -> fpm::Result<fpm::http::Response> {
    let _lock = LOCK.write().await;
    fpm::apis::edit::revert(req.json()?).await
}

pub async fn editor_sync() -> fpm::Result<fpm::http::Response> {
    let _lock = LOCK.write().await;
    fpm::apis::edit::sync().await
}

pub async fn create_cr(req: fpm::http::Request) -> fpm::Result<fpm::http::Response> {
    let _lock = LOCK.write().await;
    fpm::apis::cr::create_cr(req.json()?).await
}

pub async fn create_cr_page() -> fpm::Result<fpm::http::Response> {
    let _lock = LOCK.read().await;
    fpm::apis::cr::create_cr_page().await
}

async fn route(
    req: actix_web::HttpRequest,
    body: actix_web::web::Bytes,
) -> fpm::Result<fpm::http::Response> {
    let req = fpm::http::Request::from_actix(req, body);
    match (req.method(), req.path()) {
        ("post", "/-/sync/") if cfg!(feature = "remote") => sync(req).await,
        ("post", "/-/sync2/") if cfg!(feature = "remote") => sync2(req).await,
        ("get", "/-/clone/") if cfg!(feature = "remote") => clone().await,
        ("get", t) if t.starts_with("/-/view-src/") => view_source(req).await,
        ("post", "/-/edit/") => edit(req).await,
        ("post", "/-/revert/") => revert(req).await,
        ("get", "/-/editor-sync/") => editor_sync().await,
        ("post", "/-/create-cr/") => create_cr(req).await,
        ("get", "/-/create-cr-page/") => create_cr_page().await,
        ("post", "/-/clear-cache/") => clear_cache(req).await,
        (_, _) => serve(req).await,
    }
}

pub async fn listen(
    bind_address: &str,
    port: Option<u16>,
    package_download_base_url: Option<String>,
) -> std::io::Result<()> {
    use colored::Colorize;

    if package_download_base_url.is_some() {
        download_init_package(package_download_base_url).await?;
    }

    if cfg!(feature = "controller") {
        // fpm-controller base path and ec2 instance id (hardcoded for now)
        let fpm_controller: String = std::env::var("FPM_CONTROLLER")
            .unwrap_or_else(|_| "https://controller.fifthtry.com".to_string());
        let fpm_instance: String =
            std::env::var("FPM_INSTANCE_ID").expect("FPM_INSTANCE_ID is required");

        println!("Resolving dependency");
        match crate::controller::resolve_dependencies(fpm_instance, fpm_controller).await {
            Ok(_) => println!("Dependencies resolved"),
            Err(e) => panic!("Error resolving dependencies using controller!!: {:?}", e),
        }
    }

    fn get_available_port(port: Option<u16>, bind_address: &str) -> Option<std::net::TcpListener> {
        let available_listener =
            |port: u16, bind_address: &str| std::net::TcpListener::bind((bind_address, port));

        if let Some(port) = port {
            return match available_listener(port, bind_address) {
                Ok(l) => Some(l),
                Err(_) => None,
            };
        }

        for x in 8000..9000 {
            match available_listener(x, bind_address) {
                Ok(l) => return Some(l),
                Err(_) => continue,
            }
        }
        None
    }

    let tcp_listener = match get_available_port(port, bind_address) {
        Some(listener) => listener,
        None => {
            eprintln!(
                "{}",
                port.map(|x| format!(
                    r#"Provided port {} is not available.

You can try without providing port, it will automatically pick unused port."#,
                    x.to_string().red()
                ))
                .unwrap_or_else(|| {
                    "Tried picking port between port 8000 to 9000, none are available :-("
                        .to_string()
                })
            );
            std::process::exit(2);
        }
    };

    let app = move || actix_web::App::new().route("/{path:.*}", actix_web::web::route().to(route));

    println!("### Server Started ###");
    println!(
        "Go to: http://{}:{}",
        bind_address,
        tcp_listener.local_addr()?.port()
    );
    actix_web::HttpServer::new(app)
        .listen(tcp_listener)?
        .run()
        .await
}

// cargo install --features controller --path=.
// FPM_CONTROLLER=http://127.0.0.1:8000 FPM_INSTANCE_ID=12345 fpm serve 8001<|MERGE_RESOLUTION|>--- conflicted
+++ resolved
@@ -166,32 +166,6 @@
         // In that case need to check whether that url is present in sitemap or not and than proxy
         // pass the url if the file is not static
         // So final check would be file is not static and path is not present in the package's sitemap
-<<<<<<< HEAD
-
-        let package = config.find_package_by_id(path.as_str()).await.unwrap().1;
-        if let Some(sitemap) = package.sitemap.as_ref() {
-            if !sitemap.path_exists(path.as_str()) {
-                match (config.package.endpoint.as_ref(), config.package.backend) {
-                    (Some(endpoint), false) => {
-                        return fpm::proxy::get_out(
-                            endpoint,
-                            fpm::http::Request::from_actix(req.clone()),
-                            body,
-                        )
-                        .await;
-                    }
-                    (None, true) => {
-                        // Expect the backend.wasm file to exist here
-                        let wasm_module =
-                            config.get_root_for_package(&package).join("backend.wasm");
-                        if let Ok(resp) = fpm::wasm::handle_wasm(&req, body, wasm_module).await {
-                            return resp;
-                        }
-                    }
-                    (_, _) => {
-                        // Pass
-                    }
-=======
         if !path.starts_with("-/") {
             if let Some(sitemap) = config.package.sitemap.as_ref() {
                 if !sitemap.path_exists(path.as_str()) {
@@ -204,7 +178,6 @@
 
                         return fpm::proxy::get_out(endpoint, req).await;
                     };
->>>>>>> 8f8dec72
                 }
             }
         }
