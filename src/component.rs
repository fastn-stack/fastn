--- conflicted
+++ resolved
@@ -573,7 +573,7 @@
             doc,
         )?;
 
-        let (mut local_arguments, inherits) =
+        let (local_arguments, inherits) =
             read_arguments(p1, name, &root.arguments, arguments, doc)?;
 
         let mut all_arguments = local_arguments.clone();
@@ -2417,21 +2417,8 @@
     doc: &ftd::p2::TDoc,
     root_properties: &ftd::Map<Property>,
     is_reference: bool,
-<<<<<<< HEAD
-) -> ftd::p1::Result<std::collections::BTreeMap<String, Property>> {
-    let mut properties: std::collections::BTreeMap<String, Property> = Default::default();
-=======
 ) -> ftd::p1::Result<ftd::Map<Property>> {
     let mut properties: ftd::Map<Property> = Default::default();
-    let root_arguments = {
-        let mut root_arguments = root_arguments.clone();
-        let default_argument = default_arguments();
-        for (key, arg) in default_argument {
-            root_arguments.entry(key).or_insert(arg);
-        }
-        root_arguments
-    };
->>>>>>> 0f708563
 
     for (name, kind) in root_arguments.iter() {
         if let Some(prop) = root_properties.get(name) {
@@ -2539,7 +2526,7 @@
                     value.as_str(),
                     Some(kind.to_owned()),
                     doc,
-                    &root_arguments,
+                    root_arguments,
                     Some(source.clone()),
                 )?,
                 Err(e) => return Err(e),
@@ -2627,21 +2614,12 @@
     Ok(properties)
 }
 
-<<<<<<< HEAD
 pub(crate) fn universal_arguments() -> std::collections::BTreeMap<String, ftd::p2::Kind> {
-    let mut universal_arguments: std::collections::BTreeMap<String, ftd::p2::Kind> =
-        Default::default();
+    let mut universal_arguments: ftd::Map<ftd::p2::Kind> = Default::default();
     universal_arguments.insert("id".to_string(), ftd::p2::Kind::string().into_optional());
     universal_arguments.insert("term".to_string(), ftd::p2::Kind::string().into_optional());
     universal_arguments.insert("top".to_string(), ftd::p2::Kind::integer().into_optional());
     universal_arguments.insert(
-=======
-pub(crate) fn default_arguments() -> ftd::Map<ftd::p2::Kind> {
-    let mut default_argument: ftd::Map<ftd::p2::Kind> = Default::default();
-    default_argument.insert("id".to_string(), ftd::p2::Kind::string().into_optional());
-    default_argument.insert("top".to_string(), ftd::p2::Kind::integer().into_optional());
-    default_argument.insert(
->>>>>>> 0f708563
         "bottom".to_string(),
         ftd::p2::Kind::integer().into_optional(),
     );
