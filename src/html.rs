--- conflicted
+++ resolved
@@ -1027,16 +1027,10 @@
             img.style.insert(s("width"), s("100%"));
             img.style.insert(s("height"), s("100%"));
             img.attrs.insert(s("src"), escape(self.src.light.as_str()));
-<<<<<<< HEAD
-            img.attrs
-                .insert(s("alt"), escape(self.description.as_str()));
-            img.attrs
-                .insert(s("title"), escape(self.title.as_str()));
-=======
+            img.attrs.insert(s("title"), escape(self.title.as_str()));
             if let Some(ref description) = self.description {
                 img.attrs.insert(s("alt"), escape(description));
             }
->>>>>>> 4aa5a120
             if self.crop {
                 img.style.insert(s("object-fit"), s("cover"));
                 img.style.insert(s("object-position"), s("0 0"));
@@ -1044,14 +1038,10 @@
             n.children.push(img);
         } else {
             n.attrs.insert(s("src"), escape(self.src.light.as_str()));
-<<<<<<< HEAD
-            n.attrs.insert(s("alt"), escape(self.description.as_str()));
             n.attrs.insert(s("title"), escape(self.title.as_str()));
-=======
             if let Some(ref description) = self.description {
                 n.attrs.insert(s("alt"), escape(description));
             }
->>>>>>> 4aa5a120
             if self.crop {
                 n.style.insert(s("object-fit"), s("cover"));
                 n.style.insert(s("object-position"), s("0 0"));
