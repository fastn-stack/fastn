--- conflicted
+++ resolved
@@ -111,21 +111,7 @@
         fpm_controller, fpm_instance
     );
 
-<<<<<<< HEAD
-    let url = url::Url::parse(controller_api.as_str())?;
-
-    let mut headers = reqwest::header::HeaderMap::new();
-    headers.insert(
-        reqwest::header::USER_AGENT,
-        reqwest::header::HeaderValue::from_static("fpm"),
-    );
-
-    let resp: ApiResponse<PackageResult> =
-        fpm::library::http::get_with_type(url, headers, vec![].as_slice()).await?;
-
-=======
     let resp: ApiResponse<PackageResult> = fpm::utils::get_json(controller_api.as_str()).await?;
->>>>>>> 9b93375e
     if !resp.success {
         return Err(fpm::Error::APIResponseError(format!(
             "get_package api error: {:?}",
@@ -175,14 +161,14 @@
         latest_commit()?
     );
 
+    let url = url::Url::parse(controller_api.as_str())?;
+
+    // This request should be put request for fpm_ready API to update the instance status to ready
+    // Using http::_get() function to make request to this API for now
     // TODO: here Map is wrong,
     let resp: ApiResponse<std::collections::HashMap<String, String>> =
-<<<<<<< HEAD
-        fpm::library::http::get_with_type(url, headers, vec![].as_slice()).await?;
-=======
-        fpm::utils::get_json(controller_api.as_str()).await?;
-
->>>>>>> 9b93375e
+        fpm::utils::get_json(url.as_str()).await?;
+
     if !resp.success {
         return Err(fpm::Error::APIResponseError(format!(
             "fpm_ready api error: {:?}",
@@ -201,21 +187,6 @@
 ) -> fpm::Result<Vec<fpm::user_group::UserIdentity>> {
     use itertools::Itertools;
 
-    let mut headers = reqwest::header::HeaderMap::new();
-
-    let cookie = cookies
-        .iter()
-        .map(|c| format!("{}={}", c.0, c.1))
-        .collect::<Vec<_>>()
-        .join(";");
-
-    println!("cookies: {}", cookie);
-
-    headers.insert(
-        reqwest::header::COOKIE,
-        reqwest::header::HeaderValue::from_bytes(cookie.as_bytes()).unwrap(),
-    );
-
     #[derive(serde::Deserialize)]
     struct UserIdentities {
         success: bool,
@@ -226,9 +197,21 @@
     let url = format!("https://{}/-/dj/get-identities/", remote_host);
     println!("remote url: {}", url);
 
+    let cookie = cookies
+        .iter()
+        .map(|c| format!("{}={}", c.0, c.1))
+        .collect::<Vec<_>>()
+        .join(";");
+
+    println!("cookies: {}", cookie);
+
+    let headers = reqwest::header::HeaderMap::from_iter([(
+        reqwest::header::COOKIE,
+        reqwest::header::HeaderValue::from_bytes(cookie.as_bytes()).unwrap(),
+    )]);
+
     let resp: UserIdentities =
-        fpm::library::http::get_with_type(url::Url::parse(url.as_str())?, headers, identities)
-            .await?;
+        fpm::utils::http_get_with_type(url::Url::parse(url.as_str())?, headers, identities).await?;
 
     if !resp.success {
         return Err(fpm::Error::APIResponseError(format!(
