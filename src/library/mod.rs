--- conflicted
+++ resolved
@@ -92,15 +92,12 @@
                 mut current_packages: Vec<fpm::Package>,
             ) -> Option<(String, Vec<fpm::Package>)> {
                 // Check for Aliases of the packages
-<<<<<<< HEAD
                 let all_aliases = package.dependency_aliases();
                 let name = match all_aliases.get(name) {
                     Some(n) => n.as_str(),
                     None => name,
                 };
-=======
                 // Import package non strict. In future, <package_name>:path is strict.
->>>>>>> 109269bf
                 for (alias, package) in package.aliases().ok()? {
                     if name.starts_with(&alias) || name.starts_with(package.name.as_str()) {
                         // Non index document
