--- conflicted
+++ resolved
@@ -240,16 +240,11 @@
     let mut fpm_base = format!(
         indoc::indoc! {"
             {fpm_base}
-<<<<<<< HEAD
-            {fpm_ui}
-            {fpm_cli_variables}
-=======
 
             {capital_fpm}
 
             {ui_data}
 
->>>>>>> 23ac3849
             -- string document-id: {document_id}
             -- string translation-status-url: {home_url}
             -- string package-title: {title}
@@ -257,13 +252,8 @@
             -- string home-url: {home_url}
         "},
         fpm_base = fpm::fpm_ftd(),
-<<<<<<< HEAD
-        fpm_ui = construct_fpm_ui(lib),
-        fpm_cli_variables = construct_fpm_cli_variables(lib),
-=======
         capital_fpm = capital_fpm(lib),
         ui_data = ui_data(lib),
->>>>>>> 23ac3849
         document_id = lib.document_id,
         title = lib.config.package.name,
         package_name = lib.config.package.name,
