--- conflicted
+++ resolved
@@ -59,49 +59,5 @@
             )
         }
     };
-<<<<<<< HEAD
-
-    match serde_json::from_str(t.as_str()) {
-        Ok(v) => Ok(v),
-        Err(e) => {
-            eprintln!("failed to parse JSON: {}", t);
-            Err(e.into())
-        }
-    }
-}
-
-async fn _get(url: url::Url) -> reqwest::Result<String> {
-    let mut headers = reqwest::header::HeaderMap::new();
-    headers.insert(
-        reqwest::header::USER_AGENT,
-        reqwest::header::HeaderValue::from_static("fpm"),
-    );
-    let c = reqwest::Client::builder()
-        .default_headers(headers)
-        .build()?;
-    c.get(url.to_string().as_str()).send()?.text()
-}
-
-pub async fn get_with_type<T: serde::de::DeserializeOwned>(
-    url: url::Url,
-    headers: reqwest::header::HeaderMap,
-    query: &[(String, String)],
-) -> fpm::Result<T> {
-    let c = reqwest::Client::builder()
-        .default_headers(headers)
-        .build()?;
-
-    let mut resp = c.get(url.to_string().as_str()).query(query).send()?;
-    if !resp.status().eq(&reqwest::StatusCode::OK) {
-        return Err(fpm::Error::APIResponseError(format!(
-            "url: {}, response_status: {}, response: {:?}",
-            url,
-            resp.status(),
-            resp.text()
-        )));
-    }
-    Ok(resp.json::<T>()?)
-=======
     doc.from_json(&json, section)
->>>>>>> 9b93375e
 }