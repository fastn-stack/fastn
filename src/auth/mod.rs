pub(crate) mod config;
pub(crate) mod discord;
pub(crate) mod github;
pub(crate) mod gmail;
pub(crate) mod processor;
pub(crate) mod routes;
pub(crate) mod slack;
pub(crate) mod telegram;
pub mod utils;

pub(crate) enum AuthProviders {
    GitHub,
    TeleGram,
    Google,
    Discord,
    Slack,
}
impl AuthProviders {
    pub(crate) fn as_str(&self) -> &'static str {
        match self {
            AuthProviders::GitHub => "github",
            AuthProviders::TeleGram => "telegram",
            AuthProviders::Google => "google",
            AuthProviders::Discord => "discord",
            AuthProviders::Slack => "slack",
        }
    }
}
// TODO: rename the method later
// bridge between fpm to auth to check
pub async fn get_auth_identities(
    cookies: &std::collections::HashMap<String, String>,
    identities: &[fpm::user_group::UserIdentity],
) -> fpm::Result<Vec<fpm::user_group::UserIdentity>> {
    use magic_crypt::MagicCryptTrait;
    let secret_key = match std::env::var("SECRET_KEY") {
        Ok(val) => val,
        Err(e) => format!("{}{}", "SECRET_KEY not set in env ", e),
    };
    let mc_obj = magic_crypt::new_magic_crypt!(&secret_key, 256);
    let mut matched_identities: Vec<fpm::user_group::UserIdentity> = vec![];

    let github_ud_encrypted = cookies
        .get(fpm::auth::AuthProviders::GitHub.as_str())
        .ok_or_else(|| {
            fpm::Error::GenericError("user detail not found in the cookies".to_string())
<<<<<<< HEAD
        })?;
    if let Ok(github_ud_decrypted) = mc_obj.decrypt_base64_to_string(github_ud_encrypted) {
        let github_ud: github::UserDetail = serde_json::from_str(github_ud_decrypted.as_str())?;
        dbg!(&github_ud);
        matched_identities.extend(github::matched_identities(github_ud, identities).await?);
    }

=======
        });
    match github_ud_encrypted {
        Ok(encrypt_str) => {
            if let Ok(github_ud_decrypted) = mc_obj.decrypt_base64_to_string(encrypt_str) {
                let github_ud: github::UserDetail =
                    serde_json::from_str(github_ud_decrypted.as_str())?;
                matched_identities.extend(github::matched_identities(github_ud, identities).await?);
            }
        }
        Err(err) => {
            format!("{}{}", "user detail not found in the cookies", err);
        }
    };
    let telegram_ud_encrypted = cookies
        .get(fpm::auth::AuthProviders::TeleGram.as_str())
        .ok_or_else(|| {
            fpm::Error::GenericError("user detail not found in the cookies".to_string())
        });
    match telegram_ud_encrypted {
        Ok(encrypt_str) => {
            if let Ok(telegram_ud_decrypted) = mc_obj.decrypt_base64_to_string(encrypt_str) {
                let telegram_ud: telegram::UserDetail =
                    serde_json::from_str(telegram_ud_decrypted.as_str())?;
                matched_identities
                    .extend(telegram::matched_identities(telegram_ud, identities).await?);
            }
        }
        Err(err) => {
            format!("{}{}", "user detail not found in the cookies", err);
        }
    };
>>>>>>> 51cdff38
    // TODO: which API to from which platform based on identity
    // identity can be github-*, discord-*, and etc...
    //let matched_identities = github::matched_identities(token.as_str(), identities).await?;

    //TODO: Call discord::matched_identities
    //TODO: Call google::matched_identities
    //TODO: Call twitter::matched_identities
    Ok(matched_identities)
}<|MERGE_RESOLUTION|>--- conflicted
+++ resolved
@@ -15,6 +15,7 @@
     Discord,
     Slack,
 }
+
 impl AuthProviders {
     pub(crate) fn as_str(&self) -> &'static str {
         match self {
@@ -26,6 +27,18 @@
         }
     }
 }
+
+pub fn secret_key() -> String {
+    match std::env::var("SECRET_KEY") {
+        Ok(secret) => secret,
+        Err(_e) => {
+            println!("WARN: SECRET_KEY not set");
+            // TODO: Need to change this approach later
+            "FPM_TEMP_SECRET".to_string()
+        }
+    }
+}
+
 // TODO: rename the method later
 // bridge between fpm to auth to check
 pub async fn get_auth_identities(
@@ -33,10 +46,7 @@
     identities: &[fpm::user_group::UserIdentity],
 ) -> fpm::Result<Vec<fpm::user_group::UserIdentity>> {
     use magic_crypt::MagicCryptTrait;
-    let secret_key = match std::env::var("SECRET_KEY") {
-        Ok(val) => val,
-        Err(e) => format!("{}{}", "SECRET_KEY not set in env ", e),
-    };
+    let secret_key = fpm::auth::secret_key();
     let mc_obj = magic_crypt::new_magic_crypt!(&secret_key, 256);
     let mut matched_identities: Vec<fpm::user_group::UserIdentity> = vec![];
 
@@ -44,15 +54,6 @@
         .get(fpm::auth::AuthProviders::GitHub.as_str())
         .ok_or_else(|| {
             fpm::Error::GenericError("user detail not found in the cookies".to_string())
-<<<<<<< HEAD
-        })?;
-    if let Ok(github_ud_decrypted) = mc_obj.decrypt_base64_to_string(github_ud_encrypted) {
-        let github_ud: github::UserDetail = serde_json::from_str(github_ud_decrypted.as_str())?;
-        dbg!(&github_ud);
-        matched_identities.extend(github::matched_identities(github_ud, identities).await?);
-    }
-
-=======
         });
     match github_ud_encrypted {
         Ok(encrypt_str) => {
@@ -63,7 +64,8 @@
             }
         }
         Err(err) => {
-            format!("{}{}", "user detail not found in the cookies", err);
+            // TODO: What to do with this error
+            dbg!(format!("{}{}", "user detail not found in the cookies", err));
         }
     };
     let telegram_ud_encrypted = cookies
@@ -84,7 +86,6 @@
             format!("{}{}", "user detail not found in the cookies", err);
         }
     };
->>>>>>> 51cdff38
     // TODO: which API to from which platform based on identity
     // identity can be github-*, discord-*, and etc...
     //let matched_identities = github::matched_identities(token.as_str(), identities).await?;
