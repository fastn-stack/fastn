<<<<<<< HEAD
=======
use itertools::Itertools;

// https://stackoverflow.com/questions/71985357/whats-the-best-way-to-write-a-custom-format-macro
>>>>>>> 2b298cfa
macro_rules! warning {
    ($($t:tt)*) => {{
        use colored::Colorize;
        eprintln!("WARN: {}", format!($($t)*).yellow());
    }};
}

pub fn print_end(msg: &str, start: std::time::Instant) {
    use colored::Colorize;

    if fpm::utils::is_test() {
        println!("done in <omitted>");
    } else {
        println!(
            // TODO: instead of lots of spaces put proper erase current terminal line thing
            "\r{} in {:?}.                          ",
            msg.green(),
            start.elapsed()
        );
    }
}

pub fn time(msg: &str) -> Timer {
    Timer {
        start: std::time::Instant::now(),
        msg,
    }
}

pub struct Timer<'a> {
    start: std::time::Instant,
    msg: &'a str,
}

impl<'a> Timer<'a> {
    pub fn it<T>(&self, a: T) -> T {
        use colored::Colorize;

        if !fpm::utils::is_test() {
            let duration = format!("{:?}", self.start.elapsed());
            println!("{} in {}", self.msg.green(), duration.red());
        }

        a
    }
}

pub trait HasElements {
    fn has_elements(&self) -> bool;
}

impl<T> HasElements for Vec<T> {
    fn has_elements(&self) -> bool {
        !self.is_empty()
    }
}

pub(crate) fn timestamp_nanosecond() -> u128 {
    match std::time::SystemTime::now().duration_since(std::time::SystemTime::UNIX_EPOCH) {
        Ok(n) => n.as_nanos(),
        Err(_) => panic!("SystemTime before UNIX EPOCH!"),
    }
}

pub(crate) fn language_to_human(language: &str) -> String {
    realm_lang::Language::from_2_letter_code(language)
        .map(|v| v.human())
        .unwrap_or_else(|_| language.to_string())
}

pub(crate) fn nanos_to_rfc3339(nanos: &u128) -> String {
    nanos.to_string() // TODO
}

pub(crate) fn history_path(id: &str, base_path: &str, timestamp: &u128) -> camino::Utf8PathBuf {
    let id_with_timestamp_extension = snapshot_id(id, timestamp);
    let base_path = camino::Utf8PathBuf::from(base_path);
    base_path.join(".history").join(id_with_timestamp_extension)
}

pub(crate) fn snapshot_id(path: &str, timestamp: &u128) -> String {
    if let Some((id, ext)) = path.rsplit_once('.') {
        format!("{}.{}.{}", id, timestamp, ext)
    } else {
        format!("{}.{}", path, timestamp)
    }
}

pub(crate) fn track_path(id: &str, base_path: &str) -> camino::Utf8PathBuf {
    let base_path = camino::Utf8PathBuf::from(base_path);
    base_path.join(".tracks").join(format!("{}.track", id))
}

pub(crate) async fn get_number_of_documents(config: &fpm::Config) -> fpm::Result<String> {
    let mut no_of_docs = fpm::snapshot::get_latest_snapshots(&config.root)
        .await?
        .len()
        .to_string();
    if let Ok(original_path) = config.original_path() {
        let no_of_original_docs = fpm::snapshot::get_latest_snapshots(&original_path)
            .await?
            .len();
        no_of_docs = format!("{} / {}", no_of_docs, no_of_original_docs);
    }
    Ok(no_of_docs)
}

pub(crate) fn get_extension(file_name: &str) -> fpm::Result<String> {
    if let Some((_, ext)) = file_name.rsplit_once('.') {
        return Ok(ext.to_string());
    }
    Err(fpm::Error::UsageError {
        message: format!("extension not found, `{}`", file_name),
    })
}

pub(crate) async fn get_current_document_last_modified_on(
    config: &fpm::Config,
    document_id: &str,
) -> Option<String> {
    fpm::snapshot::get_latest_snapshots(&config.root)
        .await
        .unwrap_or_default()
        .get(document_id)
        .map(nanos_to_rfc3339)
}

pub(crate) async fn get_last_modified_on(path: &camino::Utf8PathBuf) -> Option<String> {
    fpm::snapshot::get_latest_snapshots(path)
        .await
        .unwrap_or_default()
        .values()
        .into_iter()
        .max()
        .map(nanos_to_rfc3339)
}

/*
// todo get_package_title needs to be implemented
    @amitu need to come up with idea
    This data would be used in fpm.title
pub(crate) fn get_package_title(config: &fpm::Config) -> String {
    let fpm = if let Ok(fpm) = std::fs::read_to_string(config.root.join("index.ftd")) {
        fpm
    } else {
        return config.package.name.clone();
    };
    let lib = fpm::Library {
        config: config.clone(),
        markdown: None,
        document_id: "index.ftd".to_string(),
        translated_data: Default::default(),
        current_package: std::sync::Arc::new(std::sync::Mutex::new(vec![config.package.clone()])),
    };
    let main_ftd_doc = match ftd::p2::Document::from("index.ftd", fpm.as_str(), &lib) {
        Ok(v) => v,
        Err(_) => {
            return config.package.name.clone();
        }
    };
    match &main_ftd_doc.title() {
        Some(x) => x.rendered.clone(),
        _ => config.package.name.clone(),
    }
}*/

#[async_recursion::async_recursion(?Send)]
pub async fn copy_dir_all(
    src: impl AsRef<camino::Utf8Path> + 'static,
    dst: impl AsRef<camino::Utf8Path> + 'static,
) -> std::io::Result<()> {
    tokio::fs::create_dir_all(dst.as_ref()).await?;
    let mut dir = tokio::fs::read_dir(src.as_ref()).await?;
    while let Some(child) = dir.next_entry().await? {
        if child.metadata().await?.is_dir() {
            copy_dir_all(
                camino::Utf8PathBuf::from_path_buf(child.path())
                    .expect("we only work with utf8 paths"),
                dst.as_ref().join(
                    child
                        .file_name()
                        .into_string()
                        .expect("we only work with utf8 paths"),
                ),
            )
            .await?;
        } else {
            tokio::fs::copy(
                child.path(),
                dst.as_ref().join(
                    child
                        .file_name()
                        .into_string()
                        .expect("we only work with utf8 paths"),
                ),
            )
            .await?;
        }
    }
    Ok(())
}

pub(crate) fn seconds_to_human(s: u64) -> String {
    let days = s / 3600 / 24;
    let hours = s / 3600 - days * 24;
    let months = days / 30;
    if s == 0 {
        "Just now".to_string()
    } else if s == 1 {
        "One second ago".to_string()
    } else if s < 60 {
        format!("{} seconds ago", s)
    } else if s < 3600 {
        format!("{} minutes ago", s / 60)
    } else if s < 3600 * 10 {
        let r = s - hours * 60;
        if r == 0 {
            format!("{} hours ago", hours)
        } else if hours == 1 && r == 1 {
            "An hour and a minute ago".to_string()
        } else if hours == 1 {
            format!("An hour and {} minutes ago", r)
        } else {
            format!("{} hours ago", hours)
        }
    } else if days < 1 {
        format!("{} hours ago", hours)
    } else if days == 1 && hours == 0 {
        "A day ago".to_string()
    } else if days == 1 && hours == 1 {
        "A day an hour ago".to_string()
    } else if days == 1 {
        format!("A day ago and {} hours ago", hours)
    } else if days < 7 && hours == 0 {
        format!("{} days ago", days)
    } else if months == 1 {
        "A month ago".to_string()
    } else if months < 24 {
        format!("{} months ago", months)
    } else {
        format!("{} years ago", months / 12)
    }
}

pub(crate) fn validate_base_url(package: &fpm::Package) -> fpm::Result<()> {
    if package.download_base_url.is_none() {
        warning!("expected base in fpm.package: {:?}", package.name);
    }

    Ok(())
}

#[allow(dead_code)]
pub fn escape_ftd(file: &str) -> String {
    use itertools::Itertools;

    file.split('\n')
        .map(|v| {
            if v.starts_with("-- ") || v.starts_with("--- ") {
                format!("\\{}", v)
            } else {
                v.to_string()
            }
        })
        .join("\n")
}

pub fn id_to_path(id: &str) -> String {
    id.replace("/index.ftd", "/")
        .replace("index.ftd", "/")
        .replace(".ftd", std::path::MAIN_SEPARATOR.to_string().as_str())
        .replace("/index.md", "/")
        .replace("/README.md", "/")
        .replace("index.md", "/")
        .replace("README.md", "/")
        .replace(".md", std::path::MAIN_SEPARATOR.to_string().as_str())
}

/// returns true if an existing file named "file_name"
/// exists in the root package folder
fn is_file_in_root(root: &str, file_name: &str) -> bool {
    camino::Utf8PathBuf::from(root).join(file_name).exists()
}

/// returns favicon html tag as string
/// (if favicon is passed as header in fpm.package or if any favicon.* file is present in the root package folder)
/// otherwise returns None
fn resolve_favicon(
    root_path: &str,
    package_name: &str,
    favicon: &Option<String>,
) -> Option<String> {
    /// returns html tag for using favicon.
    fn favicon_html(favicon_path: &str, content_type: &str) -> String {
        let favicon_html = format!(
            "\n<link rel=\"shortcut icon\" href=\"{}\" type=\"{}\">",
            favicon_path, content_type
        );
        favicon_html
    }

    /// returns relative favicon path from package and its mime content type
    fn get_favicon_path_and_type(package_name: &str, favicon_path: &str) -> (String, String) {
        // relative favicon path wrt package
        let path = camino::Utf8PathBuf::from(package_name).join(favicon_path);
        // mime content type of the favicon
        let content_type = mime_guess::from_path(path.as_str()).first_or_octet_stream();

        (path.to_string(), content_type.to_string())
    }

    // favicon image path from fpm.package if provided
    let fav_path = favicon;

    let (full_fav_path, fav_mime_content_type): (String, String) = {
        match fav_path {
            Some(ref path) => {
                // In this case, favicon is provided with fpm.package in FPM.ftd
                get_favicon_path_and_type(package_name, path)
            }
            None => {
                // If favicon not provided so we will look for favicon in the package directory
                // By default if any file favicon.* is present we will use that file instead
                // In case of favicon.* conflict priority will be: .ico > .svg > .png > .jpg.
                // Default searching directory being the root folder of the package

                // Just check if any favicon exists in the root package directory
                // in the above mentioned priority order
                let found_favicon_id = if is_file_in_root(root_path, "favicon.ico") {
                    "favicon.ico"
                } else if is_file_in_root(root_path, "favicon.svg") {
                    "favicon.svg"
                } else if is_file_in_root(root_path, "favicon.png") {
                    "favicon.png"
                } else if is_file_in_root(root_path, "favicon.jpg") {
                    "favicon.jpg"
                } else {
                    // Not using any favicon
                    return None;
                };

                get_favicon_path_and_type(package_name, found_favicon_id)
            }
        }
    };

    // Will use some favicon
    Some(favicon_html(&full_fav_path, &fav_mime_content_type))
}

pub fn replace_markers(
    s: &str,
    config: &fpm::Config,
    main_id: &str,
    title: &str,
    base_url: &str,
    main_rt: &ftd::Document,
) -> String {
    s.replace("__ftd_doc_title__", title)
        .replace(
            "__ftd_canonical_url__",
            config.package.generate_canonical_url(main_id).as_str(),
        )
        .replace(
            "__favicon_html_tag__",
            resolve_favicon(
                config.root.as_str(),
                config.package.name.as_str(),
                &config.package.favicon,
            )
            .unwrap_or_else(|| "".to_string())
            .as_str(),
        )
        .replace("__ftd_js__", fpm::ftd_js().as_str())
        .replace("__ftd_body_events__", main_rt.body_events.as_str())
        .replace("__ftd_css__", fpm::ftd_css())
        .replace("__ftd_element_css__", main_rt.css_collector.as_str())
        .replace("__fpm_js__", fpm::fpm_js())
        .replace(
            "__ftd_data_main__",
            fpm::font::escape(
                serde_json::to_string_pretty(&main_rt.data)
                    .expect("failed to convert document to json")
                    .as_str(),
            )
            .as_str(),
        )
        .replace(
            "__ftd_external_children_main__",
            fpm::font::escape(
                serde_json::to_string_pretty(&main_rt.external_children)
                    .expect("failed to convert document to json")
                    .as_str(),
            )
            .as_str(),
        )
        .replace(
            "__main__",
            format!("{}{}", main_rt.html, config.get_font_style(),).as_str(),
        )
        .replace("__base_url__", base_url)
}

pub fn is_test() -> bool {
    std::env::args().any(|e| e == "--test")
}

pub(crate) async fn write(
    root: &camino::Utf8PathBuf,
    file_path: &str,
    data: &[u8],
) -> fpm::Result<()> {
    if root.join(file_path).exists() {
        return Ok(());
    }
    update1(root, file_path, data).await
}

// TODO: remove this function use update instead
pub(crate) async fn update1(
    root: &camino::Utf8PathBuf,
    file_path: &str,
    data: &[u8],
) -> fpm::Result<()> {
    use tokio::io::AsyncWriteExt;

    let (file_root, file_name) = if let Some((file_root, file_name)) = file_path.rsplit_once('/') {
        (file_root.to_string(), file_name.to_string())
    } else {
        ("".to_string(), file_path.to_string())
    };

    if !root.join(&file_root).exists() {
        tokio::fs::create_dir_all(root.join(&file_root)).await?;
    }

    Ok(
        tokio::fs::File::create(root.join(file_root).join(file_name))
            .await?
            .write_all(data)
            .await?,
    )
}

pub(crate) async fn copy(
    from: impl AsRef<camino::Utf8Path>,
    to: impl AsRef<camino::Utf8Path>,
) -> fpm::Result<()> {
    let content = tokio::fs::read(from.as_ref()).await?;
    fpm::utils::update(to, content.as_slice()).await
}

pub(crate) async fn update(root: impl AsRef<camino::Utf8Path>, data: &[u8]) -> fpm::Result<()> {
    use tokio::io::AsyncWriteExt;

    let (file_root, file_name) = if let Some(file_root) = root.as_ref().parent() {
        (
            file_root,
            root.as_ref()
                .file_name()
                .ok_or_else(|| fpm::Error::UsageError {
                    message: format!(
                        "Invalid File Path: Can't find file name `{:?}`",
                        root.as_ref()
                    ),
                })?,
        )
    } else {
        return Err(fpm::Error::UsageError {
            message: format!(
                "Invalid File Path: file path doesn't have parent: {:?}",
                root.as_ref()
            ),
        });
    };

    if !file_root.exists() {
        tokio::fs::create_dir_all(file_root).await?;
    }

    Ok(tokio::fs::File::create(file_root.join(file_name))
        .await?
        .write_all(data)
        .await?)
}

pub(crate) fn ids_matches(id1: &str, id2: &str) -> bool {
    return strip_id(id1).eq(&strip_id(id2));

    fn strip_id(id: &str) -> String {
        let id = id
            .trim()
            .replace("/index.html", "/")
            .replace("index.html", "/");
        if id.eq("/") {
            return id;
        }
        id.trim_matches('/').to_string()
    }
}

/// Parse argument from CLI
/// If CLI command: fpm serve --identities a@foo.com,foo
/// key: --identities -> output: a@foo.com,foo
pub fn parse_from_cli(key: &str) -> Option<String> {
    use itertools::Itertools;
    let args = std::env::args().collect_vec();
    let mut index = None;
    for (idx, arg) in args.iter().enumerate() {
        if arg.eq(key) {
            index = Some(idx);
        }
    }
    index
        .and_then(|idx| args.get(idx + 1))
        .map(String::to_string)
}<|MERGE_RESOLUTION|>--- conflicted
+++ resolved
@@ -1,9 +1,4 @@
-<<<<<<< HEAD
-=======
-use itertools::Itertools;
-
 // https://stackoverflow.com/questions/71985357/whats-the-best-way-to-write-a-custom-format-macro
->>>>>>> 2b298cfa
 macro_rules! warning {
     ($($t:tt)*) => {{
         use colored::Colorize;
