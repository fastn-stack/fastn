use std::convert::TryInto;

/// `Config` struct keeps track of a few configuration parameters that is shared with the entire
/// program. It is constructed from the content of `FPM.ftd` file for the package.
///
/// `Config` is created using `Config::read()` method, and should be constructed only once in the
/// `main()` and passed everywhere.
#[derive(Debug, Clone)]
pub struct Config {
    pub package: fpm::Package,
    /// `root` is the package root folder, this is the folder where `FPM.ftd` file is stored.
    ///
    /// Technically the rest of the program can simply call `std::env::current_dir()` and that
    /// is guaranteed to be same as `Config.root`, but `Config.root` is camino path, instead of
    /// std::path::Path, so we can treat `root` as a handy helper.
    ///
    /// A utility that returns camino version of `current_dir()` may be used in future.
    pub root: camino::Utf8PathBuf,

    /// Keeps a track of the package root for a particular config. For a dep2 of a dep1,
    /// this could point to the <original_root>/.packages/
    /// whereas the project root could be at <original_root>/.packages/<dep1_root>
    pub packages_root: camino::Utf8PathBuf,
    /// `original_directory` is the directory from which the `fpm` command was invoked
    ///
    /// During the execution of `fpm`, we change the directory to the package root so the program
    /// can be written with the assumption that they are running from package `root`.
    ///
    /// When printing filenames for users consumption we want to print the paths relative to the
    /// `original_directory`, so we keep track of the original directory.
    pub original_directory: camino::Utf8PathBuf,
    /// `fonts` keeps track of the fonts used by the package.
    ///
    /// Note that this too is kind of bad design, we will move fonts to `fpm::Package` struct soon.
    pub fonts: Vec<fpm::Font>,
    /// `ignored` keeps track of files that are to be ignored by `fpm build`, `fpm sync` etc.
    pub ignored: ignore::overrides::Override,
}

impl Config {
    /// `build_dir` is where the static built files are stored. `fpm build` command creates this
    /// folder and stores its output here.
    pub fn build_dir(&self) -> camino::Utf8PathBuf {
        self.root.join(".build")
    }

    /// history of a fpm package is stored in `.history` folder.
    ///
    /// Current design is wrong, we should move this helper to `fpm::Package` maybe.
    ///
    /// History of a package is considered part of the package, and when a package is downloaded we
    /// have to chose if we want to download its history as well. For now we do not. Eventually in
    /// we will be able to say download the history also for some package.
    ///
    /// ```ftd
    /// -- ftp.dependency: django
    ///  with-history: true
    /// ```
    ///     
    /// `.history` file is created or updated by `fpm sync` command only, no one else should edit
    /// anything in it.
    pub fn history_dir(&self) -> camino::Utf8PathBuf {
        self.root.join(".history")
    }

    /// every package's `.history` contains a file `.latest.ftd`. It looks a bit linke this:
    ///
    /// ```ftd
    /// -- import: fpm
    ///
    /// -- fpm.snapshot: FPM.ftd
    /// timestamp: 1638706756293421000
    ///
    /// -- fpm.snapshot: blog.ftd
    /// timestamp: 1638706756293421000
    /// ```
    ///
    /// One `fpm.snapshot` for every file that is currently part of the package.
    pub fn latest_ftd(&self) -> camino::Utf8PathBuf {
        self.root.join(".history/.latest.ftd")
    }

    /// track_dir returns the directory where track files are stored. Tracking information as well
    /// is considered part of a package, but it is not downloaded when a package is downloaded as
    /// a dependency of another package.
    pub fn track_dir(&self) -> camino::Utf8PathBuf {
        self.root.join(".tracks")
    }

    /// `is_translation_package()` is a helper to tell you if the current package is a translation
    /// of another package. We may delete this helper soon.
    pub fn is_translation_package(&self) -> bool {
        self.package.translation_of.is_some()
    }

    /// original_path() returns the path of the original package if the current package is a
    /// translation package. it returns the path in `.packages` folder where the
    pub fn original_path(&self) -> fpm::Result<camino::Utf8PathBuf> {
        let o = match self.package.translation_of.as_ref() {
            Some(ref o) => o,
            None => {
                return Err(fpm::Error::UsageError {
                    message: "This package is not a translation package".to_string(),
                });
            }
        };
        match &o.fpm_path {
            Some(fpm_path) => Ok(fpm_path
                .parent()
                .expect("Expect fpm_path parent. Panic!")
                .to_owned()),
            _ => {
                return Err(fpm::Error::UsageError {
                    message: format!("Unable to find `fpm_path` of the package {}", o.name),
                })
            }
        }
    }

    /*/// aliases() returns the list of the available aliases at the package level.
    pub fn aliases(&self) -> fpm::Result<std::collections::BTreeMap<&str, &fpm::Package>> {
        let mut resp = std::collections::BTreeMap::new();
        self.package
            .dependencies
            .iter()
            .filter(|d| d.alias.is_some())
            .for_each(|d| {
                resp.insert(d.alias.as_ref().unwrap().as_str(), &d.package);
            });
        Ok(resp)
    }*/

    /// `get_font_style()` returns the HTML style tag which includes all the fonts used by any
    /// ftd document. Currently this function does not check for fonts in package dependencies
    /// nor it tries to avoid fonts that are configured but not needed in current document.
    pub fn get_font_style(&self) -> String {
        // TODO: accept list of actual fonts used in the current document. each document accepts
        //       a different list of fonts and only fonts used by a given document should be
        //       included in the HTML produced by that font
        // TODO: fetch fonts from package dependencies as well (ideally this function should fail
        //       if one of the fonts used by any ftd document is not found
        let generated_style = self
            .fonts
            .iter()
            .fold("".to_string(), |c, f| format!("{}\n{}", c, f.to_html()));
        return match generated_style.is_empty() {
            false => format!("<style>{}</style>", generated_style),
            _ => "".to_string(),
        };
    }

    /// `read()` is the way to read a Config.
    pub async fn read() -> fpm::Result<Config> {
        let original_directory: camino::Utf8PathBuf =
            std::env::current_dir()?.canonicalize()?.try_into()?;
        let root = match find_root_for_file(&original_directory, "FPM.ftd") {
            Some(fpm_ftd_root) => fpm_ftd_root,
            None => {
                // Look for FPM manifest
                match find_root_for_file(&original_directory, "FPM.manifest.ftd") {
                    Some(fpm_manifest_path) => {
                        let doc =
                            tokio::fs::read_to_string(fpm_manifest_path.join("FPM.manifest.ftd"));
                        let lib = fpm::FPMLibrary::default();
                        match ftd::p2::Document::from("FPM.manifest", doc.await?.as_str(), &lib) {
                            Ok(fpm_manifest_processed) => {
                                let k: String =
                                    fpm_manifest_processed.get("FPM.manifest#package-root")?;
                                let new_package_root = k
                                    .as_str()
                                    .split('/')
                                    .fold(fpm_manifest_path, |accumulator, part| {
                                        accumulator.join(part)
                                    });
                                if new_package_root.join("FPM.ftd").exists() {
                                    new_package_root
                                } else {
                                    return Err(fpm::Error::PackageError {
<<<<<<< HEAD
                                        message: format!("Can't find FPM.ftd. The path specified in FPM.manifest.ftd doesn't contain the FPM.ftd file"),
=======
                                        message: "Can't find FPM.ftd. The path specified in FPM.manifest.ftd doesn't contain the FPM.ftd file".to_string(),
>>>>>>> 41aae592
                                    });
                                }
                            }
                            Err(e) => {
                                return Err(fpm::Error::PackageError {
                                    message: format!("failed to parse FPM.manifest.ftd: {:?}", &e),
                                });
                            }
                        }
                    }
                    None => {
                        return Err(fpm::Error::UsageError {
                            message:
                                "FPM.ftd or FPM.manifest.ftd not found in any parent directory"
                                    .to_string(),
                        });
                    }
                }
            }
        };
        let b = {
            let doc = tokio::fs::read_to_string(root.join("FPM.ftd"));
            let lib = fpm::FPMLibrary::default();
            match ftd::p2::Document::from("FPM", doc.await?.as_str(), &lib) {
                Ok(v) => v,
                Err(e) => {
                    return Err(fpm::Error::PackageError {
                        message: format!("failed to parse FPM.ftd 3: {:?}", &e),
                    });
                }
            }
        };

        let deps = {
            let temp_deps: Vec<fpm::dependency::DependencyTemp> = b.get("fpm#dependency")?;
            temp_deps
                .into_iter()
                .map(|v| v.into_dependency())
                .collect::<Vec<fpm::Result<fpm::Dependency>>>()
                .into_iter()
                .collect::<fpm::Result<Vec<fpm::Dependency>>>()?
        };

        let mut package = {
            let temp_package: PackageTemp = b.get("fpm#package")?;
            let mut package = temp_package.into_package();
            package.dependencies = deps;

            let auto_imports: Vec<String> = b.get("fpm#auto-import")?;
            // let mut aliases = std::collections::HashMap::<String, String>::new();
            let auto_import = auto_imports
                .iter()
                .map(|f| fpm::AutoImport::from_string(f.as_str()))
                .collect();
            package.auto_import = auto_import;
            package
        };

        let fonts: Vec<fpm::Font> = b.get("fpm#font")?;

        fpm::utils::validate_zip_url(&package)?;

        let ignored = {
            let mut overrides = ignore::overrides::OverrideBuilder::new("./");
            for ig in b.get::<Vec<String>>("fpm#ignore")? {
                if let Err(e) = overrides.add(format!("!{}", ig.as_str()).as_str()) {
                    return Err(fpm::Error::PackageError {
                        message: format!("failed parse fpm.ignore: {} => {:?}", ig, e),
                    });
                }
            }
            overrides.add("!FPM/**")?;

            match overrides.build() {
                Ok(v) => v,
                Err(e) => {
                    return Err(fpm::Error::PackageError {
                        message: format!("failed parse fpm.ignore: {:?}", e),
                    });
                }
            }
        };

        fpm::dependency::ensure(&root, &mut package)?;

        Ok(Config {
            package,
            packages_root: root.clone().join(".packages"),
            root,
            original_directory,
            fonts,
            ignored,
        })
    }
}

/// `find_root_for_file()` starts with the given path, which is the current directory where the
/// application started in, and goes up till it finds a folder that contains `FPM.ftd` file.
pub(crate) fn find_root_for_file(
    dir: &camino::Utf8Path,
    file_name: &str,
) -> Option<camino::Utf8PathBuf> {
    if dir.join(file_name).exists() {
        Some(dir.into())
    } else {
        if let Some(p) = dir.parent() {
            return find_root_for_file(p, file_name);
        };
        None
    }
}

/// PackageTemp is a struct that is used for mapping the `fpm.package` data in FPM.ftd file. It is
/// not used elsewhere in program, it is immediately converted to `fpm::Package` struct during
/// deserialization process
#[derive(serde::Deserialize, Debug, Clone)]
pub(crate) struct PackageTemp {
    pub name: String,
    #[serde(rename = "translation-of")]
    pub translation_of: Option<String>,
    #[serde(rename = "translation")]
    pub translations: Vec<String>,
    #[serde(rename = "language")]
    pub language: Option<String>,
    pub about: Option<String>,
    pub zip: Option<String>,
    #[serde(rename = "canonical-url")]
    pub canonical_url: Option<String>,
}

impl PackageTemp {
    pub fn into_package(self) -> fpm::Package {
        // TODO: change this method to: `validate(self) -> fpm::Result<fpm::Package>` and do all
        //       validations in it. Like a package must not have both translation-of and
        //       `translations` set.
        let translation_of = self.translation_of.as_ref().map(|v| fpm::Package::new(v));
        let translations = self
            .translations
            .clone()
            .into_iter()
            .map(|v| fpm::Package::new(&v))
            .collect::<Vec<fpm::Package>>();

        fpm::Package {
            name: self.name,
            translation_of: Box::new(translation_of),
            translations,
            language: self.language,
            about: self.about,
            zip: self.zip,
            translation_status: None,
            canonical_url: self.canonical_url,
            dependencies: vec![],
            auto_import: vec![],
            fpm_path: None,
        }
    }
}

#[derive(Debug, Clone)]
pub struct Package {
    pub name: String,
    pub translation_of: Box<Option<Package>>,
    pub translations: Vec<Package>,
    pub language: Option<String>,
    pub about: Option<String>,
    pub zip: Option<String>,
    pub translation_status: Option<fpm::translation::TranslationStatusCount>,
    pub canonical_url: Option<String>,
    /// `dependencies` keeps track of direct dependencies of a given package. This too should be
    /// moved to `fpm::Package` to support recursive dependencies etc.
    pub dependencies: Vec<fpm::Dependency>,
    /// `auto_import` keeps track of the global auto imports in the package.
    pub auto_import: Vec<fpm::AutoImport>,
    pub fpm_path: Option<camino::Utf8PathBuf>,
}

impl Package {
    pub fn new(name: &str) -> fpm::Package {
        fpm::Package {
            name: name.to_string(),
            translation_of: Box::new(None),
            translations: vec![],
            language: None,
            about: None,
            zip: None,
            translation_status: None,
            canonical_url: None,
            dependencies: vec![],
            auto_import: vec![],
            fpm_path: None,
        }
    }

    pub fn get_flattened_dependencies(&self) -> Vec<fpm::Dependency> {
        self.dependencies
            .clone()
            .into_iter()
            .fold(&mut vec![], |old_val, dep| {
                old_val.extend(dep.package.get_flattened_dependencies());
                old_val.push(dep);
                old_val
            })
            .to_owned()
    }

    pub fn generate_prefix_string(&self, with_alias: bool) -> Option<String> {
        self.auto_import.iter().fold(None, |pre, ai| {
            let mut import_doc_path = ai.path.clone();
            if !with_alias {
                // Check for the aliases and map them to the full path
                for dependency in &self.dependencies {
                    if let Some(alias) = &dependency.alias {
                        if alias.as_str().eq(ai.path.as_str())
                            || ai.path.starts_with(format!("{}/", alias).as_str())
                        {
                            import_doc_path = ai.path.replacen(
                                dependency.alias.as_ref()?.as_str(),
                                dependency.package.name.as_str(),
                                1,
                            );
                        }
                    }
                }
            }
            Some(format!(
                "{}\n-- import: {}{}",
                pre.unwrap_or_else(|| "".to_string()),
                &import_doc_path,
                match &ai.alias {
                    Some(a) => format!(" as {}", a),
                    None => String::new(),
                }
            ))
        })
    }

    pub fn get_prefixed_body(&self, body: &str, id: &str, with_alias: bool) -> String {
        if id.contains("FPM/") {
            return body.to_string();
        };
        match self.generate_prefix_string(with_alias) {
            Some(s) => format!("{}\n\n{}", s.trim(), body),
            None => body.to_string(),
        }
    }

    pub fn eval_auto_import(&self, name: &str) -> Option<&str> {
        for x in &self.auto_import {
            let matching_string = match &x.alias {
                Some(a) => a.as_str(),
                None => x.path.as_str(),
            };
            if matching_string == name {
                return Some(&x.path);
            };
        }
        None
    }

    pub fn generate_canonical_url(&self, path: &str) -> String {
        match &self.canonical_url {
            Some(url) => {
                // Ignore the FPM document as that path won't exist in the reference website
                if path != "FPM/" {
                    format!(
                        "\n<link rel=\"canonical\" href=\"{canonical_base}{path}\" />",
                        canonical_base = url,
                        path = path
                    )
                } else {
                    "".to_string()
                }
            }
            None => "".to_string(),
        }
    }

    /// aliases() returns the list of the available aliases at the package level.
    pub fn aliases(&self) -> fpm::Result<std::collections::BTreeMap<&str, &fpm::Package>> {
        let mut resp = std::collections::BTreeMap::new();
        for d in &self.dependencies {
            if let Some(a) = &d.alias {
                resp.insert(a.as_str(), &d.package);
            }
            resp.insert(&d.package.name, &d.package);
        }
        Ok(resp)
    }
}<|MERGE_RESOLUTION|>--- conflicted
+++ resolved
@@ -176,11 +176,7 @@
                                     new_package_root
                                 } else {
                                     return Err(fpm::Error::PackageError {
-<<<<<<< HEAD
-                                        message: format!("Can't find FPM.ftd. The path specified in FPM.manifest.ftd doesn't contain the FPM.ftd file"),
-=======
                                         message: "Can't find FPM.ftd. The path specified in FPM.manifest.ftd doesn't contain the FPM.ftd file".to_string(),
->>>>>>> 41aae592
                                     });
                                 }
                             }
