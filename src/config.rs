--- conflicted
+++ resolved
@@ -68,9 +68,8 @@
         self.clone_dir().join("workspace.ftd")
     }
 
-<<<<<<< HEAD
-    pub fn client_available_crs_path(&self) -> camino::Utf8PathBuf {
-        self.client_dir().join("cr")
+    pub fn clone_available_crs_path(&self) -> camino::Utf8PathBuf {
+        self.clone_dir().join("cr")
     }
 
     pub fn cr_path(&self, cr_number: usize) -> camino::Utf8PathBuf {
@@ -81,12 +80,8 @@
         self.cr_path(cr_number).join("-/about.ftd")
     }
 
-    pub fn server_dir(&self) -> camino::Utf8PathBuf {
-        self.root.join(".server-state")
-=======
     pub fn remote_dir(&self) -> camino::Utf8PathBuf {
         self.root.join(".remote-state")
->>>>>>> 9ce30150
     }
 
     pub fn server_history_dir(&self) -> camino::Utf8PathBuf {
@@ -95,7 +90,7 @@
 
     /// location that stores lowest available cr number
     pub fn server_cr(&self) -> camino::Utf8PathBuf {
-        self.server_dir().join("cr")
+        self.remote_dir().join("cr")
     }
 
     pub fn history_file(&self) -> camino::Utf8PathBuf {
