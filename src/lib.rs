--- conflicted
+++ resolved
@@ -9,11 +9,8 @@
 pub mod code;
 mod component;
 mod condition;
-<<<<<<< HEAD
+mod constants;
 mod di;
-=======
-mod constants;
->>>>>>> 36380bb8
 mod dnode;
 mod event;
 mod execute_doc;
