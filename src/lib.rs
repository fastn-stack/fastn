--- conflicted
+++ resolved
@@ -444,16 +444,14 @@
     #[error("UTF8Error: {}", _0)]
     UTF8Error(#[from] std::string::FromUtf8Error),
 
-<<<<<<< HEAD
     #[error("ParseIntError: {}", _0)]
     ParseIntError(#[from] std::num::ParseIntError),
 
     #[error("GenericError: {}", _0)]
     GenericError(String),
-=======
+
     #[error("GroupNotFound: id: {}, {message}")]
     GroupNotFound { message: String },
->>>>>>> 9ce30150
 }
 
 pub type Result<T> = std::result::Result<T, Error>;
