--- conflicted
+++ resolved
@@ -10,12 +10,11 @@
 pub use fpm_check::fpm_check;
 pub use fpm_config::FPMConfig;
 pub use library::Library;
-<<<<<<< HEAD
 pub use setup::setup;
 
 pub fn fpm_ftd() -> &'static str {
     include_str!("../fpm.ftd")
-=======
+}
 
 #[cfg(test)]
 mod tests {
@@ -26,5 +25,4 @@
             panic!("test failed")
         }
     }
->>>>>>> bfd02e51
 }