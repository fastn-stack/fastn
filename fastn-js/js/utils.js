let fastn_utils = {
    htmlNode(kind) {
        let node = "div";
        let css = [];
        let attributes = {};
        if (kind === fastn_dom.ElementKind.Column) {
            css.push("ft_column");
        } else if (kind === fastn_dom.ElementKind.Document) {
            css.push("ft_column");
            css.push("full");
        } else if (kind === fastn_dom.ElementKind.Row) {
            css.push("ft_row");
        } else if (kind === fastn_dom.ElementKind.IFrame) {
            node = "iframe";
        } else if (kind === fastn_dom.ElementKind.Image) {
            node = "img";
        } else if (kind === fastn_dom.ElementKind.ContainerElement ||
            kind === fastn_dom.ElementKind.Text) {
            node = "div";
        } else if (kind === fastn_dom.ElementKind.Rive) {
            node = "canvas";
        } else if (kind === fastn_dom.ElementKind.CheckBox) {
            node = "input";
            attributes["type"] = "checkbox";
        } else if (kind === fastn_dom.ElementKind.TextInput) {
            node = "input";
        } else if (kind === fastn_dom.ElementKind.Comment) {
            node = fastn_dom.commentNode;
        } else if (kind === fastn_dom.ElementKind.Wrapper) {
            node = fastn_dom.wrapperNode;
        } else if (kind === fastn_dom.ElementKind.Code) {
           node = "pre";
        } else if (kind === fastn_dom.ElementKind.CodeChild) {
            node = "code";
        } else if (kind[0] === fastn_dom.ElementKind.WebComponent()[0]) {
            let {webcomponent, arguments} = kind[1];
            node = `${webcomponent}`;
            fastn_dom.webComponent.push(arguments);
            attributes[fastn_dom.webComponentArgument] = fastn_dom.webComponent.length - 1;
        }
        return [node, css, attributes];
    },
    getStaticValue(obj) {
        if (obj instanceof fastn.mutableClass) {
           return this.getStaticValue(obj.get());
        } else if (obj instanceof fastn.mutableListClass) {
            return obj.getList();
        }/*
        Todo: Make this work
        else if (obj instanceof fastn.recordInstanceClass) {
            return obj.getAllFields();
        }*/ else {
           return obj;
        }
    },
    removeNonFastnClasses(node) {
        let classList = node.getNode().classList;
        let extraCodeData = node.getExtraData().code;
        let iterativeClassList = classList;
        if (ssr) {
            iterativeClassList = iterativeClassList.getClasses();
        }
        const classesToRemove = [];

        for (const className of iterativeClassList) {
            if (!className.startsWith('__') &&
                className !== extraCodeData?.language &&
                className !== extraCodeData?.theme
            ) {
                classesToRemove.push(className);
            }
        }

        for (const classNameToRemove of classesToRemove) {
            classList.remove(classNameToRemove);
        }
    },
    staticToMutables(obj) {
        if (!(obj instanceof fastn.mutableClass) &&
            !(obj instanceof fastn.mutableListClass) &&
            !(obj instanceof fastn.recordInstanceClass))
        {
            if (Array.isArray(obj)) {
                let list = [];
                for (let index in obj) {
                    list.push(fastn_utils.staticToMutables(obj[index]));
                }
                return fastn.mutableList(list);
            } else if (obj instanceof Object) {
                let fields = {};
                for (let objKey in obj) {
                    fields[objKey] = fastn_utils.staticToMutables(obj[objKey]);
                }
                return fastn.recordInstance(fields);
            } else {
                return fastn.mutable(obj);
            }
        } else {
            return obj;
        }
    },
    getFlattenStaticValue(obj) {
        let staticValue = fastn_utils.getStaticValue(obj);
        if (Array.isArray(staticValue)) {
            return staticValue.map(func =>
                fastn_utils.getFlattenStaticValue(func.item));
        } /*
        Todo: Make this work
        else if (typeof staticValue === 'object' && fastn_utils.isNull(staticValue)) {
            return Object.fromEntries(
                Object.entries(staticValue).map(([k,v]) =>
                    [k, fastn_utils.getFlattenStaticValue(v)]
                )
            );
        }*/
        return staticValue;
    },
    getter(value) {
        if (value instanceof fastn.mutableClass) {
            return value.get();
        } else {
            return value;
        }
    },
    // Todo: Merge getterByKey with getter
    getterByKey(value, index) {
        if (value instanceof fastn.mutableClass
            || value instanceof fastn.recordInstanceClass) {
            return value.get(index);
        } else if (value instanceof fastn.mutableListClass) {
            return value.get(index).item;
        } else {
            return value;
        }
    },
    setter(variable, value) {
        if (!fastn_utils.isNull(variable) && variable.set) {
           variable.set(value);
           return true;
        }
        return false;
    },
    defaultPropertyValue(_propertyValue) {
        return null;
    },
    sameResponsiveRole(desktop, mobile) {
       return (desktop.get("font_family") ===  mobile.get("font_family")) &&
       (desktop.get("letter_spacing") ===  mobile.get("letter_spacing")) &&
       (desktop.get("line_height") ===  mobile.get("line_height")) &&
       (desktop.get("size") ===  mobile.get("size")) &&
       (desktop.get("weight") ===  mobile.get("weight"));
    },
    getRoleValues(value) {
        return {
            "font-family": fastn_utils.getStaticValue(value.get("font_family")),
            "letter-spacing": fastn_utils.getStaticValue(value.get("letter_spacing")),
            "font-size": fastn_utils.getStaticValue(value.get("size")),
            "font-weight": fastn_utils.getStaticValue(value.get("weight")),
            "line-height": fastn_utils.getStaticValue(value.get("line_height")),
        };
    },
    clone(value) {
        if (value === null || value === undefined) {
            return value;
        }
        if (value instanceof fastn.mutableClass ||
            value instanceof fastn.mutableListClass )
        {
            return value.getClone();
        }
           if (value instanceof fastn.recordInstanceClass) {
            return value.getClone();
        }
        return value;
    },
    getListItem(value) {
        if (value === undefined){
            return null;
        }
        if (value instanceof Object && value.hasOwnProperty("item")) {
            value = value.item;
        }
        return value;
    },
    getEventKey(event) {
        if (65 <= event.keyCode && event.keyCode <= 90) {
            return String.fromCharCode(event.keyCode).toLowerCase();
        }
        else {
            return event.key;
        }
    },
    createNestedObject(currentObject, path, value) {
        const properties = path.split('.');

        for (let i = 0; i < properties.length - 1; i++) {
            let property = fastn_utils.private.addUnderscoreToStart(properties[i]);
            if (currentObject instanceof fastn.recordInstanceClass) {
                if (currentObject.get(property) === undefined) {
                    currentObject.set(property, fastn.recordInstance({}));
                }
                currentObject = currentObject.get(property).get();
            } else {
                if (!currentObject.hasOwnProperty(property)) {
                    currentObject[property] = fastn.recordInstance({});
                }
                currentObject = currentObject[property];
            }
        }

        const innermostProperty = properties[properties.length - 1];
        if (currentObject instanceof fastn.recordInstanceClass) {
            currentObject.set(innermostProperty, value)
        } else {
            currentObject[innermostProperty] = value;
        }
    },
    /**
     * Takes an input string and processes it as inline markdown using the
     * 'marked' library. The function removes the last occurrence of
     * wrapping <p> tags (i.e. <p> tag found at the end) from the result and
     * adjusts spaces around the content.
     *
     * @param {string} i - The input string to be processed as inline markdown.
     * @returns {string} - The processed string with inline markdown.
     */
    markdown_inline(i) {
        if (fastn_utils.isNull(i)) return;
        const { space_before, space_after } = fastn_utils.private.spaces(i);
        const o = (() => {
            let g = fastn_utils.private.replace_last_occurrence(marked.parse(i), "<p>", "");
            g = fastn_utils.private.replace_last_occurrence(g, "</p>", "");
            return g;
        })();
        return `${fastn_utils.private.repeated_space(space_before)}${o}${fastn_utils.private.repeated_space(space_after)}`;
    },
    isNull(a) {
        return a === null || a === undefined;
    },
    isCommentNode(node) {
      return node === fastn_dom.commentNode;
    },
    isWrapperNode(node) {
        return node === fastn_dom.wrapperNode;
    },
    nextSibling(node, parent) {
        // For Conditional DOM
        if (Array.isArray(node)) {
            node = node[node.length - 1];
        }
        if (node.nextSibling) {
          return node.nextSibling;
        }
        if (node.getNode && node.getNode().nextSibling !== undefined) {
            return node.getNode().nextSibling;
        }
        return parent.getChildren().indexOf(node.getNode()) + 1;
    },
    createNodeHelper(node, classes, attributes) {
        let tagName = node;
        let element = fastn_virtual.document.createElement(node);
        for (let key in attributes) {
            element.setAttribute(key, attributes[key])
        }
        for (let c in classes) {
            element.classList.add(classes[c]);
        }

        return [tagName, element];
    },
    addCssFile(url) {
        // Create a new link element
        const linkElement = document.createElement("link");

        // Set the attributes of the link element
        linkElement.rel = "stylesheet";
        linkElement.href = url;

        // Append the link element to the head section of the document
        document.head.appendChild(linkElement);
    },
    addCodeTheme(theme) {
        if (!fastn_dom.codeData.addedCssFile.includes(theme)) {
            let themeCssUrl = fastn_dom.codeData.availableThemes[theme];
            fastn_utils.addCssFile(themeCssUrl);
            fastn_dom.codeData.addedCssFile.push(theme);
        }
    },
    /**
     * Searches for highlighter occurrences in the text, removes them,
     * and returns the modified text along with highlighted line numbers.
     *
     * @param {string} text - The input text to process.
     * @returns {{ modifiedText: string, highlightedLines: number[] }}
     *   Object containing modified text and an array of highlighted line numbers.
     *
     * @example
     * const text = `/-- ftd.text: Hello ;; hello
     *
     * -- some-component: caption-value
     * attr-name: attr-value ;; <hl>
     *
     *
     * -- other-component: caption-value ;; <hl>
     * attr-name: attr-value`;
     *
     * const result = findAndRemoveHighlighter(text);
     * console.log(result.modifiedText);
     * console.log(result.highlightedLines);
     */
    findAndRemoveHighlighter(text) {
        const lines = text.split('\n');
        const highlighter = ';; <hl>';
        const result = {
            modifiedText: '',
            highlightedLines: ''
        };

        let highlightedLines = [];
        for (let i = 0; i < lines.length; i++) {
            const line = lines[i];
            const highlighterIndex = line.indexOf(highlighter);

            if (highlighterIndex !== -1) {
                highlightedLines.push(i + 1); // Adding 1 to convert to human-readable line numbers
                result.modifiedText += line.substring(0, highlighterIndex) + line.substring(highlighterIndex + highlighter.length) + '\n';
            } else {
                result.modifiedText += line + '\n';
            }
        }

        result.highlightedLines = fastn_utils.private.mergeNumbers(highlightedLines);

        return result;
    },
    getNodeValue(node) {
        return node.getNode().value;
    },
    setFullHeight() {
        if(!ssr) {
            document.body.style.height = `max(${document.documentElement.scrollHeight}px, 100%)`;
        }
    },
    resetFullHeight() {
        if(!ssr) {
            document.body.style.height = `100%`;
        }
    },
    highlightCode(codeElement, extraCodeData) {
        if (!ssr && !fastn_utils.isNull(extraCodeData.language) && !fastn_utils.isNull(extraCodeData.theme)) {
            Prism.highlightElement(codeElement);
        }
    },
<<<<<<< HEAD
    toSnakeCase(value) {
        return value.trim().split('').map((v, i) => {
            const lowercased = v.toLowerCase();
            if(v == " ") {
              return "_";
            }
            if(v != lowercased && i > 0) {
                return `_${lowercased}`
            }
            return lowercased;
        }).join('');
=======

    //Taken from: https://byby.dev/js-slugify-string
    slugify(str) {
        return String(str)
            .normalize('NFKD') // split accented characters into their base characters and diacritical marks
            .replace('.', '-')
            .replace(/[\u0300-\u036f]/g, '') // remove all the accents, which happen to be all in the \u03xx UNICODE block.
            .trim() // trim leading or trailing whitespace
            .toLowerCase() // convert to lowercase
            .replace(/[^a-z0-9 -]/g, '') // remove non-alphanumeric characters
            .replace(/\s+/g, '-') // replace spaces with hyphens
            .replace(/-+/g, '-'); // remove consecutive hyphens
    },

    getEventListeners(node) {
        return {
            onclick: node.onclick,
            onmouseleave: node.onmouseleave,
            onmouseenter: node.onmouseenter,
            oninput: node.oninput,
            onblur: node.onblur,
            onfocus: node.onfocus
        }
    },

    flattenArray(arr) {
        return fastn_utils.private.flattenArray([arr]);
>>>>>>> f67679eb
    }
}


fastn_utils.private = {
    flattenArray(arr) {
        return arr.reduce((acc, item) => {
            return acc.concat(Array.isArray(item) ? fastn_utils.private.flattenArray(item) : item);
        }, []);
    },
    /**
     * Helper function for `fastn_utils.markdown_inline` to find the number of
     * spaces before and after the content.
     *
     * @param {string} s - The input string.
     * @returns {Object} - An object with 'space_before' and 'space_after' properties
     * representing the number of spaces before and after the content.
     */
    spaces(s) {
        let space_before = 0;
        for (let i = 0; i < s.length; i++) {
            if (s[i] !== ' ') {
                space_before = i;
                break;
            }
            space_before = i + 1;
        }
        if (space_before === s.length) {
            return { space_before, space_after: 0 };
        }

        let space_after = 0;
        for (let i = s.length - 1; i >= 0; i--) {
            if (s[i] !== ' ') {
                space_after = s.length - 1 - i;
                break;
            }
            space_after = i + 1;
        }

        return { space_before, space_after };
    },
    /**
     * Helper function for `fastn_utils.markdown_inline` to replace the last
     * occurrence of a substring in a string.
     *
     * @param {string} s - The input string.
     * @param {string} old_word - The substring to be replaced.
     * @param {string} new_word - The replacement substring.
     * @returns {string} - The string with the last occurrence of 'old_word' replaced by 'new_word'.
     */
    replace_last_occurrence(s, old_word, new_word) {
        if (!s.includes(old_word)) {
            return s;
        }

        const idx = s.lastIndexOf(old_word);
        return s.slice(0, idx) + new_word + s.slice(idx + old_word.length);
    },
    /**
     * Helper function for `fastn_utils.markdown_inline` to generate a string
     * containing a specified number of spaces.
     *
     * @param {number} n - The number of spaces to be generated.
     * @returns {string} - A string with 'n' spaces concatenated together.
     */
    repeated_space(n) {
        return Array.from({ length: n }, () => ' ').join('');
    },
    /**
     * Merges consecutive numbers in a comma-separated list into ranges.
     *
     * @param {string} input - Comma-separated list of numbers.
     * @returns {string} Merged number ranges.
     *
     * @example
     * const input = '1,2,3,5,6,7,8,9,11';
     * const output = mergeNumbers(input);
     * console.log(output); // Output: '1-3,5-9,11'
     */
    mergeNumbers(numbers) {
        if (numbers.length === 0) {
            return "";
        }
        const mergedRanges = [];

        let start = numbers[0];
        let end = numbers[0];

        for (let i = 1; i < numbers.length; i++) {
            if (numbers[i] === end + 1) {
                end = numbers[i];
            } else {
                if (start === end) {
                    mergedRanges.push(start.toString());
                } else {
                    mergedRanges.push(`${start}-${end}`);
                }
                start = end = numbers[i];
            }
        }

        if (start === end) {
            mergedRanges.push(start.toString());
        } else {
            mergedRanges.push(`${start}-${end}`);
        }

        return mergedRanges.join(',');
    },
    addUnderscoreToStart(text) {
        if (/^\d/.test(text)) {
            return '_' + text;
        }
        return text;
    },
    escapeSpecialCharacters(text) {
        return text.replaceAll("<", "&lt;");
    }
}


/*Object.prototype.get = function(index) {
    return this[index];
}*/<|MERGE_RESOLUTION|>--- conflicted
+++ resolved
@@ -351,19 +351,6 @@
             Prism.highlightElement(codeElement);
         }
     },
-<<<<<<< HEAD
-    toSnakeCase(value) {
-        return value.trim().split('').map((v, i) => {
-            const lowercased = v.toLowerCase();
-            if(v == " ") {
-              return "_";
-            }
-            if(v != lowercased && i > 0) {
-                return `_${lowercased}`
-            }
-            return lowercased;
-        }).join('');
-=======
 
     //Taken from: https://byby.dev/js-slugify-string
     slugify(str) {
@@ -391,7 +378,18 @@
 
     flattenArray(arr) {
         return fastn_utils.private.flattenArray([arr]);
->>>>>>> f67679eb
+    },
+    toSnakeCase(value) {
+        return value.trim().split('').map((v, i) => {
+            const lowercased = v.toLowerCase();
+            if(v == " ") {
+              return "_";
+            }
+            if(v != lowercased && i > 0) {
+                return `_${lowercased}`
+            }
+            return lowercased;
+        }).join('');
     }
 }
 
