let ftd = {
    // source: https://stackoverflow.com/questions/400212/ (cc-by-sa)
    riveNodes: {},
    is_empty(value) {
        value = fastn_utils.getFlattenStaticValue(value);
        return fastn_utils.isNull(value) || value.length === 0;
    },

    copy_to_clipboard(args) {
        let text = args.a;
        if (text.startsWith("\\", 0)) {
            text = text.substring(1);
        }
        if (!navigator.clipboard) {
            fallbackCopyTextToClipboard(text);
            return;
        }
        navigator.clipboard.writeText(text).then(function() {
            console.log('Async: Copying to clipboard was successful!');
        }, function(err) {
            console.error('Async: Could not copy text: ', err);
        });
    },

    // Todo: Implement this (Remove highlighter)
    clean_code(args) {
        return args.a;
    },

    set_rive_boolean(args, node) {
        if (!!args.rive) {
            let riveNode = ftd.riveNodes[`${args.rive}__${ftd.device.get()}`];
            node = riveNode ? riveNode: node;
        }
        let riveConst = node.getExtraData().rive;
        const stateMachineName = riveConst.stateMachineNames[0];
        const inputs = riveConst.stateMachineInputs(stateMachineName);
        const bumpTrigger = inputs.find(i => i.name === args.input);
        bumpTrigger.value = args.value;
    },

    toggle_rive_boolean(args, node) {
        if (!!args.rive) {
            let riveNode = ftd.riveNodes[`${args.rive}__${ftd.device.get()}`];
            node = riveNode ? riveNode: node;
        }
        let riveConst = node.getExtraData().rive;
        const stateMachineName = riveConst.stateMachineNames[0];
        const inputs = riveConst.stateMachineInputs(stateMachineName);
        const trigger = inputs.find(i => i.name === args.input);
        trigger.value = !trigger.value;
    },

    set_rive_integer(args, node) {
        if (!!args.rive) {
            let riveNode = ftd.riveNodes[`${args.rive}__${ftd.device.get()}`];
            node = riveNode ? riveNode: node;
        }
        let riveConst = node.getExtraData().rive;
        const stateMachineName = riveConst.stateMachineNames[0];
        const inputs = riveConst.stateMachineInputs(stateMachineName);
        const trigger = inputs.find(i => i.name === args.input);
        trigger.value = args.value;
    },

    fire_rive(args, node) {
        if (!!args.rive) {
            let riveNode = ftd.riveNodes[`${args.rive}__${ftd.device.get()}`];
            node = riveNode ? riveNode: node;
        }
        let riveConst = node.getExtraData().rive;
        const stateMachineName = riveConst.stateMachineNames[0];
        const inputs = riveConst.stateMachineInputs(stateMachineName);
        const trigger = inputs.find(i => i.name === args.input);
        trigger.fire();
    },

    play_rive(args, node) {
        if (!!args.rive) {
            let riveNode = ftd.riveNodes[`${args.rive}__${ftd.device.get()}`];
            node = riveNode ? riveNode: node;
        }
        node.getExtraData().rive.play(args.input);
    },

    pause_rive(args, node) {
        if (!!args.rive) {
            let riveNode = ftd.riveNodes[`${args.rive}__${ftd.device.get()}`];
            node = riveNode ? riveNode: node;
        }
        node.getExtraData().rive.pause(args.input);
    },

    toggle_play_rive(args, node) {
        if (!!args.rive) {
            let riveNode = ftd.riveNodes[`${args.rive}__${ftd.device.get()}`];
            node = riveNode ? riveNode: node;
        }
        let riveConst = node.getExtraData().rive
        riveConst.playingAnimationNames.includes(args.input)
            ? riveConst.pause(args.input)
            : riveConst.play(args.input);
    },

    get(value, index) {
         return fastn_utils.getStaticValue(fastn_utils.getterByKey(value, index));
    },

    component_data(component) {
        let attributesIndex = component.getAttribute(fastn_dom.webComponentArgument);
        let attributes = fastn_dom.webComponent[attributesIndex];
        return Object.fromEntries(
            Object.entries(attributes).map(([k,v]) => {
                // Todo: check if argument is mutable reference or not
                    if (v instanceof fastn.mutableClass) {
                        v = fastn.webComponentVariable.mutable(v);
                    } else if (v instanceof fastn.mutableListClass) {
                        v = fastn.webComponentVariable.mutableList(v);
                    } else if (v instanceof fastn.recordInstanceClass) {
                        v = fastn.webComponentVariable.record(v);
                    } else {
                        v = fastn.webComponentVariable.static(v);
                    }
                    return [k, v];
                }
            )
        );
    }
};

// ftd.append($a = $people, v = Tom)
ftd.append = function (list, item) { list.push(item) }
ftd.pop = function (list) { list.pop() }
ftd.insert_at = function (list, index, item) { list.insertAt(index, item) }
ftd.delete_at = function (list, index) { list.deleteAt(index) }
ftd.clear_all = function (list) { list.clearAll() }
ftd.set_list = function (list, value) { list.set(value) }

ftd.http = function (url, method, ...request_data) {
    if (url instanceof Mutable) url = url.get();
    if (method instanceof Mutable) method = method.get();

    let method_name = method.trim().toUpperCase();
    if (method_name == "GET") {
        let query_parameters = new URLSearchParams();
        // @ts-ignore
        for (let [header, value] of Object.entries(request_data)) {
            if (header != "url" && header != "function" && header != "method") {
                let [key, val] = value.length == 2 ? value : [header, value];
                query_parameters.set(key, val);
            }
        }
        let query_string = query_parameters.toString();
        if (query_string) {
            let get_url = url + "?" + query_parameters.toString();
            window.location.href = get_url;
        }
        else {
            window.location.href = url;
        }
        return;
    }
    let json = request_data[0];
    if (request_data.length !== 1 || (request_data[0].length === 2 && Array.isArray(request_data[0]))) {
        let new_json = {};
        // @ts-ignore
        for (let [header, value] of Object.entries(request_data)) {
            let [key, val] = value.length == 2 ? value : [header, value];
            new_json[key] = val;
        }
        json = new_json;
    }
    let xhr = new XMLHttpRequest();
    xhr.open(method_name, url);
    xhr.setRequestHeader("Accept", "application/json");
    xhr.setRequestHeader("Content-Type", "application/json");
    xhr.onreadystatechange = function () {
        if (xhr.readyState !== 4) {
            // this means request is still underway
            // https://developer.mozilla.org/en-US/docs/Web/API/XMLHttpRequest/readyState
            return;
        }
        if (xhr.status > 500) {
            console.log("Error in calling url: ", request_data.url, xhr.responseText);
            return;
        }
        let response = JSON.parse(xhr.response);
        if (!!response && !!response.redirect) {
            // Warning: we don't handle header location redirect
            window.location.href = response.redirect;
        }
        else if (!!response && !!response.reload) {
            window.location.reload();
        }
        else {
            let data = {};
            if (!!response.errors) {
                for (let key of Object.keys(response.errors)) {
                    let value = response.errors[key];
                    if (Array.isArray(value)) {
                        // django returns a list of strings
                        value = value.join(" ");
                        // also django does not append `-error`
                        key = key + "-error";
                    }
                    // @ts-ignore
                    data[key] = value;
                }
            }
            if (!!response.data) {
                if (!!data) {
                    console_log("both .errrors and .data are present in response, ignoring .data");
                }
                else {
                    data = response.data;
                }
            }
            for (let ftd_variable of Object.keys(data)) {
                // @ts-ignore
                window.ftd.set_value(ftd_variable, data[ftd_variable]);
            }
        }
    };
    xhr.send(JSON.stringify(json));
};

<<<<<<< HEAD
const len = ftd.len;
ftd.len = function (data, key) {
    if (!!key && (data instanceof RecordInstance || data instanceof MutableList || data instanceof Mutable)) {
        return len(data.get(key));
    }
    if (!!data && data instanceof fastn.mutableListClass) {
        return data.getLength();
    }
    if (!!data && data.length) {
        return data.length;
    }
    return 0;
}
=======
ftd.toggle_mode = function () {
    const is_dark_mode = ftd.get(ftd.dark_mode);
    if(is_dark_mode) {
        enable_light_mode();
    } else {
        enable_dark_mode();
    }
};
>>>>>>> 72627b50
<|MERGE_RESOLUTION|>--- conflicted
+++ resolved
@@ -224,7 +224,6 @@
     xhr.send(JSON.stringify(json));
 };
 
-<<<<<<< HEAD
 const len = ftd.len;
 ftd.len = function (data, key) {
     if (!!key && (data instanceof RecordInstance || data instanceof MutableList || data instanceof Mutable)) {
@@ -238,7 +237,7 @@
     }
     return 0;
 }
-=======
+
 ftd.toggle_mode = function () {
     const is_dark_mode = ftd.get(ftd.dark_mode);
     if(is_dark_mode) {
@@ -246,5 +245,4 @@
     } else {
         enable_dark_mode();
     }
-};
->>>>>>> 72627b50
+};