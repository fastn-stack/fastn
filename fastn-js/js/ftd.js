--- conflicted
+++ resolved
@@ -1,4 +1,4 @@
-const ftd = (function() {
+const ftd = (function () {
     const exports = {};
 
     const riveNodes = {};
@@ -44,9 +44,9 @@
             fallbackCopyTextToClipboard(text);
             return;
         }
-        navigator.clipboard.writeText(text).then(function() {
+        navigator.clipboard.writeText(text).then(function () {
             console.log('Async: Copying to clipboard was successful!');
-        }, function(err) {
+        }, function (err) {
             console.error('Async: Could not copy text: ', err);
         });
     };
@@ -57,7 +57,7 @@
     exports.set_rive_boolean = (args, node) => {
         if (!!args.rive) {
             let riveNode = riveNodes[`${args.rive}__${exports.device.get()}`];
-            node = riveNode ? riveNode: node;
+            node = riveNode ? riveNode : node;
         }
         let riveConst = node.getExtraData().rive;
         const stateMachineName = riveConst.stateMachineNames[0];
@@ -69,7 +69,7 @@
     exports.toggle_rive_boolean = (args, node) => {
         if (!!args.rive) {
             let riveNode = riveNodes[`${args.rive}__${exports.device.get()}`];
-            node = riveNode ? riveNode: node;
+            node = riveNode ? riveNode : node;
         }
         let riveConst = node.getExtraData().rive;
         const stateMachineName = riveConst.stateMachineNames[0];
@@ -81,7 +81,7 @@
     exports.set_rive_integer = (args, node) => {
         if (!!args.rive) {
             let riveNode = riveNodes[`${args.rive}__${exports.device.get()}`];
-            node = riveNode ? riveNode: node;
+            node = riveNode ? riveNode : node;
         }
         let riveConst = node.getExtraData().rive;
         const stateMachineName = riveConst.stateMachineNames[0];
@@ -93,7 +93,7 @@
     exports.fire_rive = (args, node) => {
         if (!!args.rive) {
             let riveNode = riveNodes[`${args.rive}__${exports.device.get()}`];
-            node = riveNode ? riveNode: node;
+            node = riveNode ? riveNode : node;
         }
         let riveConst = node.getExtraData().rive;
         const stateMachineName = riveConst.stateMachineNames[0];
@@ -105,7 +105,7 @@
     exports.play_rive = (args, node) => {
         if (!!args.rive) {
             let riveNode = riveNodes[`${args.rive}__${exports.device.get()}`];
-            node = riveNode ? riveNode: node;
+            node = riveNode ? riveNode : node;
         }
         node.getExtraData().rive.play(args.input);
     };
@@ -113,7 +113,7 @@
     exports.pause_rive = (args, node) => {
         if (!!args.rive) {
             let riveNode = riveNodes[`${args.rive}__${exports.device.get()}`];
-            node = riveNode ? riveNode: node;
+            node = riveNode ? riveNode : node;
         }
         node.getExtraData().rive.pause(args.input);
     };
@@ -121,7 +121,7 @@
     exports.toggle_play_rive = (args, node) => {
         if (!!args.rive) {
             let riveNode = riveNodes[`${args.rive}__${exports.device.get()}`];
-            node = riveNode ? riveNode: node;
+            node = riveNode ? riveNode : node;
         }
         let riveConst = node.getExtraData().rive
         riveConst.playingAnimationNames.includes(args.input)
@@ -130,26 +130,26 @@
     };
 
     exports.get = (value, index) => {
-         return fastn_utils.getStaticValue(fastn_utils.getterByKey(value, index));
+        return fastn_utils.getStaticValue(fastn_utils.getterByKey(value, index));
     };
 
     exports.component_data = component => {
         let attributesIndex = component.getAttribute(fastn_dom.webComponentArgument);
         let attributes = fastn_dom.webComponent[attributesIndex];
         return Object.fromEntries(
-            Object.entries(attributes).map(([k,v]) => {
+            Object.entries(attributes).map(([k, v]) => {
                 // Todo: check if argument is mutable reference or not
-                    if (v instanceof fastn.mutableClass) {
-                        v = fastn.webComponentVariable.mutable(v);
-                    } else if (v instanceof fastn.mutableListClass) {
-                        v = fastn.webComponentVariable.mutableList(v);
-                    } else if (v instanceof fastn.recordInstanceClass) {
-                        v = fastn.webComponentVariable.record(v);
-                    } else {
-                        v = fastn.webComponentVariable.static(v);
-                    }
-                    return [k, v];
-                }
+                if (v instanceof fastn.mutableClass) {
+                    v = fastn.webComponentVariable.mutable(v);
+                } else if (v instanceof fastn.mutableListClass) {
+                    v = fastn.webComponentVariable.mutableList(v);
+                } else if (v instanceof fastn.recordInstanceClass) {
+                    v = fastn.webComponentVariable.record(v);
+                } else {
+                    v = fastn.webComponentVariable.static(v);
+                }
+                return [k, v];
+            }
             )
         );
     };
@@ -182,18 +182,12 @@
         }
 
         if (url instanceof fastn.mutableClass) url = url.get();
-<<<<<<< HEAD
-
-=======
-        if (method instanceof fastn.mutableClass) method = method.get();
-        if (fastn_module instanceof fastn.moduleClass) fastn_module = fastn_module.getName();
->>>>>>> d6b746d5
         method = method.trim().toUpperCase();
         let request_json = {};
 
         const init = {
             method,
-            headers: {'Content-Type': 'application/json'},
+            headers: { 'Content-Type': 'application/json' },
             json: null,
             redirect,
         };
@@ -275,9 +269,9 @@
         return json;
     }
 
-    exports.navigate = function(url, request_data) {
+    exports.navigate = function (url, request_data) {
         let query_parameters = new URLSearchParams();
-        if(request_data instanceof fastn.recordInstanceClass) {
+        if (request_data instanceof fastn.recordInstanceClass) {
             // @ts-ignore
             for (let [header, value] of Object.entries(request_data.toObject())) {
                 let [key, val] = value.length === 2 ? value : [header, value];
@@ -295,7 +289,7 @@
 
     exports.toggle_dark_mode = function () {
         const is_dark_mode = exports.get(exports.dark_mode);
-        if(is_dark_mode) {
+        if (is_dark_mode) {
             enable_light_mode();
         } else {
             enable_dark_mode();
@@ -309,7 +303,7 @@
             }
             const packageNamePrefix = __fastn_package_name__ ? `${__fastn_package_name__}_` : "";
             const snakeCaseKey = fastn_utils.toSnakeCase(key);
-        
+
             return `${packageNamePrefix}${snakeCaseKey}`;
         },
         set(key, value) {
@@ -319,11 +313,11 @@
         },
         get(key) {
             key = this._get_key(key);
-            if(ssr) {
+            if (ssr) {
                 return;
             }
             const item = localStorage.getItem(key);
-            if(!item) {
+            if (!item) {
                 return;
             }
             try {
@@ -341,21 +335,21 @@
     }
 
     exports.on_load = listener => {
-        if(typeof listener !== 'function') {
+        if (typeof listener !== 'function') {
             throw new Error("listener must be a function");
         }
 
-        if(fastnLoaded) {
+        if (fastnLoaded) {
             listener();
             return;
         }
-        
+
         onLoadListeners.add(listener);
     };
 
     exports.emit_on_load = () => {
-        if(fastnLoaded) return;
-        
+        if (fastnLoaded) return;
+
         fastnLoaded = true;
         onLoadListeners.forEach(listener => listener());
     };
@@ -364,11 +358,11 @@
 
     function legacyNameToJS(s) {
         let name = s.toString();
-    
+
         if (name[0].charCodeAt(0) >= 48 && name[0].charCodeAt(0) <= 57) {
             name = '_' + name;
         }
-    
+
         return name
             .replaceAll('#', "__")
             .replaceAll('-', "_")
@@ -382,13 +376,13 @@
     function getDocNameAndRemaining(s) {
         let part1 = "";
         let patternToSplitAt = s;
-        
+
         const split1 = s.split('#');
         if (split1.length === 2) {
             part1 = split1[0] + '#';
             patternToSplitAt = split1[1];
         }
-    
+
         const split2 = patternToSplitAt.split('.');
         if (split2.length === 2) {
             return [part1 + split2[0], split2[1]];
@@ -399,39 +393,39 @@
 
     function isMutable(obj) {
         return obj instanceof fastn.mutableClass ||
-        obj instanceof fastn.mutableListClass ||
-        obj instanceof fastn.recordInstanceClass;
-    }
-
-    exports.set_value = function(variable, value) {
+            obj instanceof fastn.mutableListClass ||
+            obj instanceof fastn.recordInstanceClass;
+    }
+
+    exports.set_value = function (variable, value) {
         const [var_name, remaining] = getDocNameAndRemaining(variable);
         let name = legacyNameToJS(var_name);
-        if(global[name] === undefined) {
+        if (global[name] === undefined) {
             console.log(`[ftd-legacy]: ${variable} is not in global map, ignoring`);
             return;
         }
         const mutable = global[name];
-        if(!isMutable(mutable)) {
+        if (!isMutable(mutable)) {
             console.log(`[ftd-legacy]: ${variable} is not a mutable, ignoring`);
             return;
         }
-        if(remaining) {
+        if (remaining) {
             mutable.get(remaining).set(value);
         } else {
             mutable.set(value);
         }
-    }    
-
-    exports.get_value = function(variable) {
+    }
+
+    exports.get_value = function (variable) {
         const [var_name, remaining] = getDocNameAndRemaining(variable);
         let name = legacyNameToJS(var_name);
-        if(global[name] === undefined) {
+        if (global[name] === undefined) {
             console.log(`[ftd-legacy]: ${variable} is not in global map, ignoring`);
             return;
         }
         const value = global[name];
-        if(isMutable(value)) {
-            if(remaining) {
+        if (isMutable(value)) {
+            if (remaining) {
                 return value.get(remaining);
             } else {
                 return value.get();
