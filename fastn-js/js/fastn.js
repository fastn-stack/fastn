--- conflicted
+++ resolved
@@ -384,8 +384,6 @@
             fastn_utils.getFlattenStaticValue(value)
         ]));
     }
-<<<<<<< HEAD
-=======
     getClone() {
         let current_fields = this.#fields;
         let cloned_fields = {};
@@ -398,7 +396,6 @@
         }
         return new RecordInstance(cloned_fields);
     }
->>>>>>> d002a8e7
 }
 
 fastn.recordInstance = function (obj) {
