--- conflicted
+++ resolved
@@ -203,11 +203,8 @@
     AlignSelf: 67,
     Classes: 68,
     Anchor: 69,
-<<<<<<< HEAD
     Link: 70,
-=======
     Children: 70,
->>>>>>> ec8df91a
 }
 
 fastn_dom.Anchor = {
