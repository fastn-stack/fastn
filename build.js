--- conflicted
+++ resolved
@@ -762,7 +762,7 @@
         return f;
     }
 }
-<<<<<<< HEAD
+
 function get_color_value(cs, category, color_name) {
     let category_data = cs[category];
     let color_data = category_data[color_name];
@@ -1185,8 +1185,8 @@
     `;
     let fs = `<pre>${apply_style(s)}</pre>`;
     return [s, fs];
-=======
+}
+
 function len(data) {
     return data.length;
->>>>>>> 385f8ab6
 }